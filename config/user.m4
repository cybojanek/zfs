dnl #
dnl # Default ZFS user configuration
dnl #
AC_DEFUN([ZFS_AC_CONFIG_USER], [
	ZFS_AC_CONFIG_USER_LIBEFI
<<<<<<< HEAD
])

AC_DEFUN([ZFS_AC_CONFIG_USER_LIBEFI], [
	AC_CHECK_LIB([efi], [efi_alloc_and_init],
		[AC_DEFINE([HAVE_LIBEFI], 1,
		[Define to 1 if 'libefi' library available])])
=======
	ZFS_AC_CONFIG_USER_IOCTL
>>>>>>> 2712912c
])<|MERGE_RESOLUTION|>--- conflicted
+++ resolved
@@ -3,14 +3,5 @@
 dnl #
 AC_DEFUN([ZFS_AC_CONFIG_USER], [
 	ZFS_AC_CONFIG_USER_LIBEFI
-<<<<<<< HEAD
-])
-
-AC_DEFUN([ZFS_AC_CONFIG_USER_LIBEFI], [
-	AC_CHECK_LIB([efi], [efi_alloc_and_init],
-		[AC_DEFINE([HAVE_LIBEFI], 1,
-		[Define to 1 if 'libefi' library available])])
-=======
 	ZFS_AC_CONFIG_USER_IOCTL
->>>>>>> 2712912c
 ])