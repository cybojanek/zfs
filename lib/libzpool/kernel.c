/*
 * CDDL HEADER START
 *
 * The contents of this file are subject to the terms of the
 * Common Development and Distribution License (the "License").
 * You may not use this file except in compliance with the License.
 *
 * You can obtain a copy of the license at usr/src/OPENSOLARIS.LICENSE
 * or http://www.opensolaris.org/os/licensing.
 * See the License for the specific language governing permissions
 * and limitations under the License.
 *
 * When distributing Covered Code, include this CDDL HEADER in each
 * file and include the License file at usr/src/OPENSOLARIS.LICENSE.
 * If applicable, add the following below this CDDL HEADER, with the
 * fields enclosed by brackets "[]" replaced with your own identifying
 * information: Portions Copyright [yyyy] [name of copyright owner]
 *
 * CDDL HEADER END
 */
/*
 * Copyright 2009 Sun Microsystems, Inc.  All rights reserved.
 * Use is subject to license terms.
 */

#include <assert.h>
#include <fcntl.h>
#include <poll.h>
#include <stdio.h>
#include <stdlib.h>
#include <string.h>
#include <zlib.h>
#include <sys/spa.h>
#include <sys/stat.h>
#include <sys/processor.h>
#include <sys/zfs_context.h>
#include <sys/utsname.h>
<<<<<<< HEAD
#include <sys/time.h>
#include <sys/mount.h> /* for BLKGETSIZE64 */
=======
>>>>>>> 51536ea5
#include <sys/systeminfo.h>

/*
 * Emulation of kernel services in userland.
 */

uint64_t physmem;
vnode_t *rootdir = (vnode_t *)0xabcd1234;
char hw_serial[HW_HOSTID_LEN];

struct utsname utsname = {
	"userland", "libzpool", "1", "1", "na"
};

/*
 * =========================================================================
 * threads
 * =========================================================================
 */
/*ARGSUSED*/
kthread_t *
zk_thread_create(void (*func)(), void *arg)
{
	thread_t tid;

	VERIFY(thr_create(0, 0, (void *(*)(void *))func, arg, THR_DETACHED,
	    &tid) == 0);

	return ((void *)(uintptr_t)tid);
}

/*
 * =========================================================================
 * kstats
 * =========================================================================
 */
/*ARGSUSED*/
kstat_t *
kstat_create(char *module, int instance, char *name, char *class,
    uchar_t type, ulong_t ndata, uchar_t ks_flag)
{
	return (NULL);
}

/*ARGSUSED*/
void
kstat_install(kstat_t *ksp)
{}

/*ARGSUSED*/
void
kstat_delete(kstat_t *ksp)
{}

/*
 * =========================================================================
 * mutexes
 * =========================================================================
 */
void
zmutex_init(kmutex_t *mp)
{
	mp->m_owner = NULL;
	mp->initialized = B_TRUE;
	(void) _mutex_init(&mp->m_lock, USYNC_THREAD, NULL);
}

void
zmutex_destroy(kmutex_t *mp)
{
	ASSERT(mp->initialized == B_TRUE);
	ASSERT(mp->m_owner == NULL);
	(void) _mutex_destroy(&(mp)->m_lock);
	mp->m_owner = (void *)-1UL;
	mp->initialized = B_FALSE;
}

void
mutex_enter(kmutex_t *mp)
{
	ASSERT(mp->initialized == B_TRUE);
	ASSERT(mp->m_owner != (void *)-1UL);
	ASSERT(mp->m_owner != curthread);
	VERIFY(mutex_lock(&mp->m_lock) == 0);
	ASSERT(mp->m_owner == NULL);
	mp->m_owner = curthread;
}

int
mutex_tryenter(kmutex_t *mp)
{
	ASSERT(mp->initialized == B_TRUE);
	ASSERT(mp->m_owner != (void *)-1UL);
	if (0 == mutex_trylock(&mp->m_lock)) {
		ASSERT(mp->m_owner == NULL);
		mp->m_owner = curthread;
		return (1);
	} else {
		return (0);
	}
}

void
mutex_exit(kmutex_t *mp)
{
	ASSERT(mp->initialized == B_TRUE);
	ASSERT(mutex_owner(mp) == curthread);
	mp->m_owner = NULL;
	VERIFY(mutex_unlock(&mp->m_lock) == 0);
}

void *
mutex_owner(kmutex_t *mp)
{
	ASSERT(mp->initialized == B_TRUE);
	return (mp->m_owner);
}

/*
 * =========================================================================
 * rwlocks
 * =========================================================================
 */
/*ARGSUSED*/
void
rw_init(krwlock_t *rwlp, char *name, int type, void *arg)
{
	rwlock_init(&rwlp->rw_lock, USYNC_THREAD, NULL);
	rwlp->rw_owner = NULL;
	rwlp->initialized = B_TRUE;
}

void
rw_destroy(krwlock_t *rwlp)
{
	rwlock_destroy(&rwlp->rw_lock);
	rwlp->rw_owner = (void *)-1UL;
	rwlp->initialized = B_FALSE;
}

void
rw_enter(krwlock_t *rwlp, krw_t rw)
{
	ASSERT(!RW_LOCK_HELD(rwlp));
	ASSERT(rwlp->initialized == B_TRUE);
	ASSERT(rwlp->rw_owner != (void *)-1UL);
	ASSERT(rwlp->rw_owner != curthread);

	if (rw == RW_READER)
		VERIFY(rw_rdlock(&rwlp->rw_lock) == 0);
	else
		VERIFY(rw_wrlock(&rwlp->rw_lock) == 0);

	rwlp->rw_owner = curthread;
}

void
rw_exit(krwlock_t *rwlp)
{
	ASSERT(rwlp->initialized == B_TRUE);
	ASSERT(rwlp->rw_owner != (void *)-1UL);

	rwlp->rw_owner = NULL;
	VERIFY(rw_unlock(&rwlp->rw_lock) == 0);
}

int
rw_tryenter(krwlock_t *rwlp, krw_t rw)
{
	int rv;

	ASSERT(rwlp->initialized == B_TRUE);
	ASSERT(rwlp->rw_owner != (void *)-1UL);

	if (rw == RW_READER)
		rv = rw_tryrdlock(&rwlp->rw_lock);
	else
		rv = rw_trywrlock(&rwlp->rw_lock);

	if (rv == 0) {
		rwlp->rw_owner = curthread;
		return (1);
	}

	return (0);
}

/*ARGSUSED*/
int
rw_tryupgrade(krwlock_t *rwlp)
{
	ASSERT(rwlp->initialized == B_TRUE);
	ASSERT(rwlp->rw_owner != (void *)-1UL);

	return (0);
}

/*
 * =========================================================================
 * condition variables
 * =========================================================================
 */
/*ARGSUSED*/
void
cv_init(kcondvar_t *cv, char *name, int type, void *arg)
{
	VERIFY(cond_init(cv, type, NULL) == 0);
}

void
cv_destroy(kcondvar_t *cv)
{
	VERIFY(cond_destroy(cv) == 0);
}

void
cv_wait(kcondvar_t *cv, kmutex_t *mp)
{
	ASSERT(mutex_owner(mp) == curthread);
	mp->m_owner = NULL;
	int ret = cond_wait(cv, &mp->m_lock);
	VERIFY(ret == 0 || ret == EINTR);
	mp->m_owner = curthread;
}

clock_t
cv_timedwait(kcondvar_t *cv, kmutex_t *mp, clock_t abstime)
{
	int error;
	timestruc_t ts;
	clock_t delta;

top:
	delta = abstime - lbolt;
	if (delta <= 0)
		return (-1);

	ts.tv_sec = delta / hz;
	ts.tv_nsec = (delta % hz) * (NANOSEC / hz);

	ASSERT(mutex_owner(mp) == curthread);
	mp->m_owner = NULL;
	error = cond_reltimedwait(cv, &mp->m_lock, &ts);
	mp->m_owner = curthread;

	if (error == ETIME)
		return (-1);

	if (error == EINTR)
		goto top;

	ASSERT(error == 0);

	return (1);
}

void
cv_signal(kcondvar_t *cv)
{
	VERIFY(cond_signal(cv) == 0);
}

void
cv_broadcast(kcondvar_t *cv)
{
	VERIFY(cond_broadcast(cv) == 0);
}

/*
 * =========================================================================
 * vnode operations
 * =========================================================================
 */
/*
 * Note: for the xxxat() versions of these functions, we assume that the
 * starting vp is always rootdir (which is true for spa_directory.c, the only
 * ZFS consumer of these interfaces).  We assert this is true, and then emulate
 * them by adding '/' in front of the path.
 */

/*ARGSUSED*/
int
vn_open(char *path, int x1, int flags, int mode, vnode_t **vpp, int x2, int x3)
{
	int fd;
	vnode_t *vp;
	int old_umask;
	char real_path[MAXPATHLEN];
	struct stat64 st;
	int err;

	/*
	 * If we're accessing a real disk from userland, we need to use
	 * the character interface to avoid caching.  This is particularly
	 * important if we're trying to look at a real in-kernel storage
	 * pool from userland, e.g. via zdb, because otherwise we won't
	 * see the changes occurring under the segmap cache.
	 * On the other hand, the stupid character device returns zero
	 * for its size.  So -- gag -- we open the block device to get
	 * its size, and remember it for subsequent VOP_GETATTR().
	 */
#if defined(__sun__) || defined(__sun)
	if (strncmp(path, "/dev/", 5) == 0) {
#else
	if (0) {
#endif
		char *dsk;
		fd = open64(path, O_RDONLY);
		if (fd == -1)
			return (errno);
		if (fstat64(fd, &st) == -1) {
			close(fd);
			return (errno);
		}
		close(fd);
		(void) sprintf(real_path, "%s", path);
		dsk = strstr(path, "/dsk/");
		if (dsk != NULL)
			(void) sprintf(real_path + (dsk - path) + 1, "r%s",
			    dsk + 1);
	} else {
		(void) sprintf(real_path, "%s", path);
		if (!(flags & FCREAT) && stat64(real_path, &st) == -1)
			return (errno);
	}

	if (!(flags & FCREAT) && S_ISBLK(st.st_mode)) {
#ifdef __linux__
		flags |= O_DIRECT;
#endif
		/* We shouldn't be writing to block devices in userspace */
		VERIFY(!(flags & FWRITE));
	}

	if (flags & FCREAT)
		old_umask = umask(0);

	/*
	 * The construct 'flags - FREAD' conveniently maps combinations of
	 * FREAD and FWRITE to the corresponding O_RDONLY, O_WRONLY, and O_RDWR.
	 */
	fd = open64(real_path, flags - FREAD, mode);

	if (flags & FCREAT)
		(void) umask(old_umask);

	if (fd == -1)
		return (errno);

	if (fstat64(fd, &st) == -1) {
		err = errno;
		close(fd);
		return (err);
	}

#ifdef __linux__
	/* In Linux, use an ioctl to get the size of a block device. */
	if (S_ISBLK(st.st_mode)) {
		if (ioctl(fd, BLKGETSIZE64, &st.st_size) != 0) {
			err = errno;
			close(fd);
			return (err);
		}
	}
#endif
	(void) fcntl(fd, F_SETFD, FD_CLOEXEC);

	*vpp = vp = umem_zalloc(sizeof (vnode_t), UMEM_NOFAIL);

	vp->v_fd = fd;
	vp->v_size = st.st_size;
	vp->v_path = spa_strdup(path);

	return (0);
}

/*ARGSUSED*/
int
vn_openat(char *path, int x1, int flags, int mode, vnode_t **vpp, int x2,
    int x3, vnode_t *startvp, int fd)
{
	char *real_path = umem_alloc(strlen(path) + 2, UMEM_NOFAIL);
	int ret;

	ASSERT(startvp == rootdir);
	(void) sprintf(real_path, "/%s", path);

	/* fd ignored for now, need if want to simulate nbmand support */
	ret = vn_open(real_path, x1, flags, mode, vpp, x2, x3);

	umem_free(real_path, strlen(path) + 2);

	return (ret);
}

/*ARGSUSED*/
int
vn_rdwr(int uio, vnode_t *vp, void *addr, ssize_t len, offset_t offset,
	int x1, int x2, rlim64_t x3, void *x4, ssize_t *residp)
{
	ssize_t rc, done = 0, split;

	if (uio == UIO_READ) {
		rc = pread64(vp->v_fd, addr, len, offset);
	} else {
		/*
		 * To simulate partial disk writes, we split writes into two
		 * system calls so that the process can be killed in between.
		 */
		split = (len > 0 ? rand() % len : 0);
		rc = pwrite64(vp->v_fd, addr, split, offset);
		if (rc != -1) {
			done = rc;
			rc = pwrite64(vp->v_fd, (char *)addr + split,
			    len - split, offset + split);
		}
	}

#ifdef __linux__
	if (rc == -1 && errno == EINVAL) {
		/*
		 * Under Linux, this most likely means an alignment issue
		 * (memory or disk) due to O_DIRECT, so we abort() in order to
		 * catch the offender.
		 */
		 abort();
	}
#endif
	if (rc == -1)
		return (errno);

	done += rc;

	if (residp)
		*residp = len - done;
	else if (done != len)
		return (EIO);
	return (0);
}

void
vn_close(vnode_t *vp)
{
	close(vp->v_fd);
	spa_strfree(vp->v_path);
	umem_free(vp, sizeof (vnode_t));
}

#ifdef ZFS_DEBUG

/*
 * =========================================================================
 * Figure out which debugging statements to print
 * =========================================================================
 */

static char *dprintf_string;
static int dprintf_print_all;

int
dprintf_find_string(const char *string)
{
	char *tmp_str = dprintf_string;
	int len = strlen(string);

	/*
	 * Find out if this is a string we want to print.
	 * String format: file1.c,function_name1,file2.c,file3.c
	 */

	while (tmp_str != NULL) {
		if (strncmp(tmp_str, string, len) == 0 &&
		    (tmp_str[len] == ',' || tmp_str[len] == '\0'))
			return (1);
		tmp_str = strchr(tmp_str, ',');
		if (tmp_str != NULL)
			tmp_str++; /* Get rid of , */
	}
	return (0);
}

void
dprintf_setup(int *argc, char **argv)
{
	int i, j;

	/*
	 * Debugging can be specified two ways: by setting the
	 * environment variable ZFS_DEBUG, or by including a
	 * "debug=..."  argument on the command line.  The command
	 * line setting overrides the environment variable.
	 */

	for (i = 1; i < *argc; i++) {
		int len = strlen("debug=");
		/* First look for a command line argument */
		if (strncmp("debug=", argv[i], len) == 0) {
			dprintf_string = argv[i] + len;
			/* Remove from args */
			for (j = i; j < *argc; j++)
				argv[j] = argv[j+1];
			argv[j] = NULL;
			(*argc)--;
		}
	}

	if (dprintf_string == NULL) {
		/* Look for ZFS_DEBUG environment variable */
		dprintf_string = getenv("ZFS_DEBUG");
	}

	/*
	 * Are we just turning on all debugging?
	 */
	if (dprintf_find_string("on"))
		dprintf_print_all = 1;
}

/*
 * =========================================================================
 * debug printfs
 * =========================================================================
 */
void
__dprintf(const char *file, const char *func, int line, const char *fmt, ...)
{
	const char *newfile;
	va_list adx;

	/*
	 * Get rid of annoying "../common/" prefix to filename.
	 */
	newfile = strrchr(file, '/');
	if (newfile != NULL) {
		newfile = newfile + 1; /* Get rid of leading / */
	} else {
		newfile = file;
	}

	if (dprintf_print_all ||
	    dprintf_find_string(newfile) ||
	    dprintf_find_string(func)) {
		/* Print out just the function name if requested */
		flockfile(stdout);
		if (dprintf_find_string("pid"))
			(void) printf("%d ", getpid());
		if (dprintf_find_string("tid"))
			(void) printf("%u ", thr_self());
		if (dprintf_find_string("cpu"))
			(void) printf("%u ", getcpuid());
		if (dprintf_find_string("time"))
			(void) printf("%llu ", gethrtime());
		if (dprintf_find_string("long"))
			(void) printf("%s, line %d: ", newfile, line);
		(void) printf("%s: ", func);
		va_start(adx, fmt);
		(void) vprintf(fmt, adx);
		va_end(adx);
		funlockfile(stdout);
	}
}

#endif /* ZFS_DEBUG */

/*
 * =========================================================================
 * cmn_err() and panic()
 * =========================================================================
 */
static char ce_prefix[CE_IGNORE][10] = { "", "NOTICE: ", "WARNING: ", "" };
static char ce_suffix[CE_IGNORE][2] = { "", "\n", "\n", "" };

void
vpanic(const char *fmt, va_list adx)
{
	(void) fprintf(stderr, "error: ");
	(void) vfprintf(stderr, fmt, adx);
	(void) fprintf(stderr, "\n");

	abort();	/* think of it as a "user-level crash dump" */
}

void
panic(const char *fmt, ...)
{
	va_list adx;

	va_start(adx, fmt);
	vpanic(fmt, adx);
	va_end(adx);
}

void
vcmn_err(int ce, const char *fmt, va_list adx)
{
	if (ce == CE_PANIC)
		vpanic(fmt, adx);
	if (ce != CE_NOTE) {	/* suppress noise in userland stress testing */
		(void) fprintf(stderr, "%s", ce_prefix[ce]);
		(void) vfprintf(stderr, fmt, adx);
		(void) fprintf(stderr, "%s", ce_suffix[ce]);
	}
}

/*PRINTFLIKE2*/
void
cmn_err(int ce, const char *fmt, ...)
{
	va_list adx;

	va_start(adx, fmt);
	vcmn_err(ce, fmt, adx);
	va_end(adx);
}

/*
 * =========================================================================
 * kobj interfaces
 * =========================================================================
 */
struct _buf *
kobj_open_file(char *name)
{
	struct _buf *file;
	vnode_t *vp;

	/* set vp as the _fd field of the file */
	if (vn_openat(name, UIO_SYSSPACE, FREAD, 0, &vp, 0, 0, rootdir,
	    -1) != 0)
		return ((void *)-1UL);

	file = umem_zalloc(sizeof (struct _buf), UMEM_NOFAIL);
	file->_fd = (intptr_t)vp;
	return (file);
}

int
kobj_read_file(struct _buf *file, char *buf, unsigned size, unsigned off)
{
	ssize_t resid;

	vn_rdwr(UIO_READ, (vnode_t *)file->_fd, buf, size, (offset_t)off,
	    UIO_SYSSPACE, 0, 0, 0, &resid);

	return (size - resid);
}

void
kobj_close_file(struct _buf *file)
{
	vn_close((vnode_t *)file->_fd);
	umem_free(file, sizeof (struct _buf));
}

int
kobj_get_filesize(struct _buf *file, uint64_t *size)
{
	struct stat64 st;
	vnode_t *vp = (vnode_t *)file->_fd;

	if (fstat64(vp->v_fd, &st) == -1) {
		vn_close(vp);
		return (errno);
	}
	*size = st.st_size;
	return (0);
}

/*
 * =========================================================================
 * misc routines
 * =========================================================================
 */

void
delay(clock_t ticks)
{
	poll(0, 0, ticks * (1000 / hz));
}

/*
 * Find highest one bit set.
 *	Returns bit number + 1 of highest bit that is set, otherwise returns 0.
 * High order bit is 31 (or 63 in _LP64 kernel).
 */
int
highbit(ulong_t i)
{
	register int h = 1;

	if (i == 0)
		return (0);
#ifdef _LP64
	if (i & 0xffffffff00000000ul) {
		h += 32; i >>= 32;
	}
#endif
	if (i & 0xffff0000) {
		h += 16; i >>= 16;
	}
	if (i & 0xff00) {
		h += 8; i >>= 8;
	}
	if (i & 0xf0) {
		h += 4; i >>= 4;
	}
	if (i & 0xc) {
		h += 2; i >>= 2;
	}
	if (i & 0x2) {
		h += 1;
	}
	return (h);
}

static int random_fd = -1, urandom_fd = -1;

static int
random_get_bytes_common(uint8_t *ptr, size_t len, int fd)
{
	size_t resid = len;
	ssize_t bytes;

	ASSERT(fd != -1);

	while (resid != 0) {
		bytes = read(fd, ptr, resid);
		ASSERT3S(bytes, >=, 0);
		ptr += bytes;
		resid -= bytes;
	}

	return (0);
}

int
random_get_bytes(uint8_t *ptr, size_t len)
{
	return (random_get_bytes_common(ptr, len, random_fd));
}

int
random_get_pseudo_bytes(uint8_t *ptr, size_t len)
{
	return (random_get_bytes_common(ptr, len, urandom_fd));
}

int
ddi_strtoul(const char *serial, char **nptr, int base, unsigned long *result)
{
	char *end;

	*result = strtoul(serial, &end, base);
	if (*result == 0)
		return (errno);
	return (0);
}

/*
 * =========================================================================
 * kernel emulation setup & teardown
 * =========================================================================
 */
static int
umem_out_of_memory(void)
{
	char errmsg[] = "out of memory -- generating core dump\n";

	(void) fprintf(stderr, "%s", errmsg);
	abort();
	return (0);
}

void
kernel_init(int mode)
{
	umem_nofail_callback(umem_out_of_memory);

	physmem = sysconf(_SC_PHYS_PAGES);

	dprintf("physmem = %llu pages (%.2f GB)\n", physmem,
	    (double)physmem * sysconf(_SC_PAGE_SIZE) / (1ULL << 30));

	(void) snprintf(hw_serial, sizeof (hw_serial), "%ld", gethostid());

	VERIFY((random_fd = open("/dev/random", O_RDONLY)) != -1);
	VERIFY((urandom_fd = open("/dev/urandom", O_RDONLY)) != -1);

	system_taskq_init();

	spa_init(mode);
}

void
kernel_fini(void)
{
	spa_fini();

	close(random_fd);
	close(urandom_fd);

	random_fd = -1;
	urandom_fd = -1;
}

uid_t
crgetuid(cred_t *cr)
{
	return (0);
}

gid_t
crgetgid(cred_t *cr)
{
	return (0);
}

int
crgetngroups(cred_t *cr)
{
	return (0);
}

gid_t *
crgetgroups(cred_t *cr)
{
	return (NULL);
}

int
zfs_secpolicy_snapshot_perms(const char *name, cred_t *cr)
{
	return (0);
}

int
zfs_secpolicy_rename_perms(const char *from, const char *to, cred_t *cr)
{
	return (0);
}

int
zfs_secpolicy_destroy_perms(const char *name, cred_t *cr)
{
	return (0);
}

ksiddomain_t *
ksid_lookupdomain(const char *dom)
{
	ksiddomain_t *kd;

	kd = umem_zalloc(sizeof (ksiddomain_t), UMEM_NOFAIL);
	kd->kd_name = spa_strdup(dom);
	return (kd);
}

void
ksiddomain_rele(ksiddomain_t *ksid)
{
	spa_strfree(ksid->kd_name);
	umem_free(ksid, sizeof (ksiddomain_t));
}<|MERGE_RESOLUTION|>--- conflicted
+++ resolved
@@ -35,11 +35,8 @@
 #include <sys/processor.h>
 #include <sys/zfs_context.h>
 #include <sys/utsname.h>
-<<<<<<< HEAD
 #include <sys/time.h>
 #include <sys/mount.h> /* for BLKGETSIZE64 */
-=======
->>>>>>> 51536ea5
 #include <sys/systeminfo.h>
 
 /*
