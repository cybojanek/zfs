--- conflicted
+++ resolved
@@ -1,5 +1 @@
-<<<<<<< HEAD
-SUBDIRS = libspl libavl libnvpair libuutil libzfs # libzpool
-=======
-SUBDIRS = libavl libnvpair libuutil libzfs libzpool
->>>>>>> 7973e77b
+SUBDIRS = libspl libavl libnvpair libuutil libzfs libzpool