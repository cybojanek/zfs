/*
 * CDDL HEADER START
 *
 * The contents of this file are subject to the terms of the
 * Common Development and Distribution License (the "License").
 * You may not use this file except in compliance with the License.
 *
 * You can obtain a copy of the license at usr/src/OPENSOLARIS.LICENSE
 * or http://www.opensolaris.org/os/licensing.
 * See the License for the specific language governing permissions
 * and limitations under the License.
 *
 * When distributing Covered Code, include this CDDL HEADER in each
 * file and include the License file at usr/src/OPENSOLARIS.LICENSE.
 * If applicable, add the following below this CDDL HEADER, with the
 * fields enclosed by brackets "[]" replaced with your own identifying
 * information: Portions Copyright [yyyy] [name of copyright owner]
 *
 * CDDL HEADER END
 */
/*
 * Copyright 2009 Sun Microsystems, Inc.  All rights reserved.
 * Use is subject to license terms.
 */

#include <sys/types.h>
#include <sys/param.h>
#include <sys/errno.h>
#include <sys/uio.h>
#include <sys/buf.h>
#include <sys/modctl.h>
#include <sys/open.h>
#include <sys/file.h>
#include <sys/kmem.h>
#include <sys/conf.h>
#include <sys/cmn_err.h>
#include <sys/stat.h>
#include <sys/zfs_ioctl.h>
#include <sys/zfs_znode.h>
#include <sys/zap.h>
#include <sys/spa.h>
#include <sys/spa_impl.h>
#include <sys/vdev.h>
#include <sys/vdev_impl.h>
#include <sys/dmu.h>
#include <sys/dsl_dir.h>
#include <sys/dsl_dataset.h>
#include <sys/dsl_prop.h>
#include <sys/dsl_deleg.h>
#include <sys/dmu_objset.h>
#include <sys/ddi.h>
#include <sys/sunddi.h>
#include <sys/sunldi.h>
#include <sys/policy.h>
#include <sys/zone.h>
#include <sys/nvpair.h>
#include <sys/pathname.h>
#include <sys/mount.h>
#include <sys/sdt.h>
#include <sys/fs/zfs.h>
#include <sys/zfs_ctldir.h>
#include <sys/zfs_dir.h>
#include <sys/zvol.h>
#include <sharefs/share.h>
#include <sys/dmu_objset.h>
#include <sys/fm/util.h>

#include <linux/miscdevice.h>

#include "zfs_namecheck.h"
#include "zfs_prop.h"
#include "zfs_deleg.h"

extern void zfs_init(void);
extern void zfs_fini(void);

typedef int zfs_ioc_func_t(struct file *, zfs_cmd_t *);
typedef int zfs_secpolicy_func_t(zfs_cmd_t *, cred_t *);

typedef enum {
	NO_NAME,
	POOL_NAME,
	DATASET_NAME
} zfs_ioc_namecheck_t;

typedef struct zfs_ioc_vec {
	zfs_ioc_func_t		*zvec_func;
	zfs_secpolicy_func_t	*zvec_secpolicy;
	zfs_ioc_namecheck_t	zvec_namecheck;
	boolean_t		zvec_his_log;
	boolean_t		zvec_pool_check;
} zfs_ioc_vec_t;

/* This array is indexed by zfs_userquota_prop_t */
static const char *userquota_perms[] = {
	ZFS_DELEG_PERM_USERUSED,
	ZFS_DELEG_PERM_USERQUOTA,
	ZFS_DELEG_PERM_GROUPUSED,
	ZFS_DELEG_PERM_GROUPQUOTA,
};

static int zfs_ioc_userspace_upgrade(struct file *filp, zfs_cmd_t *zc);
static void clear_props(struct file *filp, char *dataset,
			nvlist_t *props, nvlist_t *newprops);
static int zfs_fill_zplprops_root(uint64_t, nvlist_t *, nvlist_t *,
    boolean_t *);
int zfs_set_prop_nvlist(struct file *filp, const char *, nvlist_t *);

/* _NOTE(PRINTFLIKE(4)) - this is printf-like, but lint is too whiney */
void
__dprintf(const char *file, const char *func, int line, const char *fmt, ...)
{
	const char *newfile;
	char buf[256];
	va_list adx;

	/*
	 * Get rid of annoying "../common/" prefix to filename.
	 */
	newfile = strrchr(file, '/');
	if (newfile != NULL) {
		newfile = newfile + 1; /* Get rid of leading / */
	} else {
		newfile = file;
	}

	va_start(adx, fmt);
	(void) vsnprintf(buf, sizeof (buf), fmt, adx);
	va_end(adx);

	/*
	 * To get this data, use the zfs-dprintf probe as so:
	 * dtrace -q -n 'zfs-dprintf \
	 *	/stringof(arg0) == "dbuf.c"/ \
	 *	{printf("%s: %s", stringof(arg1), stringof(arg3))}'
	 * arg0 = file name
	 * arg1 = function name
	 * arg2 = line number
	 * arg3 = message
	 */
	DTRACE_PROBE4(zfs__dprintf,
	    char *, newfile, char *, func, int, line, char *, buf);
}

static void
history_str_free(char *buf)
{
	vmem_free(buf, HIS_MAX_RECORD_LEN);
}

static char *
history_str_get(zfs_cmd_t *zc)
{
	char *buf;

	if (zc->zc_history == 0)
		return (NULL);

	buf = vmem_alloc(HIS_MAX_RECORD_LEN, KM_SLEEP);
	if (copyinstr((void *)(uintptr_t)zc->zc_history,
	    buf, HIS_MAX_RECORD_LEN, NULL) != 0) {
		history_str_free(buf);
		return (NULL);
	}

	buf[HIS_MAX_RECORD_LEN -1] = '\0';

	return (buf);
}

/*
 * Check to see if the named dataset is currently defined as bootable
 */
static boolean_t
zfs_is_bootfs(const char *name)
{
	spa_t *spa;
	boolean_t ret = B_FALSE;

	if (spa_open(name, &spa, FTAG) == 0) {
		if (spa->spa_bootfs) {
			objset_t *os;

			if (dmu_objset_open(name, DMU_OST_ZFS,
			    DS_MODE_USER | DS_MODE_READONLY, &os) == 0) {
				ret = (dmu_objset_id(os) == spa->spa_bootfs);
				dmu_objset_close(os);
			}
		}
		spa_close(spa, FTAG);
	}
	return (ret);
}

/*
 * zfs_earlier_version
 *
 *	Return non-zero if the spa version is less than requested version.
 */
static int
zfs_earlier_version(const char *name, int version)
{
	spa_t *spa;

	if (spa_open(name, &spa, FTAG) == 0) {
		if (spa_version(spa) < version) {
			spa_close(spa, FTAG);
			return (1);
		}
		spa_close(spa, FTAG);
	}
	return (0);
}

/*
 * zpl_earlier_version
 *
 * Return TRUE if the ZPL version is less than requested version.
 */
static boolean_t
zpl_earlier_version(const char *name, int version)
{
	objset_t *os;
	boolean_t rc = B_TRUE;

	if (dmu_objset_open(name, DMU_OST_ANY,
	    DS_MODE_USER | DS_MODE_READONLY, &os) == 0) {
		uint64_t zplversion;

		if (zfs_get_zplprop(os, ZFS_PROP_VERSION, &zplversion) == 0)
			rc = zplversion < version;
		dmu_objset_close(os);
	}
	return (rc);
}

static void
zfs_log_history(zfs_cmd_t *zc)
{
	spa_t *spa;
	char *buf;

	if ((buf = history_str_get(zc)) == NULL)
		return;

	if (spa_open(zc->zc_name, &spa, FTAG) == 0) {
		if (spa_version(spa) >= SPA_VERSION_ZPOOL_HISTORY)
			(void) spa_history_log(spa, buf, LOG_CMD_NORMAL);
		spa_close(spa, FTAG);
	}
	history_str_free(buf);
}

/*
 * Policy for top-level read operations (list pools).  Requires no privileges,
 * and can be used in the local zone, as there is no associated dataset.
 */
/* ARGSUSED */
static int
zfs_secpolicy_none(zfs_cmd_t *zc, cred_t *cr)
{
	return (0);
}

/*
 * Policy for dataset read operations (list children, get statistics).  Requires
 * no privileges, but must be visible in the local zone.
 */
/* ARGSUSED */
static int
zfs_secpolicy_read(zfs_cmd_t *zc, cred_t *cr)
{
	if (INGLOBALZONE(curproc) ||
	    zone_dataset_visible(zc->zc_name, NULL))
		return (0);

	return (ENOENT);
}

static int
zfs_dozonecheck(const char *dataset, cred_t *cr)
{
	uint64_t zoned;
	int writable = 1;

	/*
	 * The dataset must be visible by this zone -- check this first
	 * so they don't see EPERM on something they shouldn't know about.
	 */
	if (!INGLOBALZONE(curproc) &&
	    !zone_dataset_visible(dataset, &writable))
		return (ENOENT);

	if (dsl_prop_get_integer(dataset, "zoned", &zoned, NULL))
		return (ENOENT);

	if (INGLOBALZONE(curproc)) {
		/*
		 * If the fs is zoned, only root can access it from the
		 * global zone.
		 */
		if (secpolicy_zfs(cr) && zoned)
			return (EPERM);
	} else {
		/*
		 * If we are in a local zone, the 'zoned' property must be set.
		 */
		if (!zoned)
			return (EPERM);

		/* must be writable by this zone */
		if (!writable)
			return (EPERM);
	}
	return (0);
}

int
zfs_secpolicy_write_perms(const char *name, const char *perm, cred_t *cr)
{
	int error;

	error = zfs_dozonecheck(name, cr);
	if (error == 0) {
		error = secpolicy_zfs(cr);
		if (error)
			error = dsl_deleg_access(name, perm, cr);
	}
	return (error);
}

static int
zfs_secpolicy_setprop(const char *name, zfs_prop_t prop, cred_t *cr)
{
	/*
	 * Check permissions for special properties.
	 */
	switch (prop) {
	default:
		break;
	case ZFS_PROP_ZONED:
		/*
		 * Disallow setting of 'zoned' from within a local zone.
		 */
		if (!INGLOBALZONE(curproc))
			return (EPERM);
		break;

	case ZFS_PROP_QUOTA:
		if (!INGLOBALZONE(curproc)) {
			uint64_t zoned;
			char setpoint[MAXNAMELEN];
			/*
			 * Unprivileged users are allowed to modify the
			 * quota on things *under* (ie. contained by)
			 * the thing they own.
			 */
			if (dsl_prop_get_integer(name, "zoned", &zoned,
			    setpoint))
				return (EPERM);
			if (!zoned || strlen(name) <= strlen(setpoint))
				return (EPERM);
		}
		break;
	}

	return (zfs_secpolicy_write_perms(name, zfs_prop_to_name(prop), cr));
}

int
zfs_secpolicy_fsacl(zfs_cmd_t *zc, cred_t *cr)
{
	int error;

	error = zfs_dozonecheck(zc->zc_name, cr);
	if (error)
		return (error);

	/*
	 * permission to set permissions will be evaluated later in
	 * dsl_deleg_can_allow()
	 */
	return (0);
}

int
zfs_secpolicy_rollback(zfs_cmd_t *zc, cred_t *cr)
{
	int error;
	error = zfs_secpolicy_write_perms(zc->zc_name,
	    ZFS_DELEG_PERM_ROLLBACK, cr);
	if (error == 0)
		error = zfs_secpolicy_write_perms(zc->zc_name,
		    ZFS_DELEG_PERM_MOUNT, cr);
	return (error);
}

int
zfs_secpolicy_send(zfs_cmd_t *zc, cred_t *cr)
{
	return (zfs_secpolicy_write_perms(zc->zc_name,
	    ZFS_DELEG_PERM_SEND, cr));
}

#ifdef HAVE_ZPL
static int
zfs_secpolicy_deleg_share(zfs_cmd_t *zc, cred_t *cr)
{
	vnode_t *vp;
	int error;

	if ((error = lookupname(zc->zc_value, UIO_SYSSPACE,
	    NO_FOLLOW, NULL, &vp)) != 0)
		return (error);

	/* Now make sure mntpnt and dataset are ZFS */

	if (vp->v_vfsp->vfs_fstype != zfsfstype ||
	    (strcmp((char *)refstr_value(vp->v_vfsp->vfs_resource),
	    zc->zc_name) != 0)) {
		VN_RELE(vp);
		return (EPERM);
	}

	VN_RELE(vp);
	return (dsl_deleg_access(zc->zc_name,
	    ZFS_DELEG_PERM_SHARE, cr));
}
#endif /* HAVE_ZPL */

int
zfs_secpolicy_share(zfs_cmd_t *zc, cred_t *cr)
{
#ifdef HAVE_ZPL
	if (!INGLOBALZONE(curproc))
		return (EPERM);

	if (secpolicy_nfs(cr) == 0) {
		return (0);
	} else {
		return (zfs_secpolicy_deleg_share(zc, cr));
	}
#else
	return (ENOTSUP);
#endif /* HAVE_ZPL */
}

int
zfs_secpolicy_smb_acl(zfs_cmd_t *zc, cred_t *cr)
{
#ifdef HAVE_ZPL
	if (!INGLOBALZONE(curproc))
		return (EPERM);

	if (secpolicy_smb(cr) == 0) {
		return (0);
	} else {
		return (zfs_secpolicy_deleg_share(zc, cr));
	}
#else
	return (ENOTSUP);
#endif /* HAVE_ZPL */
}

static int
zfs_get_parent(const char *datasetname, char *parent, int parentsize)
{
	char *cp;

	/*
	 * Remove the @bla or /bla from the end of the name to get the parent.
	 */
	(void) strncpy(parent, datasetname, parentsize);
	cp = strrchr(parent, '@');
	if (cp != NULL) {
		cp[0] = '\0';
	} else {
		cp = strrchr(parent, '/');
		if (cp == NULL)
			return (ENOENT);
		cp[0] = '\0';
	}

	return (0);
}

int
zfs_secpolicy_destroy_perms(const char *name, cred_t *cr)
{
	int error;

	if ((error = zfs_secpolicy_write_perms(name,
	    ZFS_DELEG_PERM_MOUNT, cr)) != 0)
		return (error);

	return (zfs_secpolicy_write_perms(name, ZFS_DELEG_PERM_DESTROY, cr));
}

static int
zfs_secpolicy_destroy(zfs_cmd_t *zc, cred_t *cr)
{
	return (zfs_secpolicy_destroy_perms(zc->zc_name, cr));
}

/*
 * Must have sys_config privilege to check the iscsi permission
 */
/* ARGSUSED */
static int
zfs_secpolicy_iscsi(zfs_cmd_t *zc, cred_t *cr)
{
	return (secpolicy_zfs(cr));
}

int
zfs_secpolicy_rename_perms(const char *from, const char *to, cred_t *cr)
{
	char 	parentname[MAXNAMELEN];
	int	error;

	if ((error = zfs_secpolicy_write_perms(from,
	    ZFS_DELEG_PERM_RENAME, cr)) != 0)
		return (error);

	if ((error = zfs_secpolicy_write_perms(from,
	    ZFS_DELEG_PERM_MOUNT, cr)) != 0)
		return (error);

	if ((error = zfs_get_parent(to, parentname,
	    sizeof (parentname))) != 0)
		return (error);

	if ((error = zfs_secpolicy_write_perms(parentname,
	    ZFS_DELEG_PERM_CREATE, cr)) != 0)
		return (error);

	if ((error = zfs_secpolicy_write_perms(parentname,
	    ZFS_DELEG_PERM_MOUNT, cr)) != 0)
		return (error);

	return (error);
}

static int
zfs_secpolicy_rename(zfs_cmd_t *zc, cred_t *cr)
{
	return (zfs_secpolicy_rename_perms(zc->zc_name, zc->zc_value, cr));
}

static int
zfs_secpolicy_promote(zfs_cmd_t *zc, cred_t *cr)
{
	char 	parentname[MAXNAMELEN];
	objset_t *clone;
	int error;

	error = zfs_secpolicy_write_perms(zc->zc_name,
	    ZFS_DELEG_PERM_PROMOTE, cr);
	if (error)
		return (error);

	error = dmu_objset_open(zc->zc_name, DMU_OST_ANY,
	    DS_MODE_USER | DS_MODE_READONLY, &clone);

	if (error == 0) {
		dsl_dataset_t *pclone = NULL;
		dsl_dir_t *dd;
		dd = clone->os->os_dsl_dataset->ds_dir;

		rw_enter(&dd->dd_pool->dp_config_rwlock, RW_READER);
		error = dsl_dataset_hold_obj(dd->dd_pool,
		    dd->dd_phys->dd_origin_obj, FTAG, &pclone);
		rw_exit(&dd->dd_pool->dp_config_rwlock);
		if (error) {
			dmu_objset_close(clone);
			return (error);
		}

		error = zfs_secpolicy_write_perms(zc->zc_name,
		    ZFS_DELEG_PERM_MOUNT, cr);

		dsl_dataset_name(pclone, parentname);
		dmu_objset_close(clone);
		dsl_dataset_rele(pclone, FTAG);
		if (error == 0)
			error = zfs_secpolicy_write_perms(parentname,
			    ZFS_DELEG_PERM_PROMOTE, cr);
	}
	return (error);
}

static int
zfs_secpolicy_receive(zfs_cmd_t *zc, cred_t *cr)
{
	int error;

	if ((error = zfs_secpolicy_write_perms(zc->zc_name,
	    ZFS_DELEG_PERM_RECEIVE, cr)) != 0)
		return (error);

	if ((error = zfs_secpolicy_write_perms(zc->zc_name,
	    ZFS_DELEG_PERM_MOUNT, cr)) != 0)
		return (error);

	return (zfs_secpolicy_write_perms(zc->zc_name,
	    ZFS_DELEG_PERM_CREATE, cr));
}

int
zfs_secpolicy_snapshot_perms(const char *name, cred_t *cr)
{
	int error;

	if ((error = zfs_secpolicy_write_perms(name,
	    ZFS_DELEG_PERM_SNAPSHOT, cr)) != 0)
		return (error);

	error = zfs_secpolicy_write_perms(name,
	    ZFS_DELEG_PERM_MOUNT, cr);

	return (error);
}

static int
zfs_secpolicy_snapshot(zfs_cmd_t *zc, cred_t *cr)
{

	return (zfs_secpolicy_snapshot_perms(zc->zc_name, cr));
}

static int
zfs_secpolicy_create(zfs_cmd_t *zc, cred_t *cr)
{
	char 	parentname[MAXNAMELEN];
	int 	error;

	if ((error = zfs_get_parent(zc->zc_name, parentname,
	    sizeof (parentname))) != 0)
		return (error);

	if (zc->zc_value[0] != '\0') {
		if ((error = zfs_secpolicy_write_perms(zc->zc_value,
		    ZFS_DELEG_PERM_CLONE, cr)) != 0)
			return (error);
	}

	if ((error = zfs_secpolicy_write_perms(parentname,
	    ZFS_DELEG_PERM_CREATE, cr)) != 0)
		return (error);

	error = zfs_secpolicy_write_perms(parentname,
	    ZFS_DELEG_PERM_MOUNT, cr);

	return (error);
}

#ifdef HAVE_ZPL
static int
zfs_secpolicy_umount(zfs_cmd_t *zc, cred_t *cr)
{
	int error;

	error = secpolicy_fs_unmount(cr, NULL);
	if (error) {
		error = dsl_deleg_access(zc->zc_name, ZFS_DELEG_PERM_MOUNT, cr);
	}
	return (error);
}
#endif /* HAVE_ZPL */

/*
 * Policy for pool operations - create/destroy pools, add vdevs, etc.  Requires
 * SYS_CONFIG privilege, which is not available in a local zone.
 */
/* ARGSUSED */
static int
zfs_secpolicy_config(zfs_cmd_t *zc, cred_t *cr)
{
	if (secpolicy_sys_config(cr, B_FALSE) != 0)
		return (EPERM);

	return (0);
}

/*
 * Just like zfs_secpolicy_config, except that we will check for
 * mount permission on the dataset for permission to create/remove
 * the minor nodes.
 */
static int
zfs_secpolicy_minor(zfs_cmd_t *zc, cred_t *cr)
{
	if (secpolicy_sys_config(cr, B_FALSE) != 0) {
		return (dsl_deleg_access(zc->zc_name,
		    ZFS_DELEG_PERM_MOUNT, cr));
	}

	return (0);
}

/*
 * Policy for fault injection.  Requires all privileges.
 */
/* ARGSUSED */
static int
zfs_secpolicy_inject(zfs_cmd_t *zc, cred_t *cr)
{
	return (secpolicy_zinject(cr));
}

static int
zfs_secpolicy_inherit(zfs_cmd_t *zc, cred_t *cr)
{
	zfs_prop_t prop = zfs_name_to_prop(zc->zc_value);

	if (prop == ZPROP_INVAL) {
		if (!zfs_prop_user(zc->zc_value))
			return (EINVAL);
		return (zfs_secpolicy_write_perms(zc->zc_name,
		    ZFS_DELEG_PERM_USERPROP, cr));
	} else {
		if (!zfs_prop_inheritable(prop))
			return (EINVAL);
		return (zfs_secpolicy_setprop(zc->zc_name, prop, cr));
	}
}

static int
zfs_secpolicy_userspace_one(zfs_cmd_t *zc, cred_t *cr)
{
	int err = zfs_secpolicy_read(zc, cr);
	if (err)
		return (err);

	if (zc->zc_objset_type >= ZFS_NUM_USERQUOTA_PROPS)
		return (EINVAL);

	if (zc->zc_value[0] == 0) {
		/*
		 * They are asking about a posix uid/gid.  If it's
		 * themself, allow it.
		 */
		if (zc->zc_objset_type == ZFS_PROP_USERUSED ||
		    zc->zc_objset_type == ZFS_PROP_USERQUOTA) {
			if (zc->zc_guid == crgetuid(cr))
				return (0);
		} else {
			if (groupmember(zc->zc_guid, cr))
				return (0);
		}
	}

	return (zfs_secpolicy_write_perms(zc->zc_name,
	    userquota_perms[zc->zc_objset_type], cr));
}

static int
zfs_secpolicy_userspace_many(zfs_cmd_t *zc, cred_t *cr)
{
	int err = zfs_secpolicy_read(zc, cr);
	if (err)
		return (err);

	if (zc->zc_objset_type >= ZFS_NUM_USERQUOTA_PROPS)
		return (EINVAL);

	return (zfs_secpolicy_write_perms(zc->zc_name,
	    userquota_perms[zc->zc_objset_type], cr));
}

static int
zfs_secpolicy_userspace_upgrade(zfs_cmd_t *zc, cred_t *cr)
{
	return (zfs_secpolicy_setprop(zc->zc_name, ZFS_PROP_VERSION, cr));
}

static int
zfs_secpolicy_hold(zfs_cmd_t *zc, cred_t *cr)
{
	return (zfs_secpolicy_write_perms(zc->zc_name,
	    ZFS_DELEG_PERM_HOLD, cr));
}

static int
zfs_secpolicy_release(zfs_cmd_t *zc, cred_t *cr)
{
	return (zfs_secpolicy_write_perms(zc->zc_name,
	    ZFS_DELEG_PERM_RELEASE, cr));
}

/*
 * Returns the nvlist as specified by the user in the zfs_cmd_t.
 */
int
get_nvlist(uint64_t nvl, uint64_t size, int iflag, nvlist_t **nvp)
{
	char *packed;
	int error;
	nvlist_t *list = NULL;

	/*
	 * Read in and unpack the user-supplied nvlist.
	 */
	if (size == 0)
		return (EINVAL);

	packed = kmem_alloc(size, KM_SLEEP);

	if ((error = ddi_copyin((void *)(uintptr_t)nvl, packed, size,
	    iflag)) != 0) {
		kmem_free(packed, size);
		return (error);
	}

	if ((error = nvlist_unpack(packed, size, &list, 0)) != 0) {
		kmem_free(packed, size);
		return (error);
	}

	kmem_free(packed, size);

	*nvp = list;
	return (0);
}

int
put_nvlist(zfs_cmd_t *zc, nvlist_t *nvl)
{
	char *packed = NULL;
	size_t size;
	int error;

	VERIFY(nvlist_size(nvl, &size, NV_ENCODE_NATIVE) == 0);

	if (size > zc->zc_nvlist_dst_size) {
		error = ENOMEM;
	} else {
		packed = vmem_alloc(size, KM_SLEEP);
		VERIFY(nvlist_pack(nvl, &packed, &size, NV_ENCODE_NATIVE,
		    KM_SLEEP) == 0);
		error = ddi_copyout(packed,
		    (void *)(uintptr_t)zc->zc_nvlist_dst, size, zc->zc_iflags);
		vmem_free(packed, size);
	}

	zc->zc_nvlist_dst_size = size;
	return (error);
}

#ifdef HAVE_ZPL
static int
getzfsvfs(const char *dsname, zfsvfs_t **zvp)
{
	objset_t *os;
	int error;

	error = dmu_objset_open(dsname, DMU_OST_ZFS,
	    DS_MODE_USER | DS_MODE_READONLY, &os);
	if (error)
		return (error);

	mutex_enter(&os->os->os_user_ptr_lock);
	*zvp = dmu_objset_get_user(os);
	if (*zvp) {
		VFS_HOLD((*zvp)->z_vfs);
	} else {
		error = ESRCH;
	}
	mutex_exit(&os->os->os_user_ptr_lock);
	dmu_objset_close(os);
	return (error);
}

/*
 * Find a zfsvfs_t for a mounted filesystem, or create our own, in which
 * case its z_vfs will be NULL, and it will be opened as the owner.
 */
static int
zfsvfs_hold(const char *name, boolean_t readonly, void *tag, zfsvfs_t **zvp)
{
	int error = 0;
	int mode = DS_MODE_OWNER | (readonly ? DS_MODE_READONLY : 0);

	if (getzfsvfs(name, zvp) != 0)
		error = zfsvfs_create(name, mode, zvp);
	if (error == 0) {
		rrw_enter(&(*zvp)->z_teardown_lock, RW_READER, tag);
		if ((*zvp)->z_unmounted) {
			/*
			 * XXX we could probably try again, since the unmounting
			 * thread should be just about to disassociate the
			 * objset from the zfsvfs.
			 */
			rrw_exit(&(*zvp)->z_teardown_lock, tag);
			return (EBUSY);
		}
	}
	return (error);
}

static void
zfsvfs_rele(zfsvfs_t *zfsvfs, void *tag)
{
	rrw_exit(&zfsvfs->z_teardown_lock, tag);

	if (zfsvfs->z_vfs) {
		VFS_RELE(zfsvfs->z_vfs);
	} else {
		dmu_objset_close(zfsvfs->z_os);
		zfsvfs_free(zfsvfs);
	}
}
#endif /* HAVE_ZPL */

static int
zfs_ioc_pool_create(struct file *filp, zfs_cmd_t *zc)
{
	int error;
	nvlist_t *config, *props = NULL;
	nvlist_t *rootprops = NULL;
	nvlist_t *zplprops = NULL;
	char *buf;

	if ((error = get_nvlist(zc->zc_nvlist_conf, zc->zc_nvlist_conf_size,
	    zc->zc_iflags, &config)))
		return (error);

	if (zc->zc_nvlist_src_size != 0 && (error =
	    get_nvlist(zc->zc_nvlist_src, zc->zc_nvlist_src_size,
	    zc->zc_iflags, &props))) {
		nvlist_free(config);
		return (error);
	}

	if (props) {
		nvlist_t *nvl = NULL;
		uint64_t version = SPA_VERSION;

		(void) nvlist_lookup_uint64(props,
		    zpool_prop_to_name(ZPOOL_PROP_VERSION), &version);
		if (version < SPA_VERSION_INITIAL || version > SPA_VERSION) {
			error = EINVAL;
			goto pool_props_bad;
		}
		(void) nvlist_lookup_nvlist(props, ZPOOL_ROOTFS_PROPS, &nvl);
		if (nvl) {
			error = nvlist_dup(nvl, &rootprops, KM_SLEEP);
			if (error != 0) {
				nvlist_free(config);
				nvlist_free(props);
				return (error);
			}
			(void) nvlist_remove_all(props, ZPOOL_ROOTFS_PROPS);
		}
		VERIFY(nvlist_alloc(&zplprops, NV_UNIQUE_NAME, KM_SLEEP) == 0);
		error = zfs_fill_zplprops_root(version, rootprops,
		    zplprops, NULL);
		if (error)
			goto pool_props_bad;
	}

	buf = history_str_get(zc);

	error = spa_create(zc->zc_name, config, props, buf, zplprops);

	/*
	 * Set the remaining root properties
	 */
	if (!error &&
	    (error = zfs_set_prop_nvlist(filp, zc->zc_name, rootprops)) != 0)
		(void) spa_destroy(zc->zc_name);

	if (buf != NULL)
		history_str_free(buf);

pool_props_bad:
	nvlist_free(rootprops);
	nvlist_free(zplprops);
	nvlist_free(config);
	nvlist_free(props);

	return (error);
}

static int
zfs_ioc_pool_destroy(struct file *filp, zfs_cmd_t *zc)
{
	int error;
	zfs_log_history(zc);
	error = spa_destroy(zc->zc_name);
	return (error);
}

static int
zfs_ioc_pool_import(struct file *filp, zfs_cmd_t *zc)
{
	int error;
	nvlist_t *config, *props = NULL;
	uint64_t guid;

	if ((error = get_nvlist(zc->zc_nvlist_conf, zc->zc_nvlist_conf_size,
	    zc->zc_iflags, &config)) != 0)
		return (error);

	if (zc->zc_nvlist_src_size != 0 && (error =
	    get_nvlist(zc->zc_nvlist_src, zc->zc_nvlist_src_size,
	    zc->zc_iflags, &props))) {
		nvlist_free(config);
		return (error);
	}

	if (nvlist_lookup_uint64(config, ZPOOL_CONFIG_POOL_GUID, &guid) != 0 ||
	    guid != zc->zc_guid)
		error = EINVAL;
	else if (zc->zc_cookie)
		error = spa_import_verbatim(zc->zc_name, config,
		    props);
	else
		error = spa_import(zc->zc_name, config, props);

	nvlist_free(config);

	if (props)
		nvlist_free(props);

	return (error);
}

static int
zfs_ioc_pool_export(struct file *filp, zfs_cmd_t *zc)
{
	int error;
	boolean_t force = (boolean_t)zc->zc_cookie;
	boolean_t hardforce = (boolean_t)zc->zc_guid;

	zfs_log_history(zc);
	error = spa_export(zc->zc_name, NULL, force, hardforce);
	return (error);
}

static int
zfs_ioc_pool_configs(struct file *filp, zfs_cmd_t *zc)
{
	nvlist_t *configs;
	int error;

	if ((configs = spa_all_configs(&zc->zc_cookie)) == NULL)
		return (EEXIST);

	error = put_nvlist(zc, configs);

	nvlist_free(configs);

	return (error);
}

static int
zfs_ioc_pool_stats(struct file *filp, zfs_cmd_t *zc)
{
	nvlist_t *config;
	int error;
	int ret = 0;

	error = spa_get_stats(zc->zc_name, &config, zc->zc_value,
	    sizeof (zc->zc_value));

	if (config != NULL) {
		ret = put_nvlist(zc, config);
		nvlist_free(config);

		/*
		 * The config may be present even if 'error' is non-zero.
		 * In this case we return success, and preserve the real errno
		 * in 'zc_cookie'.
		 */
		zc->zc_cookie = error;
	} else {
		ret = error;
	}

	return (ret);
}

/*
 * Try to import the given pool, returning pool stats as appropriate so that
 * user land knows which devices are available and overall pool health.
 */
static int
zfs_ioc_pool_tryimport(struct file *filp, zfs_cmd_t *zc)
{
	nvlist_t *tryconfig, *config;
	int error;

	if ((error = get_nvlist(zc->zc_nvlist_conf, zc->zc_nvlist_conf_size,
	    zc->zc_iflags, &tryconfig)) != 0)
		return (error);

	config = spa_tryimport(tryconfig);

	nvlist_free(tryconfig);

	if (config == NULL)
		return (EINVAL);

	error = put_nvlist(zc, config);
	nvlist_free(config);

	return (error);
}

static int
zfs_ioc_pool_scrub(struct file *filp, zfs_cmd_t *zc)
{
	spa_t *spa;
	int error;

	if ((error = spa_open(zc->zc_name, &spa, FTAG)) != 0)
		return (error);

	error = spa_scrub(spa, zc->zc_cookie);

	spa_close(spa, FTAG);

	return (error);
}

static int
zfs_ioc_pool_freeze(struct file *filp, zfs_cmd_t *zc)
{
	spa_t *spa;
	int error;

	error = spa_open(zc->zc_name, &spa, FTAG);
	if (error == 0) {
		spa_freeze(spa);
		spa_close(spa, FTAG);
	}
	return (error);
}

static int
zfs_ioc_pool_upgrade(struct file *filp, zfs_cmd_t *zc)
{
	spa_t *spa;
	int error;

	if ((error = spa_open(zc->zc_name, &spa, FTAG)) != 0)
		return (error);

	if (zc->zc_cookie < spa_version(spa) || zc->zc_cookie > SPA_VERSION) {
		spa_close(spa, FTAG);
		return (EINVAL);
	}

	spa_upgrade(spa, zc->zc_cookie);
	spa_close(spa, FTAG);

	return (error);
}

static int
zfs_ioc_pool_get_history(struct file *filp, zfs_cmd_t *zc)
{
	spa_t *spa;
	char *hist_buf;
	uint64_t size;
	int error;

	if ((size = zc->zc_history_len) == 0)
		return (EINVAL);

	if ((error = spa_open(zc->zc_name, &spa, FTAG)) != 0)
		return (error);

	if (spa_version(spa) < SPA_VERSION_ZPOOL_HISTORY) {
		spa_close(spa, FTAG);
		return (ENOTSUP);
	}

	hist_buf = kmem_alloc(size, KM_SLEEP);
	if ((error = spa_history_get(spa, &zc->zc_history_offset,
	    &zc->zc_history_len, hist_buf)) == 0) {
		error = ddi_copyout(hist_buf,
		    (void *)(uintptr_t)zc->zc_history,
		    zc->zc_history_len, zc->zc_iflags);
	}

	spa_close(spa, FTAG);
	kmem_free(hist_buf, size);
	return (error);
}

static int
zfs_ioc_dsobj_to_dsname(struct file *filp, zfs_cmd_t *zc)
{
	int error;

	if ((error = dsl_dsobj_to_dsname(zc->zc_name,zc->zc_obj,zc->zc_value)))
		return (error);

	return (0);
}

static int
zfs_ioc_obj_to_path(struct file *filp, zfs_cmd_t *zc)
{
	objset_t *osp;
	int error;

	if ((error = dmu_objset_open(zc->zc_name, DMU_OST_ZFS,
	    DS_MODE_USER | DS_MODE_READONLY, &osp)) != 0)
		return (error);
	error = zfs_obj_to_path(osp, zc->zc_obj, zc->zc_value,
	    sizeof (zc->zc_value));
	dmu_objset_close(osp);

	return (error);
}

static int
zfs_ioc_vdev_add(struct file *filp, zfs_cmd_t *zc)
{
	spa_t *spa;
	int error;
	nvlist_t *config, **l2cache, **spares;
	uint_t nl2cache = 0, nspares = 0;

	error = spa_open(zc->zc_name, &spa, FTAG);
	if (error != 0)
		return (error);

	error = get_nvlist(zc->zc_nvlist_conf, zc->zc_nvlist_conf_size,
	    zc->zc_iflags, &config);
	(void) nvlist_lookup_nvlist_array(config, ZPOOL_CONFIG_L2CACHE,
	    &l2cache, &nl2cache);

	(void) nvlist_lookup_nvlist_array(config, ZPOOL_CONFIG_SPARES,
	    &spares, &nspares);

	/*
	 * A root pool with concatenated devices is not supported.
	 * Thus, can not add a device to a root pool.
	 *
	 * Intent log device can not be added to a rootpool because
	 * during mountroot, zil is replayed, a seperated log device
	 * can not be accessed during the mountroot time.
	 *
	 * l2cache and spare devices are ok to be added to a rootpool.
	 */
	if (spa->spa_bootfs != 0 && nl2cache == 0 && nspares == 0) {
		spa_close(spa, FTAG);
		return (EDOM);
	}

	if (error == 0) {
		error = spa_vdev_add(spa, config);
		nvlist_free(config);
	}
	spa_close(spa, FTAG);
	return (error);
}

static int
zfs_ioc_vdev_remove(struct file *filp, zfs_cmd_t *zc)
{
	spa_t *spa;
	int error;

	error = spa_open(zc->zc_name, &spa, FTAG);
	if (error != 0)
		return (error);
	error = spa_vdev_remove(spa, zc->zc_guid, B_FALSE);
	spa_close(spa, FTAG);
	return (error);
}

static int
zfs_ioc_vdev_set_state(struct file *filp, zfs_cmd_t *zc)
{
	spa_t *spa;
	int error;
	vdev_state_t newstate = VDEV_STATE_UNKNOWN;

	if ((error = spa_open(zc->zc_name, &spa, FTAG)) != 0)
		return (error);
	switch (zc->zc_cookie) {
	case VDEV_STATE_ONLINE:
		error = vdev_online(spa, zc->zc_guid, zc->zc_obj, &newstate);
		break;

	case VDEV_STATE_OFFLINE:
		error = vdev_offline(spa, zc->zc_guid, zc->zc_obj);
		break;

	case VDEV_STATE_FAULTED:
		error = vdev_fault(spa, zc->zc_guid);
		break;

	case VDEV_STATE_DEGRADED:
		error = vdev_degrade(spa, zc->zc_guid);
		break;

	default:
		error = EINVAL;
	}
	zc->zc_cookie = newstate;
	spa_close(spa, FTAG);
	return (error);
}

static int
zfs_ioc_vdev_attach(struct file *filp, zfs_cmd_t *zc)
{
	spa_t *spa;
	int replacing = zc->zc_cookie;
	nvlist_t *config;
	int error;

	if ((error = spa_open(zc->zc_name, &spa, FTAG)) != 0)
		return (error);

	if ((error = get_nvlist(zc->zc_nvlist_conf, zc->zc_nvlist_conf_size,
	    zc->zc_iflags, &config)) == 0) {
		error = spa_vdev_attach(spa, zc->zc_guid, config, replacing);
		nvlist_free(config);
	}

	spa_close(spa, FTAG);
	return (error);
}

static int
zfs_ioc_vdev_detach(struct file *filp, zfs_cmd_t *zc)
{
	spa_t *spa;
	int error;

	if ((error = spa_open(zc->zc_name, &spa, FTAG)) != 0)
		return (error);

	error = spa_vdev_detach(spa, zc->zc_guid, 0, B_FALSE);

	spa_close(spa, FTAG);
	return (error);
}

static int
zfs_ioc_vdev_setpath(struct file *filp, zfs_cmd_t *zc)
{
	spa_t *spa;
	char *path = zc->zc_value;
	uint64_t guid = zc->zc_guid;
	int error;

	error = spa_open(zc->zc_name, &spa, FTAG);
	if (error != 0)
		return (error);

	error = spa_vdev_setpath(spa, guid, path);
	spa_close(spa, FTAG);
	return (error);
}

static int
zfs_ioc_vdev_setfru(struct file *filp, zfs_cmd_t *zc)
{
	spa_t *spa;
	char *fru = zc->zc_value;
	uint64_t guid = zc->zc_guid;
	int error;

	error = spa_open(zc->zc_name, &spa, FTAG);
	if (error != 0)
		return (error);

	error = spa_vdev_setfru(spa, guid, fru);
	spa_close(spa, FTAG);
	return (error);
}

/*
 * inputs:
 * zc_name		name of filesystem
 * zc_nvlist_dst_size	size of buffer for property nvlist
 *
 * outputs:
 * zc_objset_stats	stats
 * zc_nvlist_dst	property nvlist
 * zc_nvlist_dst_size	size of property nvlist
 */
static int
zfs_ioc_objset_stats(struct file *filp, zfs_cmd_t *zc)
{
	objset_t *os = NULL;
	int error;
	nvlist_t *nv;

	if ((error = dmu_objset_open(zc->zc_name,
	    DMU_OST_ANY, DS_MODE_USER | DS_MODE_READONLY, &os)))
		return (error);

	dmu_objset_fast_stat(os, &zc->zc_objset_stats);

	if (zc->zc_nvlist_dst != 0 &&
	    (error = dsl_prop_get_all(os, &nv, FALSE)) == 0) {
		dmu_objset_stats(os, nv);
		/*
		 * NB: zvol_get_stats() will read the objset contents,
		 * which we aren't supposed to do with a
		 * DS_MODE_USER hold, because it could be
		 * inconsistent.  So this is a bit of a workaround...
		 */
		if (!zc->zc_objset_stats.dds_inconsistent) {
			if (dmu_objset_type(os) == DMU_OST_ZVOL)
				VERIFY(zvol_get_stats(os, nv) == 0);
		}
		error = put_nvlist(zc, nv);
		nvlist_free(nv);
	}

	dmu_objset_close(os);
	return (error);
}

static int
nvl_add_zplprop(objset_t *os, nvlist_t *props, zfs_prop_t prop)
{
	uint64_t value;
	int error;

	/*
	 * zfs_get_zplprop() will either find a value or give us
	 * the default value (if there is one).
	 */
	if ((error = zfs_get_zplprop(os, prop, &value)) != 0)
		return (error);
	VERIFY(nvlist_add_uint64(props, zfs_prop_to_name(prop), value) == 0);
	return (0);
}

/*
 * inputs:
 * zc_name		name of filesystem
 * zc_nvlist_dst_size	size of buffer for zpl property nvlist
 *
 * outputs:
 * zc_nvlist_dst	zpl property nvlist
 * zc_nvlist_dst_size	size of zpl property nvlist
 */
static int
zfs_ioc_objset_zplprops(struct file *filp, zfs_cmd_t *zc)
{
	objset_t *os;
	int err;

	if ((err = dmu_objset_open(zc->zc_name,
	    DMU_OST_ANY, DS_MODE_USER | DS_MODE_READONLY, &os)))
		return (err);

	dmu_objset_fast_stat(os, &zc->zc_objset_stats);

	/*
	 * NB: nvl_add_zplprop() will read the objset contents,
	 * which we aren't supposed to do with a DS_MODE_USER
	 * hold, because it could be inconsistent.
	 */
	if (zc->zc_nvlist_dst != 0 &&
	    !zc->zc_objset_stats.dds_inconsistent &&
	    dmu_objset_type(os) == DMU_OST_ZFS) {
		nvlist_t *nv;

		VERIFY(nvlist_alloc(&nv, NV_UNIQUE_NAME, KM_SLEEP) == 0);
		if ((err = nvl_add_zplprop(os, nv, ZFS_PROP_VERSION)) == 0 &&
		    (err = nvl_add_zplprop(os, nv, ZFS_PROP_NORMALIZE)) == 0 &&
		    (err = nvl_add_zplprop(os, nv, ZFS_PROP_UTF8ONLY)) == 0 &&
		    (err = nvl_add_zplprop(os, nv, ZFS_PROP_CASE)) == 0)
			err = put_nvlist(zc, nv);
		nvlist_free(nv);
	} else {
		err = ENOENT;
	}
	dmu_objset_close(os);
	return (err);
}

static boolean_t
dataset_name_hidden(const char *name)
{
	/*
	 * Skip over datasets that are not visible in this zone,
	 * internal datasets (which have a $ in their name), and
	 * temporary datasets (which have a % in their name).
	 */
	if (strchr(name, '$') != NULL)
		return (B_TRUE);
	if (strchr(name, '%') != NULL)
		return (B_TRUE);
	if (!INGLOBALZONE(curproc) && !zone_dataset_visible(name, NULL))
		return (B_TRUE);
	return (B_FALSE);
}

/*
 * inputs:
 * zc_name		name of filesystem
 * zc_cookie		zap cursor
 * zc_nvlist_dst_size	size of buffer for property nvlist
 *
 * outputs:
 * zc_name		name of next filesystem
 * zc_cookie		zap cursor
 * zc_objset_stats	stats
 * zc_nvlist_dst	property nvlist
 * zc_nvlist_dst_size	size of property nvlist
 */
static int
zfs_ioc_dataset_list_next(struct file *filp, zfs_cmd_t *zc)
{
	objset_t *os;
	int error;
	char *p;

	if ((error = dmu_objset_open(zc->zc_name,
	    DMU_OST_ANY, DS_MODE_USER | DS_MODE_READONLY, &os))) {
		if (error == ENOENT)
			error = ESRCH;
		return (error);
	}

	p = strrchr(zc->zc_name, '/');
	if (p == NULL || p[1] != '\0')
		(void) strlcat(zc->zc_name, "/", sizeof (zc->zc_name));
	p = zc->zc_name + strlen(zc->zc_name);

	/*
	 * Pre-fetch the datasets.  dmu_objset_prefetch() always returns 0
	 * but is not declared void because its called by dmu_objset_find().
	 */
	if (zc->zc_cookie == 0) {
		uint64_t cookie = 0;
		int len = sizeof (zc->zc_name) - (p - zc->zc_name);

		while (dmu_dir_list_next(os, len, p, NULL, &cookie) == 0)
			(void) dmu_objset_prefetch(p, NULL);
	}

	do {
		error = dmu_dir_list_next(os,
		    sizeof (zc->zc_name) - (p - zc->zc_name), p,
		    NULL, &zc->zc_cookie);
		if (error == ENOENT)
			error = ESRCH;
	} while (error == 0 && dataset_name_hidden(zc->zc_name));
	dmu_objset_close(os);

	if (error == 0)
		error = zfs_ioc_objset_stats(filp, zc); /* fill in the stats */

	return (error);
}

/*
 * inputs:
 * zc_name		name of filesystem
 * zc_cookie		zap cursor
 * zc_nvlist_dst_size	size of buffer for property nvlist
 *
 * outputs:
 * zc_name		name of next snapshot
 * zc_objset_stats	stats
 * zc_nvlist_dst	property nvlist
 * zc_nvlist_dst_size	size of property nvlist
 */
static int
zfs_ioc_snapshot_list_next(struct file *filp, zfs_cmd_t *zc)
{
	objset_t *os;
	int error;

	error = dmu_objset_open(zc->zc_name,
	    DMU_OST_ANY, DS_MODE_USER | DS_MODE_READONLY, &os);
	if (error)
		return (error == ENOENT ? ESRCH : error);

	if (zc->zc_cookie == 0) {
		(void) dmu_objset_find(zc->zc_name, dmu_objset_prefetch,
		    NULL, DS_FIND_SNAPSHOTS);
	}
	/*
	 * A dataset name of maximum length cannot have any snapshots,
	 * so exit immediately.
	 */
	if (strlcat(zc->zc_name, "@", sizeof (zc->zc_name)) >= MAXNAMELEN) {
		dmu_objset_close(os);
		return (ESRCH);
	}

	error = dmu_snapshot_list_next(os,
	    sizeof (zc->zc_name) - strlen(zc->zc_name),
	    zc->zc_name + strlen(zc->zc_name), NULL, &zc->zc_cookie, NULL);
	dmu_objset_close(os);
	if (error == 0)
		error = zfs_ioc_objset_stats(filp, zc); /* fill in the stats */
	else if (error == ENOENT)
		error = ESRCH;

	/* if we failed, undo the @ that we tacked on to zc_name */
	if (error)
		*strchr(zc->zc_name, '@') = '\0';
	return (error);
}

int
zfs_set_prop_nvlist(struct file *filp, const char *name, nvlist_t *nvl)
{
	nvpair_t *elem;
	int error = 0;
	uint64_t intval;
	char *strval;
	nvlist_t *genericnvl;
	boolean_t issnap = (strchr(name, '@') != NULL);

	/*
	 * First validate permission to set all of the properties
	 */
	elem = NULL;
	while ((elem = nvlist_next_nvpair(nvl, elem)) != NULL) {
		const char *propname = nvpair_name(elem);
		zfs_prop_t prop = zfs_name_to_prop(propname);

		if (prop == ZPROP_INVAL) {
			/*
			 * If this is a user-defined property, it must be a
			 * string, and there is no further validation to do.
			 */
			if (zfs_prop_user(propname) &&
			    nvpair_type(elem) == DATA_TYPE_STRING) {
				if ((error = zfs_secpolicy_write_perms(name,
				    ZFS_DELEG_PERM_USERPROP, CRED())))
					return (error);
				continue;
			}

			if (!issnap && zfs_prop_userquota(propname) &&
			    nvpair_type(elem) == DATA_TYPE_UINT64_ARRAY) {
				const char *perm;
				const char *up = zfs_userquota_prop_prefixes
				    [ZFS_PROP_USERQUOTA];
				if (strncmp(propname, up, strlen(up)) == 0)
					perm = ZFS_DELEG_PERM_USERQUOTA;
				else
					perm = ZFS_DELEG_PERM_GROUPQUOTA;
				if ((error = zfs_secpolicy_write_perms(name,
				    perm, CRED())))
					return (error);
				continue;
			}

			return (EINVAL);
		}

		if (issnap)
			return (EINVAL);

		if ((error = zfs_secpolicy_setprop(name, prop, CRED())) != 0)
			return (error);

		/*
		 * Check that this value is valid for this pool version
		 */
		switch (prop) {
		default:
			break;
		case ZFS_PROP_COMPRESSION:
			/*
			 * If the user specified gzip compression, make sure
			 * the SPA supports it. We ignore any errors here since
			 * we'll catch them later.
			 */
			if (nvpair_type(elem) == DATA_TYPE_UINT64 &&
			    nvpair_value_uint64(elem, &intval) == 0) {
				if (intval >= ZIO_COMPRESS_GZIP_1 &&
				    intval <= ZIO_COMPRESS_GZIP_9 &&
				    zfs_earlier_version(name,
				    SPA_VERSION_GZIP_COMPRESSION))
					return (ENOTSUP);

				/*
				 * If this is a bootable dataset then
				 * verify that the compression algorithm
				 * is supported for booting. We must return
				 * something other than ENOTSUP since it
				 * implies a downrev pool version.
				 */
				if (zfs_is_bootfs(name) &&
				    !BOOTFS_COMPRESS_VALID(intval))
					return (ERANGE);
			}
			break;

		case ZFS_PROP_COPIES:
			if (zfs_earlier_version(name, SPA_VERSION_DITTO_BLOCKS))
				return (ENOTSUP);
			break;

		case ZFS_PROP_SHARESMB:
			if (zpl_earlier_version(name, ZPL_VERSION_FUID))
				return (ENOTSUP);
			break;

		case ZFS_PROP_ACLINHERIT:
			if (nvpair_type(elem) == DATA_TYPE_UINT64 &&
			    nvpair_value_uint64(elem, &intval) == 0)
				if (intval == ZFS_ACL_PASSTHROUGH_X &&
				    zfs_earlier_version(name,
				    SPA_VERSION_PASSTHROUGH_X))
					return (ENOTSUP);
		}
	}

	VERIFY(nvlist_alloc(&genericnvl, NV_UNIQUE_NAME, KM_SLEEP) == 0);
	elem = NULL;
	while ((elem = nvlist_next_nvpair(nvl, elem)) != NULL) {
		const char *propname = nvpair_name(elem);
		zfs_prop_t prop = zfs_name_to_prop(propname);

		if (prop == ZPROP_INVAL) {
			if (zfs_prop_userquota(propname)) {
#ifdef HAVE_ZPL
				uint64_t *valary;
				unsigned int vallen;
				const char *domain;
				zfs_userquota_prop_t type;
				uint64_t rid;
				uint64_t quota;
				zfsvfs_t *zfsvfs;

				VERIFY(nvpair_value_uint64_array(elem,
				    &valary, &vallen) == 0);
				VERIFY(vallen == 3);
				type = valary[0];
				rid = valary[1];
				quota = valary[2];
				domain = propname +
				    strlen(zfs_userquota_prop_prefixes[type]);

				error = zfsvfs_hold(name, B_FALSE, FTAG,
				    &zfsvfs);
				if (error == 0) {
					error = zfs_set_userquota(zfsvfs,
					    type, domain, rid, quota);
					zfsvfs_rele(zfsvfs, FTAG);
				}
				if (error == 0)
					continue;
				else
					goto out;
#else
				error = ENOTSUP;
				goto out;
#endif
			} else if (zfs_prop_user(propname)) {
				VERIFY(nvpair_value_string(elem, &strval) == 0);
				error = dsl_prop_set(name, propname, 1,
				    strlen(strval) + 1, strval);
				if (error == 0)
					continue;
				else
					goto out;
			}
		}

		switch (prop) {
		case ZFS_PROP_QUOTA:
			if ((error = nvpair_value_uint64(elem, &intval)) != 0 ||
			    (error = dsl_dir_set_quota(name, intval)) != 0)
				goto out;
			break;

		case ZFS_PROP_REFQUOTA:
			if ((error = nvpair_value_uint64(elem, &intval)) != 0 ||
			    (error = dsl_dataset_set_quota(name, intval)) != 0)
				goto out;
			break;

		case ZFS_PROP_RESERVATION:
			if ((error = nvpair_value_uint64(elem, &intval)) != 0 ||
			    (error = dsl_dir_set_reservation(name,
			    intval)) != 0)
				goto out;
			break;

		case ZFS_PROP_REFRESERVATION:
			if ((error = nvpair_value_uint64(elem, &intval)) != 0 ||
			    (error = dsl_dataset_set_reservation(name,
			    intval)) != 0)
				goto out;
			break;

		case ZFS_PROP_VOLSIZE:
			if ((error = nvpair_value_uint64(elem, &intval)) != 0 ||
			    (error = zvol_set_volsize(name, intval)) != 0)
				goto out;
			break;

		case ZFS_PROP_VOLBLOCKSIZE:
			if ((error = nvpair_value_uint64(elem, &intval)) != 0 ||
			    (error = zvol_set_volblocksize(name, intval)) != 0)
				goto out;
			break;

		case ZFS_PROP_VERSION:
		{
#ifdef HAVE_ZPL
			zfsvfs_t *zfsvfs;

			if ((error = nvpair_value_uint64(elem, &intval)) != 0)
				goto out;
			if ((error = zfsvfs_hold(name, B_FALSE, FTAG,
			    &zfsvfs)) != 0)
				goto out;
			error = zfs_set_version(zfsvfs, intval);
			zfsvfs_rele(zfsvfs, FTAG);

			if (error == 0 && intval >= ZPL_VERSION_USERSPACE) {
				zfs_cmd_t zc = { 0 };
				(void) strcpy(zc.zc_name, name);
				(void) zfs_ioc_userspace_upgrade(filp, &zc);
			}
			if (error)
				goto out;
			break;
#else
			error = ENOTSUP;
			goto out;
#endif /* HAVE_ZPL */
		}

		default:
			if (nvpair_type(elem) == DATA_TYPE_STRING) {
				if (zfs_prop_get_type(prop) !=
				    PROP_TYPE_STRING) {
					error = EINVAL;
					goto out;
				}
			} else if (nvpair_type(elem) == DATA_TYPE_UINT64) {
				const char *unused;

				VERIFY(nvpair_value_uint64(elem, &intval) == 0);

				switch (zfs_prop_get_type(prop)) {
				case PROP_TYPE_NUMBER:
					break;
				case PROP_TYPE_STRING:
					error = EINVAL;
					goto out;
				case PROP_TYPE_INDEX:
					if (zfs_prop_index_to_string(prop,
					    intval, &unused) != 0) {
						error = EINVAL;
						goto out;
					}
					break;
				default:
					cmn_err(CE_PANIC,
					    "unknown property type");
					break;
				}
			} else {
				error = EINVAL;
				goto out;
			}
			if ((error = nvlist_add_nvpair(genericnvl, elem)) != 0)
				goto out;
		}
	}

	if (nvlist_next_nvpair(genericnvl, NULL) != NULL) {
		error = dsl_props_set(name, genericnvl);
	}
out:
	nvlist_free(genericnvl);
	return (error);
}

/*
 * Check that all the properties are valid user properties.
 */
static int
zfs_check_userprops(char *fsname, nvlist_t *nvl)
{
	nvpair_t *elem = NULL;
	int error = 0;

	while ((elem = nvlist_next_nvpair(nvl, elem)) != NULL) {
		const char *propname = nvpair_name(elem);
		char *valstr;

		if (!zfs_prop_user(propname) ||
		    nvpair_type(elem) != DATA_TYPE_STRING)
			return (EINVAL);

		if ((error = zfs_secpolicy_write_perms(fsname,
		    ZFS_DELEG_PERM_USERPROP, CRED())))
			return (error);

		if (strlen(propname) >= ZAP_MAXNAMELEN)
			return (ENAMETOOLONG);

		VERIFY(nvpair_value_string(elem, &valstr) == 0);
		if (strlen(valstr) >= ZAP_MAXVALUELEN)
			return (E2BIG);
	}
	return (0);
}

/*
 * inputs:
 * zc_name		name of filesystem
 * zc_value		name of property to set
 * zc_nvlist_src{_size}	nvlist of properties to apply
 * zc_cookie		clear existing local props?
 *
 * outputs:		none
 */
static int
zfs_ioc_set_prop(struct file *filp, zfs_cmd_t *zc)
{
	nvlist_t *nvl;
	int error;

	if ((error = get_nvlist(zc->zc_nvlist_src, zc->zc_nvlist_src_size,
	    zc->zc_iflags, &nvl)) != 0)
		return (error);

	if (zc->zc_cookie) {
		nvlist_t *origprops;
		objset_t *os;

		if (dmu_objset_open(zc->zc_name, DMU_OST_ANY,
		    DS_MODE_USER | DS_MODE_READONLY, &os) == 0) {
			if (dsl_prop_get_all(os, &origprops, TRUE) == 0) {
				clear_props(filp, zc->zc_name, origprops, nvl);
				nvlist_free(origprops);
			}
			dmu_objset_close(os);
		}

	}

	error = zfs_set_prop_nvlist(filp, zc->zc_name, nvl);

	nvlist_free(nvl);
	return (error);
}

/*
 * inputs:
 * zc_name		name of filesystem
 * zc_value		name of property to inherit
 *
 * outputs:		none
 */
static int
zfs_ioc_inherit_prop(struct file *filp, zfs_cmd_t *zc)
{
	/* the property name has been validated by zfs_secpolicy_inherit() */
	return (dsl_prop_set(zc->zc_name, zc->zc_value, 0, 0, NULL));
}

static int
zfs_ioc_pool_set_props(struct file *filp, zfs_cmd_t *zc)
{
	nvlist_t *props;
	spa_t *spa;
	int error;
	nvpair_t *elem;

	if ((error = get_nvlist(zc->zc_nvlist_src, zc->zc_nvlist_src_size,
	    zc->zc_iflags, &props)))
		return (error);

	/*
	 * If the only property is the configfile, then just do a spa_lookup()
	 * to handle the faulted case.
	 */
	elem = nvlist_next_nvpair(props, NULL);
	if (elem != NULL && strcmp(nvpair_name(elem),
	    zpool_prop_to_name(ZPOOL_PROP_CACHEFILE)) == 0 &&
	    nvlist_next_nvpair(props, elem) == NULL) {
		mutex_enter(&spa_namespace_lock);
		if ((spa = spa_lookup(zc->zc_name)) != NULL) {
			spa_configfile_set(spa, props, B_FALSE);
			spa_config_sync(spa, B_FALSE, B_TRUE);
		}
		mutex_exit(&spa_namespace_lock);
		if (spa != NULL)
			return (0);
	}

	if ((error = spa_open(zc->zc_name, &spa, FTAG)) != 0) {
		nvlist_free(props);
		return (error);
	}

	error = spa_prop_set(spa, props);

	nvlist_free(props);
	spa_close(spa, FTAG);

	return (error);
}

static int
zfs_ioc_pool_get_props(struct file *filp, zfs_cmd_t *zc)
{
	spa_t *spa;
	int error;
	nvlist_t *nvp = NULL;

	if ((error = spa_open(zc->zc_name, &spa, FTAG)) != 0) {
		/*
		 * If the pool is faulted, there may be properties we can still
		 * get (such as altroot and cachefile), so attempt to get them
		 * anyway.
		 */
		mutex_enter(&spa_namespace_lock);
		if ((spa = spa_lookup(zc->zc_name)) != NULL)
			error = spa_prop_get(spa, &nvp);
		mutex_exit(&spa_namespace_lock);
	} else {
		error = spa_prop_get(spa, &nvp);
		spa_close(spa, FTAG);
	}

	if (error == 0 && zc->zc_nvlist_dst != 0)
		error = put_nvlist(zc, nvp);
	else
		error = EFAULT;

	nvlist_free(nvp);
	return (error);
}

static int
zfs_ioc_iscsi_perm_check(struct file *filp, zfs_cmd_t *zc)
{
#ifdef HAVE_ZPL
	nvlist_t *nvp;
	int error;
	uint32_t uid;
	uint32_t gid;
	uint32_t *groups;
	uint_t group_cnt;
	cred_t	*usercred;

	if ((error = get_nvlist(zc->zc_nvlist_src, zc->zc_nvlist_src_size,
	    zc->zc_iflags, &nvp)) != 0) {
		return (error);
	}

	if ((error = nvlist_lookup_uint32(nvp,
	    ZFS_DELEG_PERM_UID, &uid)) != 0) {
		nvlist_free(nvp);
		return (EPERM);
	}

	if ((error = nvlist_lookup_uint32(nvp,
	    ZFS_DELEG_PERM_GID, &gid)) != 0) {
		nvlist_free(nvp);
		return (EPERM);
	}

	if ((error = nvlist_lookup_uint32_array(nvp, ZFS_DELEG_PERM_GROUPS,
	    &groups, &group_cnt)) != 0) {
		nvlist_free(nvp);
		return (EPERM);
	}
	usercred = cralloc();
	if ((crsetugid(usercred, uid, gid) != 0) ||
	    (crsetgroups(usercred, group_cnt, (gid_t *)groups) != 0)) {
		nvlist_free(nvp);
		crfree(usercred);
		return (EPERM);
	}
	nvlist_free(nvp);
	error = dsl_deleg_access(zc->zc_name,
	    zfs_prop_to_name(ZFS_PROP_SHAREISCSI), usercred);
	crfree(usercred);
	return (error);
#else
	return (ENOTSUP);
#endif /* HAVE_ZPL */
}

/*
 * inputs:
 * zc_name		name of filesystem
 * zc_nvlist_src{_size}	nvlist of delegated permissions
 * zc_perm_action	allow/unallow flag
 *
 * outputs:		none
 */
static int
zfs_ioc_set_fsacl(struct file *filp, zfs_cmd_t *zc)
{
	int error;
	nvlist_t *fsaclnv = NULL;

	if ((error = get_nvlist(zc->zc_nvlist_src, zc->zc_nvlist_src_size,
	    zc->zc_iflags, &fsaclnv)) != 0)
		return (error);

	/*
	 * Verify nvlist is constructed correctly
	 */
	if ((error = zfs_deleg_verify_nvlist(fsaclnv)) != 0) {
		nvlist_free(fsaclnv);
		return (EINVAL);
	}

	/*
	 * If we don't have PRIV_SYS_MOUNT, then validate
	 * that user is allowed to hand out each permission in
	 * the nvlist(s)
	 */

	error = secpolicy_zfs(CRED());
	if (error) {
		if (zc->zc_perm_action == B_FALSE) {
			error = dsl_deleg_can_allow(zc->zc_name,
			    fsaclnv, CRED());
		} else {
			error = dsl_deleg_can_unallow(zc->zc_name,
			    fsaclnv, CRED());
		}
	}

	if (error == 0)
		error = dsl_deleg_set(zc->zc_name, fsaclnv, zc->zc_perm_action);

	nvlist_free(fsaclnv);
	return (error);
}

/*
 * inputs:
 * zc_name		name of filesystem
 *
 * outputs:
 * zc_nvlist_src{_size}	nvlist of delegated permissions
 */
static int
zfs_ioc_get_fsacl(struct file *filp, zfs_cmd_t *zc)
{
	nvlist_t *nvp;
	int error;

	if ((error = dsl_deleg_get(zc->zc_name, &nvp)) == 0) {
		error = put_nvlist(zc, nvp);
		nvlist_free(nvp);
	}

	return (error);
}

/*
 * inputs:
 * zc_name		name of volume
 *
 * outputs:		none
 */
static int
zfs_ioc_create_minor(struct file *filp, zfs_cmd_t *zc)
{
	return (zvol_create_minor(zc->zc_name));
}

/*
 * inputs:
 * zc_name		name of volume
 *
 * outputs:		none
 */
static int
zfs_ioc_remove_minor(struct file *filp, zfs_cmd_t *zc)
{
	return (zvol_remove_minor(zc->zc_name));
}

#ifdef HAVE_ZPL
/*
 * Search the vfs list for a specified resource.  Returns a pointer to it
 * or NULL if no suitable entry is found. The caller of this routine
 * is responsible for releasing the returned vfs pointer.
 */
static vfs_t *
zfs_get_vfs(const char *resource)
{
	struct vfs *vfsp;
	struct vfs *vfs_found = NULL;

	vfs_list_read_lock();
	vfsp = rootvfs;
	do {
		if (strcmp(refstr_value(vfsp->vfs_resource), resource) == 0) {
			VFS_HOLD(vfsp);
			vfs_found = vfsp;
			break;
		}
		vfsp = vfsp->vfs_next;
	} while (vfsp != rootvfs);
	vfs_list_unlock();
	return (vfs_found);
}
#endif /* HAVE_ZPL */

/* ARGSUSED */
static void
zfs_create_cb(objset_t *os, void *arg, cred_t *cr, dmu_tx_t *tx)
{
	zfs_creat_t *zct = arg;

	zfs_create_fs(os, cr, zct->zct_zplprops, tx);
}

#define	ZFS_PROP_UNDEFINED	((uint64_t)-1)

/*
 * inputs:
 * createprops		list of properties requested by creator
 * default_zplver	zpl version to use if unspecified in createprops
 * fuids_ok		fuids allowed in this version of the spa?
 * os			parent objset pointer (NULL if root fs)
 *
 * outputs:
 * zplprops	values for the zplprops we attach to the master node object
 * is_ci	true if requested file system will be purely case-insensitive
 *
 * Determine the settings for utf8only, normalization and
 * casesensitivity.  Specific values may have been requested by the
 * creator and/or we can inherit values from the parent dataset.  If
 * the file system is of too early a vintage, a creator can not
 * request settings for these properties, even if the requested
 * setting is the default value.  We don't actually want to create dsl
 * properties for these, so remove them from the source nvlist after
 * processing.
 */
static int
zfs_fill_zplprops_impl(objset_t *os, uint64_t zplver,
    boolean_t fuids_ok, nvlist_t *createprops, nvlist_t *zplprops,
    boolean_t *is_ci)
{
	uint64_t sense = ZFS_PROP_UNDEFINED;
	uint64_t norm = ZFS_PROP_UNDEFINED;
	uint64_t u8 = ZFS_PROP_UNDEFINED;

	ASSERT(zplprops != NULL);

	/*
	 * Pull out creator prop choices, if any.
	 */
	if (createprops) {
		(void) nvlist_lookup_uint64(createprops,
		    zfs_prop_to_name(ZFS_PROP_VERSION), &zplver);
		(void) nvlist_lookup_uint64(createprops,
		    zfs_prop_to_name(ZFS_PROP_NORMALIZE), &norm);
		(void) nvlist_remove_all(createprops,
		    zfs_prop_to_name(ZFS_PROP_NORMALIZE));
		(void) nvlist_lookup_uint64(createprops,
		    zfs_prop_to_name(ZFS_PROP_UTF8ONLY), &u8);
		(void) nvlist_remove_all(createprops,
		    zfs_prop_to_name(ZFS_PROP_UTF8ONLY));
		(void) nvlist_lookup_uint64(createprops,
		    zfs_prop_to_name(ZFS_PROP_CASE), &sense);
		(void) nvlist_remove_all(createprops,
		    zfs_prop_to_name(ZFS_PROP_CASE));
	}

	/*
	 * If the zpl version requested is whacky or the file system
	 * or pool is version is too "young" to support normalization
	 * and the creator tried to set a value for one of the props,
	 * error out.
	 */
	if ((zplver < ZPL_VERSION_INITIAL || zplver > ZPL_VERSION) ||
	    (zplver >= ZPL_VERSION_FUID && !fuids_ok) ||
	    (zplver < ZPL_VERSION_NORMALIZATION &&
	    (norm != ZFS_PROP_UNDEFINED || u8 != ZFS_PROP_UNDEFINED ||
	    sense != ZFS_PROP_UNDEFINED)))
		return (ENOTSUP);

	/*
	 * Put the version in the zplprops
	 */
	VERIFY(nvlist_add_uint64(zplprops,
	    zfs_prop_to_name(ZFS_PROP_VERSION), zplver) == 0);

	if (norm == ZFS_PROP_UNDEFINED)
		VERIFY(zfs_get_zplprop(os, ZFS_PROP_NORMALIZE, &norm) == 0);
	VERIFY(nvlist_add_uint64(zplprops,
	    zfs_prop_to_name(ZFS_PROP_NORMALIZE), norm) == 0);

	/*
	 * If we're normalizing, names must always be valid UTF-8 strings.
	 */
	if (norm)
		u8 = 1;
	if (u8 == ZFS_PROP_UNDEFINED)
		VERIFY(zfs_get_zplprop(os, ZFS_PROP_UTF8ONLY, &u8) == 0);
	VERIFY(nvlist_add_uint64(zplprops,
	    zfs_prop_to_name(ZFS_PROP_UTF8ONLY), u8) == 0);

	if (sense == ZFS_PROP_UNDEFINED)
		VERIFY(zfs_get_zplprop(os, ZFS_PROP_CASE, &sense) == 0);
	VERIFY(nvlist_add_uint64(zplprops,
	    zfs_prop_to_name(ZFS_PROP_CASE), sense) == 0);

	if (is_ci)
		*is_ci = (sense == ZFS_CASE_INSENSITIVE);

	return (0);
}

static int
zfs_fill_zplprops(const char *dataset, nvlist_t *createprops,
    nvlist_t *zplprops, boolean_t *is_ci)
{
	boolean_t fuids_ok = B_TRUE;
	uint64_t zplver = ZPL_VERSION;
	objset_t *os = NULL;
	char parentname[MAXNAMELEN];
	char *cp;
	int error;

	(void) strlcpy(parentname, dataset, sizeof (parentname));
	cp = strrchr(parentname, '/');
	ASSERT(cp != NULL);
	cp[0] = '\0';

	if (zfs_earlier_version(dataset, SPA_VERSION_USERSPACE))
		zplver = ZPL_VERSION_USERSPACE - 1;
	if (zfs_earlier_version(dataset, SPA_VERSION_FUID)) {
		zplver = ZPL_VERSION_FUID - 1;
		fuids_ok = B_FALSE;
	}

	/*
	 * Open parent object set so we can inherit zplprop values.
	 */
	if ((error = dmu_objset_open(parentname, DMU_OST_ANY,
	    DS_MODE_USER | DS_MODE_READONLY, &os)) != 0)
		return (error);

	error = zfs_fill_zplprops_impl(os, zplver, fuids_ok, createprops,
	    zplprops, is_ci);
	dmu_objset_close(os);
	return (error);
}

static int
zfs_fill_zplprops_root(uint64_t spa_vers, nvlist_t *createprops,
    nvlist_t *zplprops, boolean_t *is_ci)
{
	boolean_t fuids_ok = B_TRUE;
	uint64_t zplver = ZPL_VERSION;
	int error;

	if (spa_vers < SPA_VERSION_FUID) {
		zplver = ZPL_VERSION_FUID - 1;
		fuids_ok = B_FALSE;
	}

	error = zfs_fill_zplprops_impl(NULL, zplver, fuids_ok, createprops,
	    zplprops, is_ci);
	return (error);
}

/*
 * inputs:
 * zc_objset_type	type of objset to create (fs vs zvol)
 * zc_name		name of new objset
 * zc_value		name of snapshot to clone from (may be empty)
 * zc_nvlist_src{_size}	nvlist of properties to apply
 *
 * outputs: none
 */
static int
zfs_ioc_create(struct file *filp, zfs_cmd_t *zc)
{
	objset_t *clone;
	int error = 0;
	zfs_creat_t zct;
	nvlist_t *nvprops = NULL;
	void (*cbfunc)(objset_t *os, void *arg, cred_t *cr, dmu_tx_t *tx);
	dmu_objset_type_t type = zc->zc_objset_type;

	switch (type) {

	case DMU_OST_ZFS:
		cbfunc = zfs_create_cb;
		break;

	case DMU_OST_ZVOL:
		cbfunc = zvol_create_cb;
		break;

	default:
		cbfunc = NULL;
		break;
	}
	if (strchr(zc->zc_name, '@') ||
	    strchr(zc->zc_name, '%'))
		return (EINVAL);

	if (zc->zc_nvlist_src != 0 &&
	    (error = get_nvlist(zc->zc_nvlist_src, zc->zc_nvlist_src_size,
	    zc->zc_iflags, &nvprops)) != 0)
		return (error);

	zct.zct_zplprops = NULL;
	zct.zct_props = nvprops;

	if (zc->zc_value[0] != '\0') {
		/*
		 * We're creating a clone of an existing snapshot.
		 */
		zc->zc_value[sizeof (zc->zc_value) - 1] = '\0';
		if (dataset_namecheck(zc->zc_value, NULL, NULL) != 0) {
			nvlist_free(nvprops);
			return (EINVAL);
		}

		error = dmu_objset_open(zc->zc_value, type,
		    DS_MODE_USER | DS_MODE_READONLY, &clone);
		if (error) {
			nvlist_free(nvprops);
			return (error);
		}

		error = dmu_objset_create(zc->zc_name, type, clone, 0,
		    NULL, NULL);
		if (error) {
			dmu_objset_close(clone);
			nvlist_free(nvprops);
			return (error);
		}
		dmu_objset_close(clone);
	} else {
		boolean_t is_insensitive = B_FALSE;

		if (cbfunc == NULL) {
			nvlist_free(nvprops);
			return (EINVAL);
		}

		if (type == DMU_OST_ZVOL) {
			uint64_t volsize, volblocksize;

			if (nvprops == NULL ||
			    nvlist_lookup_uint64(nvprops,
			    zfs_prop_to_name(ZFS_PROP_VOLSIZE),
			    &volsize) != 0) {
				nvlist_free(nvprops);
				return (EINVAL);
			}

			if ((error = nvlist_lookup_uint64(nvprops,
			    zfs_prop_to_name(ZFS_PROP_VOLBLOCKSIZE),
			    &volblocksize)) != 0 && error != ENOENT) {
				nvlist_free(nvprops);
				return (EINVAL);
			}

			if (error != 0)
				volblocksize = zfs_prop_default_numeric(
				    ZFS_PROP_VOLBLOCKSIZE);

			if ((error = zvol_check_volblocksize(
			    volblocksize)) != 0 ||
			    (error = zvol_check_volsize(volsize,
			    volblocksize)) != 0) {
				nvlist_free(nvprops);
				return (error);
			}
		} else if (type == DMU_OST_ZFS) {
			int error;

			/*
			 * We have to have normalization and
			 * case-folding flags correct when we do the
			 * file system creation, so go figure them out
			 * now.
			 */
			VERIFY(nvlist_alloc(&zct.zct_zplprops,
			    NV_UNIQUE_NAME, KM_SLEEP) == 0);
			error = zfs_fill_zplprops(zc->zc_name, nvprops,
			    zct.zct_zplprops, &is_insensitive);
			if (error != 0) {
				nvlist_free(nvprops);
				nvlist_free(zct.zct_zplprops);
				return (error);
			}
		}
		error = dmu_objset_create(zc->zc_name, type, NULL,
		    is_insensitive ? DS_FLAG_CI_DATASET : 0, cbfunc, &zct);
		nvlist_free(zct.zct_zplprops);
	}

	/*
	 * It would be nice to do this atomically.
	 */
	if (error == 0) {
		if ((error = zfs_set_prop_nvlist(filp, zc->zc_name, nvprops)) != 0)
			(void) dmu_objset_destroy(zc->zc_name, B_FALSE);
	}
	nvlist_free(nvprops);
	return (error);
}

/*
 * inputs:
 * zc_name	name of filesystem
 * zc_value	short name of snapshot
 * zc_cookie	recursive flag
 * zc_nvlist_src[_size] property list
 *
 * outputs:	none
 */
static int
zfs_ioc_snapshot(struct file *filp, zfs_cmd_t *zc)
{
	nvlist_t *nvprops = NULL;
	int error;
	boolean_t recursive = zc->zc_cookie;

	if (snapshot_namecheck(zc->zc_value, NULL, NULL) != 0)
		return (EINVAL);

	if (zc->zc_nvlist_src != 0 &&
	    (error = get_nvlist(zc->zc_nvlist_src, zc->zc_nvlist_src_size,
	    zc->zc_iflags, &nvprops)) != 0)
		return (error);

	error = zfs_check_userprops(zc->zc_name, nvprops);
	if (error)
		goto out;

	if (nvprops != NULL && nvlist_next_nvpair(nvprops, NULL) != NULL &&
	    zfs_earlier_version(zc->zc_name, SPA_VERSION_SNAP_PROPS)) {
		error = ENOTSUP;
		goto out;
	}

	error = dmu_objset_snapshot(zc->zc_name, zc->zc_value,
	    nvprops, recursive);

out:
	nvlist_free(nvprops);
	return (error);
}

int
zfs_unmount_snap(char *name, void *arg)
{
#ifdef HAVE_ZPL
	vfs_t *vfsp = NULL;

	if (arg) {
		char *snapname = arg;
		int len = strlen(name) + strlen(snapname) + 2;
		char *buf = kmem_alloc(len, KM_SLEEP);

		(void) strcpy(buf, name);
		(void) strcat(buf, "@");
		(void) strcat(buf, snapname);
		vfsp = zfs_get_vfs(buf);
		kmem_free(buf, len);
	} else if (strchr(name, '@')) {
		vfsp = zfs_get_vfs(name);
	}

	if (vfsp) {
		/*
		 * Always force the unmount for snapshots.
		 */
		int flag = MS_FORCE;
		int err;

		if ((err = vn_vfswlock(vfsp->vfs_vnodecovered)) != 0) {
			VFS_RELE(vfsp);
			return (err);
		}
		VFS_RELE(vfsp);
		if ((err = dounmount(vfsp, flag, kcred)) != 0)
			return (err);
	}
#endif /* HAVE_ZPL */
	return (0);
}

/*
 * inputs:
 * zc_name		name of filesystem
 * zc_value		short name of snapshot
 * zc_defer_destroy	mark for deferred destroy
 *
 * outputs:	none
 */
static int
zfs_ioc_destroy_snaps(struct file *filp, zfs_cmd_t *zc)
{
	int err;

	if (snapshot_namecheck(zc->zc_value, NULL, NULL) != 0)
		return (EINVAL);
	err = dmu_objset_find(zc->zc_name,
	    zfs_unmount_snap, zc->zc_value, DS_FIND_CHILDREN);
	if (err)
		return (err);
	return (dmu_snapshots_destroy(zc->zc_name, zc->zc_value,
	    zc->zc_defer_destroy));
}

/*
 * inputs:
 * zc_name		name of dataset to destroy
 * zc_objset_type	type of objset
 * zc_defer_destroy	mark for deferred destroy
 *
 * outputs:		none
 */
static int
zfs_ioc_destroy(struct file *filp, zfs_cmd_t *zc)
{
	if (strchr(zc->zc_name, '@') && zc->zc_objset_type == DMU_OST_ZFS) {
		int err = zfs_unmount_snap(zc->zc_name, NULL);
		if (err)
			return (err);
	}

	return (dmu_objset_destroy(zc->zc_name, zc->zc_defer_destroy));
}

/*
 * inputs:
 * zc_name	name of dataset to rollback (to most recent snapshot)
 *
 * outputs:	none
 */
static int
zfs_ioc_rollback(struct file *filp, zfs_cmd_t *zc)
{
#ifdef HAVE_ZPL
	objset_t *os;
	int error;
	zfsvfs_t *zfsvfs = NULL;

	/*
	 * Get the zfsvfs for the receiving objset. There
	 * won't be one if we're operating on a zvol, if the
	 * objset doesn't exist yet, or is not mounted.
	 */
	error = dmu_objset_open(zc->zc_name, DMU_OST_ANY, DS_MODE_USER, &os);
	if (error)
		return (error);

	if (getzfsvfs(zc->zc_name, &zfsvfs) == 0) {
		int mode;

		error = zfs_suspend_fs(zfsvfs, NULL, &mode);
		if (error == 0) {
			int resume_err;

			error = dmu_objset_rollback(os);
			resume_err = zfs_resume_fs(zfsvfs, zc->zc_name, mode);
			error = error ? error : resume_err;
		} else {
			dmu_objset_close(os);
		}
		VFS_RELE(zfsvfs->z_vfs);
	} else {
		error = dmu_objset_rollback(os);
	}
	/* Note, the dmu_objset_rollback() releases the objset for us. */

	return (error);
#else
	return (ENOTSUP);
#endif /* HAVE_ZPL */
}

/*
 * inputs:
 * zc_name	old name of dataset
 * zc_value	new name of dataset
 * zc_cookie	recursive flag (only valid for snapshots)
 *
 * outputs:	none
 */
static int
zfs_ioc_rename(struct file *filp, zfs_cmd_t *zc)
{
	boolean_t recursive = zc->zc_cookie & 1;

	zc->zc_value[sizeof (zc->zc_value) - 1] = '\0';
	if (dataset_namecheck(zc->zc_value, NULL, NULL) != 0 ||
	    strchr(zc->zc_value, '%'))
		return (EINVAL);

	/*
	 * Unmount snapshot unless we're doing a recursive rename,
	 * in which case the dataset code figures out which snapshots
	 * to unmount.
	 */
	if (!recursive && strchr(zc->zc_name, '@') != NULL &&
	    zc->zc_objset_type == DMU_OST_ZFS) {
		int err = zfs_unmount_snap(zc->zc_name, NULL);
		if (err)
			return (err);
	}
	return (dmu_objset_rename(zc->zc_name, zc->zc_value, recursive));
}

static void
clear_props(struct file *filp, char *dataset, nvlist_t *props,
	    nvlist_t *newprops)
{
	zfs_cmd_t *zc;
	nvpair_t *prop;

	if (props == NULL)
		return;
	zc = kmem_alloc(sizeof (zfs_cmd_t), KM_SLEEP);
	(void) strcpy(zc->zc_name, dataset);
	for (prop = nvlist_next_nvpair(props, NULL); prop;
	    prop = nvlist_next_nvpair(props, prop)) {
		if (newprops != NULL &&
		    nvlist_exists(newprops, nvpair_name(prop)))
			continue;
		(void) strcpy(zc->zc_value, nvpair_name(prop));
		if (zfs_secpolicy_inherit(zc, CRED()) == 0)
			(void) zfs_ioc_inherit_prop(filp, zc);
	}
	kmem_free(zc, sizeof (zfs_cmd_t));
}

/*
 * inputs:
 * zc_name		name of containing filesystem
 * zc_nvlist_src{_size}	nvlist of properties to apply
 * zc_value		name of snapshot to create
 * zc_string		name of clone origin (if DRR_FLAG_CLONE)
 * zc_cookie		file descriptor to recv from
 * zc_begin_record	the BEGIN record of the stream (not byteswapped)
 * zc_guid		force flag
 *
 * outputs:
 * zc_cookie		number of bytes read
 */
static int
zfs_ioc_recv(struct file *filp, zfs_cmd_t *zc)
{
	file_t *fp;
#ifdef HAVE_ZPL
	objset_t *os;
#endif /* HAVE_ZPL */
	dmu_recv_cookie_t drc;
	boolean_t force = (boolean_t)zc->zc_guid;
	int error, fd;
	offset_t off;
	nvlist_t *props = NULL;
	nvlist_t *origprops = NULL;
	objset_t *origin = NULL;
	char *tosnap;
	char tofs[ZFS_MAXNAMELEN];

	if (dataset_namecheck(zc->zc_value, NULL, NULL) != 0 ||
	    strchr(zc->zc_value, '@') == NULL ||
	    strchr(zc->zc_value, '%'))
		return (EINVAL);

	(void) strcpy(tofs, zc->zc_value);
	tosnap = strchr(tofs, '@');
	*tosnap = '\0';
	tosnap++;

	if (zc->zc_nvlist_src != 0 &&
	    (error = get_nvlist(zc->zc_nvlist_src, zc->zc_nvlist_src_size,
	    zc->zc_iflags, &props)) != 0)
		return (error);

	fd = zc->zc_cookie;
	fp = getf(fd);
	if (fp == NULL) {
		nvlist_free(props);
		return (EBADF);
	}

#ifdef HAVE_ZPL
	if (props && dmu_objset_open(tofs, DMU_OST_ANY,
	    DS_MODE_USER | DS_MODE_READONLY, &os) == 0) {
		/*
		 * If new properties are supplied, they are to completely
		 * replace the existing ones, so stash away the existing ones.
		 */
		(void) dsl_prop_get_all(os, &origprops, TRUE);

		dmu_objset_close(os);
	}
#endif /* HAVE_ZPL */

	if (zc->zc_string[0]) {
		error = dmu_objset_open(zc->zc_string, DMU_OST_ANY,
		    DS_MODE_USER | DS_MODE_READONLY, &origin);
		if (error)
			goto out;
	}

	error = dmu_recv_begin(tofs, tosnap, &zc->zc_begin_record,
	    force, origin, &drc);
	if (origin)
		dmu_objset_close(origin);
	if (error)
		goto out;

	/*
	 * Reset properties.  We do this before we receive the stream
	 * so that the properties are applied to the new data.
	 */
	if (props) {
		clear_props(filp, tofs, origprops, props);
		/*
		 * XXX - Note, this is all-or-nothing; should be best-effort.
		 */
		(void) zfs_set_prop_nvlist(filp, tofs, props);
	}

	off = fp->f_offset;
	error = dmu_recv_stream(&drc, fp->f_vnode, &off);

	if (error == 0) {
#ifdef HAVE_ZPL
		zfsvfs_t *zfsvfs = NULL;

		if (getzfsvfs(tofs, &zfsvfs) == 0) {
			/* online recv */
			int end_err;
			char *osname;
			int mode;

			osname = kmem_alloc(MAXNAMELEN, KM_SLEEP);
			error = zfs_suspend_fs(zfsvfs, osname, &mode);
			/*
			 * If the suspend fails, then the recv_end will
			 * likely also fail, and clean up after itself.
			 */
			end_err = dmu_recv_end(&drc);
			if (error == 0) {
				int resume_err =
				    zfs_resume_fs(zfsvfs, osname, mode);
				error = error ? error : resume_err;
			}
			error = error ? error : end_err;
			VFS_RELE(zfsvfs->z_vfs);
			kmem_free(osname, MAXNAMELEN);
		} else {
			error = dmu_recv_end(&drc);
		}
#else
		error = dmu_recv_end(&drc);
#endif /* HAVE_ZPL */
	}

	zc->zc_cookie = off - fp->f_offset;
	if (VOP_SEEK(fp->f_vnode, fp->f_offset, &off, NULL) == 0)
		fp->f_offset = off;

	/*
	 * On error, restore the original props.
	 */
	if (error && props) {
		clear_props(filp, tofs, props, NULL);
		(void) zfs_set_prop_nvlist(filp, tofs, origprops);
	}
out:
	nvlist_free(props);
	nvlist_free(origprops);
	releasef(fd);
	return (error);
}

/*
 * inputs:
 * zc_name	name of snapshot to send
 * zc_value	short name of incremental fromsnap (may be empty)
 * zc_cookie	file descriptor to send stream to
 * zc_obj	fromorigin flag (mutually exclusive with zc_value)
 *
 * outputs: none
 */
static int
zfs_ioc_send(struct file *filp, zfs_cmd_t *zc)
{
	objset_t *fromsnap = NULL;
	objset_t *tosnap;
	file_t *fp;
	int error;
	offset_t off;

	error = dmu_objset_open(zc->zc_name, DMU_OST_ANY,
	    DS_MODE_USER | DS_MODE_READONLY, &tosnap);
	if (error)
		return (error);

	if (zc->zc_value[0] != '\0') {
		char *buf;
		char *cp;

		buf = kmem_alloc(MAXPATHLEN, KM_SLEEP);
		(void) strncpy(buf, zc->zc_name, MAXPATHLEN);
		cp = strchr(buf, '@');
		if (cp)
			*(cp+1) = 0;
		(void) strncat(buf, zc->zc_value, MAXPATHLEN);
		error = dmu_objset_open(buf, DMU_OST_ANY,
		    DS_MODE_USER | DS_MODE_READONLY, &fromsnap);
		kmem_free(buf, MAXPATHLEN);
		if (error) {
			dmu_objset_close(tosnap);
			return (error);
		}
	}

	fp = getf(zc->zc_cookie);
	if (fp == NULL) {
		dmu_objset_close(tosnap);
		if (fromsnap)
			dmu_objset_close(fromsnap);
		return (EBADF);
	}

	off = fp->f_offset;
	error = dmu_sendbackup(tosnap, fromsnap, zc->zc_obj, fp->f_vnode, &off);

	if (VOP_SEEK(fp->f_vnode, fp->f_offset, &off, NULL) == 0)
		fp->f_offset = off;
	releasef(zc->zc_cookie);
	if (fromsnap)
		dmu_objset_close(fromsnap);
	dmu_objset_close(tosnap);
	return (error);
}

static int
zfs_ioc_inject_fault(struct file *filp, zfs_cmd_t *zc)
{
	int id, error;

	error = zio_inject_fault(zc->zc_name, (int)zc->zc_guid, &id,
	    &zc->zc_inject_record);

	if (error == 0)
		zc->zc_guid = (uint64_t)id;

	return (error);
}

static int
zfs_ioc_clear_fault(struct file *filp, zfs_cmd_t *zc)
{
	return (zio_clear_fault((int)zc->zc_guid));
}

static int
zfs_ioc_inject_list_next(struct file *filp, zfs_cmd_t *zc)
{
	int id = (int)zc->zc_guid;
	int error;

	error = zio_inject_list_next(&id, zc->zc_name, sizeof (zc->zc_name),
	    &zc->zc_inject_record);

	zc->zc_guid = id;

	return (error);
}

static int
zfs_ioc_error_log(struct file *filp, zfs_cmd_t *zc)
{
	spa_t *spa;
	int error;
	size_t count = (size_t)zc->zc_nvlist_dst_size;

	if ((error = spa_open(zc->zc_name, &spa, FTAG)) != 0)
		return (error);

	error = spa_get_errlog(spa, (void *)(uintptr_t)zc->zc_nvlist_dst,
	    &count);
	if (error == 0)
		zc->zc_nvlist_dst_size = count;
	else
		zc->zc_nvlist_dst_size = spa_get_errlog_size(spa);

	spa_close(spa, FTAG);

	return (error);
}

static int
zfs_ioc_clear(struct file *filp, zfs_cmd_t *zc)
{
	spa_t *spa;
	vdev_t *vd;
	int error;

	/*
	 * On zpool clear we also fix up missing slogs
	 */
	mutex_enter(&spa_namespace_lock);
	spa = spa_lookup(zc->zc_name);
	if (spa == NULL) {
		mutex_exit(&spa_namespace_lock);
		return (EIO);
	}
	if (spa->spa_log_state == SPA_LOG_MISSING) {
		/* we need to let spa_open/spa_load clear the chains */
		spa->spa_log_state = SPA_LOG_CLEAR;
	}
	mutex_exit(&spa_namespace_lock);

	if ((error = spa_open(zc->zc_name, &spa, FTAG)) != 0)
		return (error);

	spa_vdev_state_enter(spa);

	if (zc->zc_guid == 0) {
		vd = NULL;
	} else {
		vd = spa_lookup_by_guid(spa, zc->zc_guid, B_TRUE);
		if (vd == NULL) {
			(void) spa_vdev_state_exit(spa, NULL, ENODEV);
			spa_close(spa, FTAG);
			return (ENODEV);
		}
	}

	vdev_clear(spa, vd);

	(void) spa_vdev_state_exit(spa, NULL, 0);

	/*
	 * Resume any suspended I/Os.
	 */
	if (zio_resume(spa) != 0)
		error = EIO;

	spa_close(spa, FTAG);

	return (error);
}

/*
 * inputs:
 * zc_name	name of filesystem
 * zc_value	name of origin snapshot
 *
 * outputs:	none
 */
static int
zfs_ioc_promote(struct file *filp, zfs_cmd_t *zc)
{
	char *cp;

	/*
	 * We don't need to unmount *all* the origin fs's snapshots, but
	 * it's easier.
	 */
	cp = strchr(zc->zc_value, '@');
	if (cp)
		*cp = '\0';
	(void) dmu_objset_find(zc->zc_value,
	    zfs_unmount_snap, NULL, DS_FIND_SNAPSHOTS);
	return (dsl_dataset_promote(zc->zc_name));
}

/*
 * Retrieve a single {user|group}{used|quota}@... property.
 *
 * inputs:
 * zc_name	name of filesystem
 * zc_objset_type zfs_userquota_prop_t
 * zc_value	domain name (eg. "S-1-234-567-89")
 * zc_guid	RID/UID/GID
 *
 * outputs:
 * zc_cookie	property value
 */
static int
zfs_ioc_userspace_one(struct file *filp, zfs_cmd_t *zc)
{
#ifdef HAVE_ZPL
	zfsvfs_t *zfsvfs;
	int error;

	if (zc->zc_objset_type >= ZFS_NUM_USERQUOTA_PROPS)
		return (EINVAL);

	error = zfsvfs_hold(zc->zc_name, B_TRUE, FTAG, &zfsvfs);
	if (error)
		return (error);

	error = zfs_userspace_one(zfsvfs,
	    zc->zc_objset_type, zc->zc_value, zc->zc_guid, &zc->zc_cookie);
	zfsvfs_rele(zfsvfs, FTAG);

	return (error);
#else
	return (ENOTSUP);
#endif /* HAVE_ZPL */
}

/*
 * inputs:
 * zc_name		name of filesystem
 * zc_cookie		zap cursor
 * zc_objset_type	zfs_userquota_prop_t
 * zc_nvlist_dst[_size] buffer to fill (not really an nvlist)
 *
 * outputs:
 * zc_nvlist_dst[_size]	data buffer (array of zfs_useracct_t)
 * zc_cookie	zap cursor
 */
static int
zfs_ioc_userspace_many(struct file *filp, zfs_cmd_t *zc)
{
#ifdef HAVE_ZPL
	zfsvfs_t *zfsvfs;
	int error;

	error = zfsvfs_hold(zc->zc_name, B_TRUE, FTAG, &zfsvfs);
	if (error)
		return (error);

	int bufsize = zc->zc_nvlist_dst_size;
	void *buf = kmem_alloc(bufsize, KM_SLEEP);

	error = zfs_userspace_many(zfsvfs, zc->zc_objset_type, &zc->zc_cookie,
	    buf, &zc->zc_nvlist_dst_size);

	if (error == 0) {
		error = xcopyout(buf,
		    (void *)(uintptr_t)zc->zc_nvlist_dst,
		    zc->zc_nvlist_dst_size);
	}
	kmem_free(buf, bufsize);
	zfsvfs_rele(zfsvfs, FTAG);

	return (error);
#else
	return (ENOTSUP);
#endif /* HAVE_ZPL */
}

/*
 * inputs:
 * zc_name		name of filesystem
 *
 * outputs:
 * none
 */
static int
zfs_ioc_userspace_upgrade(struct file *filp, zfs_cmd_t *zc)
{
#ifdef HAVE_ZPL
	objset_t *os;
	int error;
	zfsvfs_t *zfsvfs;

	if (getzfsvfs(zc->zc_name, &zfsvfs) == 0) {
		if (!dmu_objset_userused_enabled(zfsvfs->z_os->os)) {
			/*
			 * If userused is not enabled, it may be because the
			 * objset needs to be closed & reopened (to grow the
			 * objset_phys_t).  Suspend/resume the fs will do that.
			 */
			int mode;
			error = zfs_suspend_fs(zfsvfs, NULL, &mode);
			if (error == 0) {
				error = zfs_resume_fs(zfsvfs,
				    zc->zc_name, mode);
			}
		}
		if (error == 0)
			error = dmu_objset_userspace_upgrade(zfsvfs->z_os);
		VFS_RELE(zfsvfs->z_vfs);
	} else {
		error = dmu_objset_open(zc->zc_name, DMU_OST_ANY,
		    DS_MODE_USER, &os);
		if (error)
			return (error);

		error = dmu_objset_userspace_upgrade(os);
		dmu_objset_close(os);
	}

	return (error);
#else
	return (ENOTSUP);
#endif /* HAVE_ZPL */
}

/*
 * We don't want to have a hard dependency
 * against some special symbols in sharefs
 * nfs, and smbsrv.  Determine them if needed when
 * the first file system is shared.
 * Neither sharefs, nfs or smbsrv are unloadable modules.
 */
#ifdef HAVE_ZPL
int (*znfsexport_fs)(void *arg);
int (*zshare_fs)(enum sharefs_sys_op, share_t *, uint32_t);
int (*zsmbexport_fs)(void *arg, boolean_t add_share);

int zfs_nfsshare_inited;
int zfs_smbshare_inited;

ddi_modhandle_t nfs_mod;
ddi_modhandle_t sharefs_mod;
ddi_modhandle_t smbsrv_mod;
kmutex_t zfs_share_lock;

static int
zfs_init_sharefs()
{
	int error;

	ASSERT(MUTEX_HELD(&zfs_share_lock));
	/* Both NFS and SMB shares also require sharetab support. */
	if (sharefs_mod == NULL && ((sharefs_mod =
	    ddi_modopen("fs/sharefs",
	    KRTLD_MODE_FIRST, &error)) == NULL)) {
		return (ENOSYS);
	}
	if (zshare_fs == NULL && ((zshare_fs =
	    (int (*)(enum sharefs_sys_op, share_t *, uint32_t))
	    ddi_modsym(sharefs_mod, "sharefs_impl", &error)) == NULL)) {
		return (ENOSYS);
	}
	return (0);
}
#endif /* HAVE_ZPL */

static int
zfs_ioc_share(struct file *filp, zfs_cmd_t *zc)
{
#ifdef HAVE_ZPL
	int error;
	int opcode;

	switch (zc->zc_share.z_sharetype) {
	case ZFS_SHARE_NFS:
	case ZFS_UNSHARE_NFS:
		if (zfs_nfsshare_inited == 0) {
			mutex_enter(&zfs_share_lock);
			if (nfs_mod == NULL && ((nfs_mod = ddi_modopen("fs/nfs",
			    KRTLD_MODE_FIRST, &error)) == NULL)) {
				mutex_exit(&zfs_share_lock);
				return (ENOSYS);
			}
			if (znfsexport_fs == NULL &&
			    ((znfsexport_fs = (int (*)(void *))
			    ddi_modsym(nfs_mod,
			    "nfs_export", &error)) == NULL)) {
				mutex_exit(&zfs_share_lock);
				return (ENOSYS);
			}
			error = zfs_init_sharefs();
			if (error) {
				mutex_exit(&zfs_share_lock);
				return (ENOSYS);
			}
			zfs_nfsshare_inited = 1;
			mutex_exit(&zfs_share_lock);
		}
		break;
	case ZFS_SHARE_SMB:
	case ZFS_UNSHARE_SMB:
		if (zfs_smbshare_inited == 0) {
			mutex_enter(&zfs_share_lock);
			if (smbsrv_mod == NULL && ((smbsrv_mod =
			    ddi_modopen("drv/smbsrv",
			    KRTLD_MODE_FIRST, &error)) == NULL)) {
				mutex_exit(&zfs_share_lock);
				return (ENOSYS);
			}
			if (zsmbexport_fs == NULL && ((zsmbexport_fs =
			    (int (*)(void *, boolean_t))ddi_modsym(smbsrv_mod,
			    "smb_server_share", &error)) == NULL)) {
				mutex_exit(&zfs_share_lock);
				return (ENOSYS);
			}
			error = zfs_init_sharefs();
			if (error) {
				mutex_exit(&zfs_share_lock);
				return (ENOSYS);
			}
			zfs_smbshare_inited = 1;
			mutex_exit(&zfs_share_lock);
		}
		break;
	default:
		return (EINVAL);
	}

	switch (zc->zc_share.z_sharetype) {
	case ZFS_SHARE_NFS:
	case ZFS_UNSHARE_NFS:
		if (error =
		    znfsexport_fs((void *)
		    (uintptr_t)zc->zc_share.z_exportdata))
			return (error);
		break;
	case ZFS_SHARE_SMB:
	case ZFS_UNSHARE_SMB:
		if (error = zsmbexport_fs((void *)
		    (uintptr_t)zc->zc_share.z_exportdata,
		    zc->zc_share.z_sharetype == ZFS_SHARE_SMB ?
		    B_TRUE: B_FALSE)) {
			return (error);
		}
		break;
	}

	opcode = (zc->zc_share.z_sharetype == ZFS_SHARE_NFS ||
	    zc->zc_share.z_sharetype == ZFS_SHARE_SMB) ?
	    SHAREFS_ADD : SHAREFS_REMOVE;

	/*
	 * Add or remove share from sharetab
	 */
	error = zshare_fs(opcode,
	    (void *)(uintptr_t)zc->zc_share.z_sharedata,
	    zc->zc_share.z_sharemax);

	return (error);
#else
	return (ENOTSUP);
#endif /* HAVE_ZPL */
}

ace_t full_access[] = {
	{(uid_t)-1, ACE_ALL_PERMS, ACE_EVERYONE, 0}
};

/*
 * Remove all ACL files in shares dir
 */
#ifdef HAVE_ZPL
static int
zfs_smb_acl_purge(znode_t *dzp)
{
	zap_cursor_t	zc;
	zap_attribute_t	zap;
	zfsvfs_t *zfsvfs = dzp->z_zfsvfs;
	int error;

	for (zap_cursor_init(&zc, zfsvfs->z_os, dzp->z_id);
	    (error = zap_cursor_retrieve(&zc, &zap)) == 0;
	    zap_cursor_advance(&zc)) {
		if ((error = VOP_REMOVE(ZTOV(dzp), zap.za_name, kcred,
		    NULL, 0)) != 0)
			break;
	}
	zap_cursor_fini(&zc);
	return (error);
}
#endif /* HAVE ZPL */

static int
zfs_ioc_smb_acl(struct file *filp, zfs_cmd_t *zc)
{
#ifdef HAVE_ZPL
	vnode_t *vp;
	znode_t *dzp;
	vnode_t *resourcevp = NULL;
	znode_t *sharedir;
	zfsvfs_t *zfsvfs;
	nvlist_t *nvlist;
	char *src, *target;
	vattr_t vattr;
	vsecattr_t vsec;
	int error = 0;

	if ((error = lookupname(zc->zc_value, UIO_SYSSPACE,
	    NO_FOLLOW, NULL, &vp)) != 0)
		return (error);

	/* Now make sure mntpnt and dataset are ZFS */

	if (vp->v_vfsp->vfs_fstype != zfsfstype ||
	    (strcmp((char *)refstr_value(vp->v_vfsp->vfs_resource),
	    zc->zc_name) != 0)) {
		VN_RELE(vp);
		return (EINVAL);
	}

	dzp = VTOZ(vp);
	zfsvfs = dzp->z_zfsvfs;
	ZFS_ENTER(zfsvfs);

	/*
	 * Create share dir if its missing.
	 */
	mutex_enter(&zfsvfs->z_lock);
	if (zfsvfs->z_shares_dir == 0) {
		dmu_tx_t *tx;

		tx = dmu_tx_create(zfsvfs->z_os);
		dmu_tx_hold_zap(tx, MASTER_NODE_OBJ, TRUE,
		    ZFS_SHARES_DIR);
		dmu_tx_hold_zap(tx, DMU_NEW_OBJECT, FALSE, NULL);
		error = dmu_tx_assign(tx, TXG_WAIT);
		if (error) {
			dmu_tx_abort(tx);
		} else {
			error = zfs_create_share_dir(zfsvfs, tx);
			dmu_tx_commit(tx);
		}
		if (error) {
			mutex_exit(&zfsvfs->z_lock);
			VN_RELE(vp);
			ZFS_EXIT(zfsvfs);
			return (error);
		}
	}
	mutex_exit(&zfsvfs->z_lock);

	ASSERT(zfsvfs->z_shares_dir);
	if ((error = zfs_zget(zfsvfs, zfsvfs->z_shares_dir, &sharedir)) != 0) {
		VN_RELE(vp);
		ZFS_EXIT(zfsvfs);
		return (error);
	}

	switch (zc->zc_cookie) {
	case ZFS_SMB_ACL_ADD:
		vattr.va_mask = AT_MODE|AT_UID|AT_GID|AT_TYPE;
		vattr.va_type = VREG;
		vattr.va_mode = S_IFREG|0777;
		vattr.va_uid = 0;
		vattr.va_gid = 0;

		vsec.vsa_mask = VSA_ACE;
		vsec.vsa_aclentp = &full_access;
		vsec.vsa_aclentsz = sizeof (full_access);
		vsec.vsa_aclcnt = 1;

		error = VOP_CREATE(ZTOV(sharedir), zc->zc_string,
		    &vattr, EXCL, 0, &resourcevp, kcred, 0, NULL, &vsec);
		if (resourcevp)
			VN_RELE(resourcevp);
		break;

	case ZFS_SMB_ACL_REMOVE:
		error = VOP_REMOVE(ZTOV(sharedir), zc->zc_string, kcred,
		    NULL, 0);
		break;

	case ZFS_SMB_ACL_RENAME:
		if ((error = get_nvlist(zc->zc_nvlist_src,
		    zc->zc_nvlist_src_size, zc->zc_iflags, &nvlist)) != 0) {
			VN_RELE(vp);
			ZFS_EXIT(zfsvfs);
			return (error);
		}
		if (nvlist_lookup_string(nvlist, ZFS_SMB_ACL_SRC, &src) ||
		    nvlist_lookup_string(nvlist, ZFS_SMB_ACL_TARGET,
		    &target)) {
			VN_RELE(vp);
			VN_RELE(ZTOV(sharedir));
			ZFS_EXIT(zfsvfs);
			return (error);
		}
		error = VOP_RENAME(ZTOV(sharedir), src, ZTOV(sharedir), target,
		    kcred, NULL, 0);
		nvlist_free(nvlist);
		break;

	case ZFS_SMB_ACL_PURGE:
		error = zfs_smb_acl_purge(sharedir);
		break;

	default:
		error = EINVAL;
		break;
	}

	VN_RELE(vp);
	VN_RELE(ZTOV(sharedir));

	ZFS_EXIT(zfsvfs);

	return (error);
#else
	return (ENOTSUP);
#endif /* HAVE_ZPL */
}

/*
 * inputs:
 * zc_name	name of filesystem
 * zc_value	short name of snap
 * zc_string	user-supplied tag for this reference
 * zc_cookie	recursive flag
 *
 * outputs:		none
 */
static int
zfs_ioc_hold(struct file *filp, zfs_cmd_t *zc)
{
	boolean_t recursive = zc->zc_cookie;

	if (snapshot_namecheck(zc->zc_value, NULL, NULL) != 0)
		return (EINVAL);

	return (dsl_dataset_user_hold(zc->zc_name, zc->zc_value,
	    zc->zc_string, recursive));
}

/*
 * inputs:
 * zc_name	name of dataset from which we're releasing a user reference
 * zc_value	short name of snap
 * zc_string	user-supplied tag for this reference
 * zc_cookie	recursive flag
 *
 * outputs:		none
 */
static int
zfs_ioc_release(struct file *filp, zfs_cmd_t *zc)
{
	boolean_t recursive = zc->zc_cookie;

	if (snapshot_namecheck(zc->zc_value, NULL, NULL) != 0)
		return (EINVAL);

	return (dsl_dataset_user_release(zc->zc_name, zc->zc_value,
	    zc->zc_string, recursive));
}

/*
 * inputs:
 * zc_name		name of filesystem
 *
 * outputs:
 * zc_nvlist_src{_size}	nvlist of snapshot holds
 */
static int
zfs_ioc_get_holds(struct file *filp, zfs_cmd_t *zc)
{
	nvlist_t *nvp;
	int error;

	if ((error = dsl_dataset_get_holds(zc->zc_name, &nvp)) == 0) {
		error = put_nvlist(zc, nvp);
		nvlist_free(nvp);
	}

	return (error);
}

/*
 * inputs:
 * zc_guid		flags (ZEVENT_NONBLOCK)
 *
 * outputs:
 * zc_nvlist_dst	next nvlist event
 * zc_cookie		dropped events since last get
 */
static int
zfs_ioc_events_next(struct file *filp, zfs_cmd_t *zc)
{
	zfs_private_data_t *zpd = filp->private_data;
	int error;

	do {
		error = fm_zevent_next(zpd, zc);
		if (zc->zc_guid & ZEVENT_NONBLOCK)
			break;

		if ((error == 0) || (error != ENOENT))
			break;

		error = fm_zevent_wait(zpd);
		if (error)
			break;
	} while (1);

	return (error);
}

/*
 * outputs:
 * zc_cookie		cleared events count
 */
static int
zfs_ioc_events_clear(struct file *filp, zfs_cmd_t *zc)
{
	int count;

	fm_zevent_drain_all(&count);
	zc->zc_cookie = count;

	return 0;
}

/*
 * pool create, destroy, and export don't log the history as part of
 * zfsdev_ioctl, but rather zfs_ioc_pool_create, and zfs_ioc_pool_export
 * do the logging of those commands.
 */
static zfs_ioc_vec_t zfs_ioc_vec[] = {
	{ zfs_ioc_pool_create, zfs_secpolicy_config, POOL_NAME, B_FALSE,
	    B_FALSE },
	{ zfs_ioc_pool_destroy,	zfs_secpolicy_config, POOL_NAME, B_FALSE,
	    B_FALSE },
	{ zfs_ioc_pool_import, zfs_secpolicy_config, POOL_NAME, B_TRUE,
	    B_FALSE },
	{ zfs_ioc_pool_export, zfs_secpolicy_config, POOL_NAME, B_FALSE,
	    B_FALSE },
	{ zfs_ioc_pool_configs,	zfs_secpolicy_none, NO_NAME, B_FALSE,
	    B_FALSE },
	{ zfs_ioc_pool_stats, zfs_secpolicy_read, POOL_NAME, B_FALSE,
	    B_FALSE },
	{ zfs_ioc_pool_tryimport, zfs_secpolicy_config, NO_NAME, B_FALSE,
	    B_FALSE },
	{ zfs_ioc_pool_scrub, zfs_secpolicy_config, POOL_NAME, B_TRUE,
	    B_TRUE },
	{ zfs_ioc_pool_freeze, zfs_secpolicy_config, NO_NAME, B_FALSE,
	    B_FALSE },
	{ zfs_ioc_pool_upgrade,	zfs_secpolicy_config, POOL_NAME, B_TRUE,
	    B_TRUE },
	{ zfs_ioc_pool_get_history, zfs_secpolicy_config, POOL_NAME, B_FALSE,
	    B_FALSE },
	{ zfs_ioc_vdev_add, zfs_secpolicy_config, POOL_NAME, B_TRUE,
	    B_TRUE },
	{ zfs_ioc_vdev_remove, zfs_secpolicy_config, POOL_NAME, B_TRUE,
	    B_TRUE },
	{ zfs_ioc_vdev_set_state, zfs_secpolicy_config,	POOL_NAME, B_TRUE,
	    B_FALSE },
	{ zfs_ioc_vdev_attach, zfs_secpolicy_config, POOL_NAME, B_TRUE,
	    B_TRUE },
	{ zfs_ioc_vdev_detach, zfs_secpolicy_config, POOL_NAME, B_TRUE,
	    B_TRUE },
	{ zfs_ioc_vdev_setpath,	zfs_secpolicy_config, POOL_NAME, B_FALSE,
	    B_TRUE },
	{ zfs_ioc_vdev_setfru,	zfs_secpolicy_config, POOL_NAME, B_FALSE,
	    B_TRUE },
	{ zfs_ioc_objset_stats,	zfs_secpolicy_read, DATASET_NAME, B_FALSE,
	    B_FALSE },
	{ zfs_ioc_objset_zplprops, zfs_secpolicy_read, DATASET_NAME, B_FALSE,
	    B_FALSE },
	{ zfs_ioc_dataset_list_next, zfs_secpolicy_read, DATASET_NAME, B_FALSE,
	    B_FALSE },
	{ zfs_ioc_snapshot_list_next, zfs_secpolicy_read, DATASET_NAME, B_FALSE,
	    B_FALSE },
	{ zfs_ioc_set_prop, zfs_secpolicy_none, DATASET_NAME, B_TRUE, B_TRUE },
	{ zfs_ioc_create_minor,	zfs_secpolicy_minor, DATASET_NAME, B_FALSE,
	    B_FALSE },
	{ zfs_ioc_remove_minor,	zfs_secpolicy_minor, DATASET_NAME, B_FALSE,
	    B_FALSE },
	{ zfs_ioc_create, zfs_secpolicy_create, DATASET_NAME, B_TRUE, B_TRUE },
	{ zfs_ioc_destroy, zfs_secpolicy_destroy, DATASET_NAME, B_TRUE,
	    B_TRUE},
	{ zfs_ioc_rollback, zfs_secpolicy_rollback, DATASET_NAME, B_TRUE,
	    B_TRUE },
	{ zfs_ioc_rename, zfs_secpolicy_rename,	DATASET_NAME, B_TRUE, B_TRUE },
	{ zfs_ioc_recv, zfs_secpolicy_receive, DATASET_NAME, B_TRUE, B_TRUE },
	{ zfs_ioc_send, zfs_secpolicy_send, DATASET_NAME, B_TRUE, B_FALSE },
	{ zfs_ioc_inject_fault,	zfs_secpolicy_inject, NO_NAME, B_FALSE,
	    B_FALSE },
	{ zfs_ioc_clear_fault, zfs_secpolicy_inject, NO_NAME, B_FALSE,
	    B_FALSE },
	{ zfs_ioc_inject_list_next, zfs_secpolicy_inject, NO_NAME, B_FALSE,
	    B_FALSE },
	{ zfs_ioc_error_log, zfs_secpolicy_inject, POOL_NAME, B_FALSE,
	    B_FALSE },
	{ zfs_ioc_clear, zfs_secpolicy_config, POOL_NAME, B_TRUE, B_FALSE },
	{ zfs_ioc_promote, zfs_secpolicy_promote, DATASET_NAME, B_TRUE,
	    B_TRUE },
	{ zfs_ioc_destroy_snaps, zfs_secpolicy_destroy,	DATASET_NAME, B_TRUE,
	    B_TRUE },
	{ zfs_ioc_snapshot, zfs_secpolicy_snapshot, DATASET_NAME, B_TRUE,
	    B_TRUE },
	{ zfs_ioc_dsobj_to_dsname, zfs_secpolicy_config, POOL_NAME, B_FALSE,
	    B_FALSE },
	{ zfs_ioc_obj_to_path, zfs_secpolicy_config, DATASET_NAME, B_FALSE,
	    B_TRUE },
	{ zfs_ioc_pool_set_props, zfs_secpolicy_config,	POOL_NAME, B_TRUE,
	    B_TRUE },
	{ zfs_ioc_pool_get_props, zfs_secpolicy_read, POOL_NAME, B_FALSE,
	    B_FALSE },
	{ zfs_ioc_set_fsacl, zfs_secpolicy_fsacl, DATASET_NAME, B_TRUE,
	    B_TRUE },
	{ zfs_ioc_get_fsacl, zfs_secpolicy_read, DATASET_NAME, B_FALSE,
	    B_FALSE },
	{ zfs_ioc_iscsi_perm_check, zfs_secpolicy_iscsi, DATASET_NAME, B_FALSE,
	    B_FALSE },
	{ zfs_ioc_share, zfs_secpolicy_share, DATASET_NAME, B_FALSE, B_FALSE },
	{ zfs_ioc_inherit_prop, zfs_secpolicy_inherit, DATASET_NAME, B_TRUE,
	    B_TRUE },
	{ zfs_ioc_smb_acl, zfs_secpolicy_smb_acl, DATASET_NAME, B_FALSE,
	    B_FALSE },
	{ zfs_ioc_userspace_one, zfs_secpolicy_userspace_one,
	    DATASET_NAME, B_FALSE, B_FALSE },
	{ zfs_ioc_userspace_many, zfs_secpolicy_userspace_many,
	    DATASET_NAME, B_FALSE, B_FALSE },
	{ zfs_ioc_userspace_upgrade, zfs_secpolicy_userspace_upgrade,
	    DATASET_NAME, B_FALSE, B_TRUE },
	{ zfs_ioc_hold, zfs_secpolicy_hold, DATASET_NAME, B_TRUE, B_TRUE },
	{ zfs_ioc_release, zfs_secpolicy_release, DATASET_NAME, B_TRUE,
	    B_TRUE },
	{ zfs_ioc_get_holds, zfs_secpolicy_read, DATASET_NAME, B_FALSE,
	    B_TRUE },
	{ zfs_ioc_events_next, zfs_secpolicy_config, NO_NAME, B_FALSE,
	    B_FALSE },
	{ zfs_ioc_events_clear, zfs_secpolicy_config, NO_NAME, B_FALSE,
	    B_FALSE },
};

int
pool_status_check(const char *name, zfs_ioc_namecheck_t type)
{
	spa_t *spa;
	int error;

	ASSERT(type == POOL_NAME || type == DATASET_NAME);

	error = spa_open(name, &spa, FTAG);
	if (error == 0) {
		if (spa_suspended(spa))
			error = EAGAIN;
		spa_close(spa, FTAG);
	}
	return (error);
}

static int
zfs_open(struct inode *ino, struct file *filp)
{
	zfs_private_data_t *zpd;

	zpd = kmem_zalloc(sizeof(zfs_private_data_t), KM_SLEEP);
	if (zpd == NULL)
		return -ENOMEM;

	fm_zevent_init(zpd);
	filp->private_data = zpd;

	return 0;
}

static int
zfs_release(struct inode *ino, struct file *filp)
{
	zfs_private_data_t *zpd = filp->private_data;

	fm_zevent_fini(zpd);
	kmem_free(zpd, sizeof(zfs_private_data_t));

	return 0;
}

static long
zfs_ioctl(struct file *filp, unsigned cmd, unsigned long arg)
{
	zfs_cmd_t *zc;
	uint_t vec;
	int error, rc, flag = 0;

	vec = cmd - ZFS_IOC;
	if (vec >= sizeof (zfs_ioc_vec) / sizeof (zfs_ioc_vec[0]))
		return (-EINVAL);

	zc = vmem_zalloc(sizeof (zfs_cmd_t), KM_SLEEP);

	error = ddi_copyin((void *)arg, zc, sizeof (zfs_cmd_t), flag);

	if (error == 0)
		error = zfs_ioc_vec[vec].zvec_secpolicy(zc, NULL);

	/*
	 * Ensure that all pool/dataset names are valid before we pass down to
	 * the lower layers.
	 */
	if (error == 0) {
		zc->zc_name[sizeof (zc->zc_name) - 1] = '\0';
		zc->zc_iflags = flag & FKIOCTL;
		switch (zfs_ioc_vec[vec].zvec_namecheck) {
		case POOL_NAME:
			if (pool_namecheck(zc->zc_name, NULL, NULL) != 0)
				error = EINVAL;
			if (zfs_ioc_vec[vec].zvec_pool_check)
				error = pool_status_check(zc->zc_name,
				    zfs_ioc_vec[vec].zvec_namecheck);
			break;

		case DATASET_NAME:
			if (dataset_namecheck(zc->zc_name, NULL, NULL) != 0)
				error = EINVAL;
			if (zfs_ioc_vec[vec].zvec_pool_check)
				error = pool_status_check(zc->zc_name,
				    zfs_ioc_vec[vec].zvec_namecheck);
			break;

		case NO_NAME:
			break;
		}
	}

	if (error == 0)
		error = zfs_ioc_vec[vec].zvec_func(filp, zc);

	rc = ddi_copyout(zc, (void *)arg, sizeof (zfs_cmd_t), flag);
	if (error == 0) {
		error = rc;
		if (zfs_ioc_vec[vec].zvec_his_log)
			zfs_log_history(zc);
	}

<<<<<<< HEAD
	vmem_free(zc, sizeof (zfs_cmd_t));
=======
	kmem_free(zc, sizeof (zfs_cmd_t));
>>>>>>> 0c443b1d
	return (-error);
}

#ifdef CONFIG_COMPAT
static long
zfs_compat_ioctl(struct file *filp, unsigned cmd, unsigned long arg)
{
        return zfs_ioctl(filp, cmd, arg);
}
#else
#define zfs_compat_ioctl   NULL
#endif

static const struct file_operations zfs_fops = {
	.open            = zfs_open,
	.release         = zfs_release,
	.unlocked_ioctl  = zfs_ioctl,
	.compat_ioctl    = zfs_compat_ioctl,
	.owner           = THIS_MODULE,
};

static struct miscdevice zfs_misc = {
	.minor          = MISC_DYNAMIC_MINOR,
	.name           = ZFS_DRIVER,
	.fops           = &zfs_fops,
};

static int
zfs_attach(void)
{
	int error;

	error = misc_register(&zfs_misc);
        if (error) {
		printk(KERN_INFO "ZFS: misc_register() failed %d\n", error);
		return (error);
	}

	return (0);
}

static void
zfs_detach(void)
{
	int error;

	error = misc_deregister(&zfs_misc);
	if (error)
		printk(KERN_INFO "ZFS: misc_deregister() failed %d\n", error);
}

#ifdef HAVE_ZPL
uint_t zfs_fsyncer_key;
extern uint_t rrw_tsd_key;
#endif

int
_init(void)
{
	int error;

	spa_init(FREAD | FWRITE);
	zfs_init();

	if ((error = zvol_init()) != 0) {
		zfs_fini();
		spa_fini();
		return (error);
	}

	if ((error = zfs_attach()) != 0) {
		(void)zvol_fini();
		zfs_fini();
		spa_fini();
		return (error);
	}

#ifdef HAVE_ZPL
	tsd_create(&zfs_fsyncer_key, NULL);
	tsd_create(&rrw_tsd_key, NULL);

	mutex_init(&zfs_share_lock, NULL, MUTEX_DEFAULT, NULL);
#endif /* HAVE_ZPL */

	printk(KERN_INFO "ZFS: Loaded ZFS Filesystem v%s\n", ZFS_META_VERSION);

	return (0);
}

int
_fini(void)
{
	zfs_detach();
	zvol_fini();
	zfs_fini();
	spa_fini();
#ifdef HAVE_ZPL
	if (zfs_nfsshare_inited)
		(void) ddi_modclose(nfs_mod);
	if (zfs_smbshare_inited)
		(void) ddi_modclose(smbsrv_mod);
	if (zfs_nfsshare_inited || zfs_smbshare_inited)
		(void) ddi_modclose(sharefs_mod);

	mutex_destroy(&zfs_share_lock);
	tsd_destroy(&zfs_fsyncer_key);
#endif /* HAVE_ZPL */

	return (0);
}

#ifdef HAVE_SPL
spl_module_init(_init);
spl_module_exit(_fini);

MODULE_DESCRIPTION("ZFS");
MODULE_AUTHOR(ZFS_META_AUTHOR);
MODULE_LICENSE(ZFS_META_LICENSE);
#endif /* HAVE_SPL */<|MERGE_RESOLUTION|>--- conflicted
+++ resolved
@@ -3830,11 +3830,7 @@
 			zfs_log_history(zc);
 	}
 
-<<<<<<< HEAD
 	vmem_free(zc, sizeof (zfs_cmd_t));
-=======
-	kmem_free(zc, sizeof (zfs_cmd_t));
->>>>>>> 0c443b1d
 	return (-error);
 }
 
