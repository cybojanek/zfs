/*
 * CDDL HEADER START
 *
 * The contents of this file are subject to the terms of the
 * Common Development and Distribution License (the "License").
 * You may not use this file except in compliance with the License.
 *
 * You can obtain a copy of the license at usr/src/OPENSOLARIS.LICENSE
 * or http://www.opensolaris.org/os/licensing.
 * See the License for the specific language governing permissions
 * and limitations under the License.
 *
 * When distributing Covered Code, include this CDDL HEADER in each
 * file and include the License file at usr/src/OPENSOLARIS.LICENSE.
 * If applicable, add the following below this CDDL HEADER, with the
 * fields enclosed by brackets "[]" replaced with your own identifying
 * information: Portions Copyright [yyyy] [name of copyright owner]
 *
 * CDDL HEADER END
 */
/*
 * Copyright 2009 Sun Microsystems, Inc.  All rights reserved.
 * Use is subject to license terms.
 */

<<<<<<< HEAD
#ifdef HAVE_ZPL

=======
>>>>>>> 50c623cc
#include <sys/refcount.h>
#include <sys/rrwlock.h>

/*
 * This file contains the implementation of a re-entrant read
 * reader/writer lock (aka "rrwlock").
 *
 * This is a normal reader/writer lock with the additional feature
 * of allowing threads who have already obtained a read lock to
 * re-enter another read lock (re-entrant read) - even if there are
 * waiting writers.
 *
 * Callers who have not obtained a read lock give waiting writers priority.
 *
 * The rrwlock_t lock does not allow re-entrant writers, nor does it
 * allow a re-entrant mix of reads and writes (that is, it does not
 * allow a caller who has already obtained a read lock to be able to
 * then grab a write lock without first dropping all read locks, and
 * vice versa).
 *
 * The rrwlock_t uses tsd (thread specific data) to keep a list of
 * nodes (rrw_node_t), where each node keeps track of which specific
 * lock (rrw_node_t::rn_rrl) the thread has grabbed.  Since re-entering
 * should be rare, a thread that grabs multiple reads on the same rrwlock_t
 * will store multiple rrw_node_ts of the same 'rrn_rrl'. Nodes on the
 * tsd list can represent a different rrwlock_t.  This allows a thread
 * to enter multiple and unique rrwlock_ts for read locks at the same time.
 *
 * Since using tsd exposes some overhead, the rrwlock_t only needs to
 * keep tsd data when writers are waiting.  If no writers are waiting, then
 * a reader just bumps the anonymous read count (rr_anon_rcount) - no tsd
 * is needed.  Once a writer attempts to grab the lock, readers then
 * keep tsd data and bump the linked readers count (rr_linked_rcount).
 *
 * If there are waiting writers and there are anonymous readers, then a
 * reader doesn't know if it is a re-entrant lock. But since it may be one,
 * we allow the read to proceed (otherwise it could deadlock).  Since once
 * waiting writers are active, readers no longer bump the anonymous count,
 * the anonymous readers will eventually flush themselves out.  At this point,
 * readers will be able to tell if they are a re-entrant lock (have a
 * rrw_node_t entry for the lock) or not. If they are a re-entrant lock, then
 * we must let the proceed.  If they are not, then the reader blocks for the
 * waiting writers.  Hence, we do not starve writers.
 */

/* global key for TSD */
uint_t rrw_tsd_key;

typedef struct rrw_node {
	struct rrw_node	*rn_next;
	rrwlock_t	*rn_rrl;
} rrw_node_t;

static rrw_node_t *
rrn_find(rrwlock_t *rrl)
{
	rrw_node_t *rn;

	if (refcount_count(&rrl->rr_linked_rcount) == 0)
		return (NULL);

	for (rn = tsd_get(rrw_tsd_key); rn != NULL; rn = rn->rn_next) {
		if (rn->rn_rrl == rrl)
			return (rn);
	}
	return (NULL);
}

/*
 * Add a node to the head of the singly linked list.
 */
static void
rrn_add(rrwlock_t *rrl)
{
	rrw_node_t *rn;

	rn = kmem_alloc(sizeof (*rn), KM_SLEEP);
	rn->rn_rrl = rrl;
	rn->rn_next = tsd_get(rrw_tsd_key);
	VERIFY(tsd_set(rrw_tsd_key, rn) == 0);
}

/*
 * If a node is found for 'rrl', then remove the node from this
 * thread's list and return TRUE; otherwise return FALSE.
 */
static boolean_t
rrn_find_and_remove(rrwlock_t *rrl)
{
	rrw_node_t *rn;
	rrw_node_t *prev = NULL;

	if (refcount_count(&rrl->rr_linked_rcount) == 0)
		return (B_FALSE);

	for (rn = tsd_get(rrw_tsd_key); rn != NULL; rn = rn->rn_next) {
		if (rn->rn_rrl == rrl) {
			if (prev)
				prev->rn_next = rn->rn_next;
			else
				VERIFY(tsd_set(rrw_tsd_key, rn->rn_next) == 0);
			kmem_free(rn, sizeof (*rn));
			return (B_TRUE);
		}
		prev = rn;
	}
	return (B_FALSE);
}

void
rrw_init(rrwlock_t *rrl)
{
	mutex_init(&rrl->rr_lock, NULL, MUTEX_DEFAULT, NULL);
	cv_init(&rrl->rr_cv, NULL, CV_DEFAULT, NULL);
	rrl->rr_writer = NULL;
	refcount_create(&rrl->rr_anon_rcount);
	refcount_create(&rrl->rr_linked_rcount);
	rrl->rr_writer_wanted = B_FALSE;
}

void
rrw_destroy(rrwlock_t *rrl)
{
	mutex_destroy(&rrl->rr_lock);
	cv_destroy(&rrl->rr_cv);
	ASSERT(rrl->rr_writer == NULL);
	refcount_destroy(&rrl->rr_anon_rcount);
	refcount_destroy(&rrl->rr_linked_rcount);
}

static void
rrw_enter_read(rrwlock_t *rrl, void *tag)
{
	mutex_enter(&rrl->rr_lock);
#if !defined(DEBUG) && defined(_KERNEL)
	if (!rrl->rr_writer && !rrl->rr_writer_wanted) {
		rrl->rr_anon_rcount.rc_count++;
		mutex_exit(&rrl->rr_lock);
		return;
	}
	DTRACE_PROBE(zfs__rrwfastpath__rdmiss);
#endif
	ASSERT(rrl->rr_writer != curthread);
	ASSERT(refcount_count(&rrl->rr_anon_rcount) >= 0);

	while (rrl->rr_writer || (rrl->rr_writer_wanted &&
	    refcount_is_zero(&rrl->rr_anon_rcount) &&
	    rrn_find(rrl) == NULL))
		cv_wait(&rrl->rr_cv, &rrl->rr_lock);

	if (rrl->rr_writer_wanted) {
		/* may or may not be a re-entrant enter */
		rrn_add(rrl);
		(void) refcount_add(&rrl->rr_linked_rcount, tag);
	} else {
		(void) refcount_add(&rrl->rr_anon_rcount, tag);
	}
	ASSERT(rrl->rr_writer == NULL);
	mutex_exit(&rrl->rr_lock);
}

static void
rrw_enter_write(rrwlock_t *rrl)
{
	mutex_enter(&rrl->rr_lock);
	ASSERT(rrl->rr_writer != curthread);

	while (refcount_count(&rrl->rr_anon_rcount) > 0 ||
	    refcount_count(&rrl->rr_linked_rcount) > 0 ||
	    rrl->rr_writer != NULL) {
		rrl->rr_writer_wanted = B_TRUE;
		cv_wait(&rrl->rr_cv, &rrl->rr_lock);
	}
	rrl->rr_writer_wanted = B_FALSE;
	rrl->rr_writer = curthread;
	mutex_exit(&rrl->rr_lock);
}

void
rrw_enter(rrwlock_t *rrl, krw_t rw, void *tag)
{
	if (rw == RW_READER)
		rrw_enter_read(rrl, tag);
	else
		rrw_enter_write(rrl);
}

void
rrw_exit(rrwlock_t *rrl, void *tag)
{
	mutex_enter(&rrl->rr_lock);
#if !defined(DEBUG) && defined(_KERNEL)
	if (!rrl->rr_writer && rrl->rr_linked_rcount.rc_count == 0) {
		rrl->rr_anon_rcount.rc_count--;
		if (rrl->rr_anon_rcount.rc_count == 0)
			cv_broadcast(&rrl->rr_cv);
		mutex_exit(&rrl->rr_lock);
		return;
	}
	DTRACE_PROBE(zfs__rrwfastpath__exitmiss);
#endif
	ASSERT(!refcount_is_zero(&rrl->rr_anon_rcount) ||
	    !refcount_is_zero(&rrl->rr_linked_rcount) ||
	    rrl->rr_writer != NULL);

	if (rrl->rr_writer == NULL) {
		int64_t count;
		if (rrn_find_and_remove(rrl))
			count = refcount_remove(&rrl->rr_linked_rcount, tag);
		else
			count = refcount_remove(&rrl->rr_anon_rcount, tag);
		if (count == 0)
			cv_broadcast(&rrl->rr_cv);
	} else {
		ASSERT(rrl->rr_writer == curthread);
		ASSERT(refcount_is_zero(&rrl->rr_anon_rcount) &&
		    refcount_is_zero(&rrl->rr_linked_rcount));
		rrl->rr_writer = NULL;
		cv_broadcast(&rrl->rr_cv);
	}
	mutex_exit(&rrl->rr_lock);
}

boolean_t
rrw_held(rrwlock_t *rrl, krw_t rw)
{
	boolean_t held;

	mutex_enter(&rrl->rr_lock);
	if (rw == RW_WRITER) {
		held = (rrl->rr_writer == curthread);
	} else {
		held = (!refcount_is_zero(&rrl->rr_anon_rcount) ||
		    !refcount_is_zero(&rrl->rr_linked_rcount));
	}
	mutex_exit(&rrl->rr_lock);

	return (held);
}
#endif /* HAVE_ZPL */<|MERGE_RESOLUTION|>--- conflicted
+++ resolved
@@ -23,11 +23,8 @@
  * Use is subject to license terms.
  */
 
-<<<<<<< HEAD
 #ifdef HAVE_ZPL
 
-=======
->>>>>>> 50c623cc
 #include <sys/refcount.h>
 #include <sys/rrwlock.h>
 
