--- conflicted
+++ resolved
@@ -25,11 +25,6 @@
 #ifndef _SYS_ZFS_DEBUG_H
 #define	_SYS_ZFS_DEBUG_H
 
-<<<<<<< HEAD
-
-
-=======
->>>>>>> 428870ff
 #ifdef	__cplusplus
 extern "C" {
 #endif
