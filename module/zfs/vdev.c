/*
 * CDDL HEADER START
 *
 * The contents of this file are subject to the terms of the
 * Common Development and Distribution License (the "License").
 * You may not use this file except in compliance with the License.
 *
 * You can obtain a copy of the license at usr/src/OPENSOLARIS.LICENSE
 * or http://www.opensolaris.org/os/licensing.
 * See the License for the specific language governing permissions
 * and limitations under the License.
 *
 * When distributing Covered Code, include this CDDL HEADER in each
 * file and include the License file at usr/src/OPENSOLARIS.LICENSE.
 * If applicable, add the following below this CDDL HEADER, with the
 * fields enclosed by brackets "[]" replaced with your own identifying
 * information: Portions Copyright [yyyy] [name of copyright owner]
 *
 * CDDL HEADER END
 */

/*
 * Copyright 2009 Sun Microsystems, Inc.  All rights reserved.
 * Use is subject to license terms.
 */

#include <sys/zfs_context.h>
#include <sys/fm/fs/zfs.h>
#include <sys/spa.h>
#include <sys/spa_impl.h>
#include <sys/dmu.h>
#include <sys/dmu_tx.h>
#include <sys/vdev_impl.h>
#include <sys/uberblock_impl.h>
#include <sys/metaslab.h>
#include <sys/metaslab_impl.h>
#include <sys/space_map.h>
#include <sys/zio.h>
#include <sys/zap.h>
#include <sys/fs/zfs.h>
#include <sys/arc.h>
#include <sys/zil.h>

/*
 * Virtual device management.
 */

static vdev_ops_t *vdev_ops_table[] = {
	&vdev_root_ops,
	&vdev_raidz_ops,
	&vdev_mirror_ops,
	&vdev_replacing_ops,
	&vdev_spare_ops,
	&vdev_disk_ops,
	&vdev_file_ops,
	&vdev_missing_ops,
	NULL
};

/* maximum scrub/resilver I/O queue per leaf vdev */
int zfs_scrub_limit = 10;

/*
 * Given a vdev type, return the appropriate ops vector.
 */
static vdev_ops_t *
vdev_getops(const char *type)
{
	vdev_ops_t *ops, **opspp;

	for (opspp = vdev_ops_table; (ops = *opspp) != NULL; opspp++)
		if (strcmp(ops->vdev_op_type, type) == 0)
			break;

	return (ops);
}

/*
 * Default asize function: return the MAX of psize with the asize of
 * all children.  This is what's used by anything other than RAID-Z.
 */
uint64_t
vdev_default_asize(vdev_t *vd, uint64_t psize)
{
	uint64_t asize = P2ROUNDUP(psize, 1ULL << vd->vdev_top->vdev_ashift);
	uint64_t csize;

	for (int c = 0; c < vd->vdev_children; c++) {
		csize = vdev_psize_to_asize(vd->vdev_child[c], psize);
		asize = MAX(asize, csize);
	}

	return (asize);
}

/*
 * Get the minimum allocatable size. We define the allocatable size as
 * the vdev's asize rounded to the nearest metaslab. This allows us to
 * replace or attach devices which don't have the same physical size but
 * can still satisfy the same number of allocations.
 */
uint64_t
vdev_get_min_asize(vdev_t *vd)
{
	vdev_t *pvd = vd->vdev_parent;

	/*
	 * The our parent is NULL (inactive spare or cache) or is the root,
	 * just return our own asize.
	 */
	if (pvd == NULL)
		return (vd->vdev_asize);

	/*
	 * The top-level vdev just returns the allocatable size rounded
	 * to the nearest metaslab.
	 */
	if (vd == vd->vdev_top)
		return (P2ALIGN(vd->vdev_asize, 1ULL << vd->vdev_ms_shift));

	/*
	 * The allocatable space for a raidz vdev is N * sizeof(smallest child),
	 * so each child must provide at least 1/Nth of its asize.
	 */
	if (pvd->vdev_ops == &vdev_raidz_ops)
		return (pvd->vdev_min_asize / pvd->vdev_children);

	return (pvd->vdev_min_asize);
}

void
vdev_set_min_asize(vdev_t *vd)
{
	vd->vdev_min_asize = vdev_get_min_asize(vd);

	for (int c = 0; c < vd->vdev_children; c++)
		vdev_set_min_asize(vd->vdev_child[c]);
}

vdev_t *
vdev_lookup_top(spa_t *spa, uint64_t vdev)
{
	vdev_t *rvd = spa->spa_root_vdev;

	ASSERT(spa_config_held(spa, SCL_ALL, RW_READER) != 0);

	if (vdev < rvd->vdev_children) {
		ASSERT(rvd->vdev_child[vdev] != NULL);
		return (rvd->vdev_child[vdev]);
	}

	return (NULL);
}

vdev_t *
vdev_lookup_by_guid(vdev_t *vd, uint64_t guid)
{
	vdev_t *mvd;

	if (vd->vdev_guid == guid)
		return (vd);

	for (int c = 0; c < vd->vdev_children; c++)
		if ((mvd = vdev_lookup_by_guid(vd->vdev_child[c], guid)) !=
		    NULL)
			return (mvd);

	return (NULL);
}

void
vdev_add_child(vdev_t *pvd, vdev_t *cvd)
{
	size_t oldsize, newsize;
	uint64_t id = cvd->vdev_id;
	vdev_t **newchild;

	ASSERT(spa_config_held(cvd->vdev_spa, SCL_ALL, RW_WRITER) == SCL_ALL);
	ASSERT(cvd->vdev_parent == NULL);

	cvd->vdev_parent = pvd;

	if (pvd == NULL)
		return;

	ASSERT(id >= pvd->vdev_children || pvd->vdev_child[id] == NULL);

	oldsize = pvd->vdev_children * sizeof (vdev_t *);
	pvd->vdev_children = MAX(pvd->vdev_children, id + 1);
	newsize = pvd->vdev_children * sizeof (vdev_t *);

	newchild = kmem_zalloc(newsize, KM_SLEEP);
	if (pvd->vdev_child != NULL) {
		bcopy(pvd->vdev_child, newchild, oldsize);
		kmem_free(pvd->vdev_child, oldsize);
	}

	pvd->vdev_child = newchild;
	pvd->vdev_child[id] = cvd;

	cvd->vdev_top = (pvd->vdev_top ? pvd->vdev_top: cvd);
	ASSERT(cvd->vdev_top->vdev_parent->vdev_parent == NULL);

	/*
	 * Walk up all ancestors to update guid sum.
	 */
	for (; pvd != NULL; pvd = pvd->vdev_parent)
		pvd->vdev_guid_sum += cvd->vdev_guid_sum;

	if (cvd->vdev_ops->vdev_op_leaf)
		cvd->vdev_spa->spa_scrub_maxinflight += zfs_scrub_limit;
}

void
vdev_remove_child(vdev_t *pvd, vdev_t *cvd)
{
	int c;
	uint_t id = cvd->vdev_id;

	ASSERT(cvd->vdev_parent == pvd);

	if (pvd == NULL)
		return;

	ASSERT(id < pvd->vdev_children);
	ASSERT(pvd->vdev_child[id] == cvd);

	pvd->vdev_child[id] = NULL;
	cvd->vdev_parent = NULL;

	for (c = 0; c < pvd->vdev_children; c++)
		if (pvd->vdev_child[c])
			break;

	if (c == pvd->vdev_children) {
		kmem_free(pvd->vdev_child, c * sizeof (vdev_t *));
		pvd->vdev_child = NULL;
		pvd->vdev_children = 0;
	}

	/*
	 * Walk up all ancestors to update guid sum.
	 */
	for (; pvd != NULL; pvd = pvd->vdev_parent)
		pvd->vdev_guid_sum -= cvd->vdev_guid_sum;

	if (cvd->vdev_ops->vdev_op_leaf)
		cvd->vdev_spa->spa_scrub_maxinflight -= zfs_scrub_limit;
}

/*
 * Remove any holes in the child array.
 */
void
vdev_compact_children(vdev_t *pvd)
{
	vdev_t **newchild, *cvd;
	int oldc = pvd->vdev_children;
	int newc;

	ASSERT(spa_config_held(pvd->vdev_spa, SCL_ALL, RW_WRITER) == SCL_ALL);

	for (int c = newc = 0; c < oldc; c++)
		if (pvd->vdev_child[c])
			newc++;

	newchild = kmem_alloc(newc * sizeof (vdev_t *), KM_SLEEP);

	for (int c = newc = 0; c < oldc; c++) {
		if ((cvd = pvd->vdev_child[c]) != NULL) {
			newchild[newc] = cvd;
			cvd->vdev_id = newc++;
		}
	}

	kmem_free(pvd->vdev_child, oldc * sizeof (vdev_t *));
	pvd->vdev_child = newchild;
	pvd->vdev_children = newc;
}

/*
 * Allocate and minimally initialize a vdev_t.
 */
static vdev_t *
vdev_alloc_common(spa_t *spa, uint_t id, uint64_t guid, vdev_ops_t *ops)
{
	vdev_t *vd;
	int t;

	vd = kmem_zalloc(sizeof (vdev_t), KM_SLEEP);

	if (spa->spa_root_vdev == NULL) {
		ASSERT(ops == &vdev_root_ops);
		spa->spa_root_vdev = vd;
	}

	if (guid == 0) {
		if (spa->spa_root_vdev == vd) {
			/*
			 * The root vdev's guid will also be the pool guid,
			 * which must be unique among all pools.
			 */
			while (guid == 0 || spa_guid_exists(guid, 0))
				guid = spa_get_random(-1ULL);
		} else {
			/*
			 * Any other vdev's guid must be unique within the pool.
			 */
			while (guid == 0 ||
			    spa_guid_exists(spa_guid(spa), guid))
				guid = spa_get_random(-1ULL);
		}
		ASSERT(!spa_guid_exists(spa_guid(spa), guid));
	}

	vd->vdev_spa = spa;
	vd->vdev_id = id;
	vd->vdev_guid = guid;
	vd->vdev_guid_sum = guid;
	vd->vdev_ops = ops;
	vd->vdev_state = VDEV_STATE_CLOSED;

	mutex_init(&vd->vdev_dtl_lock, NULL, MUTEX_DEFAULT, NULL);
	mutex_init(&vd->vdev_stat_lock, NULL, MUTEX_DEFAULT, NULL);
	mutex_init(&vd->vdev_probe_lock, NULL, MUTEX_DEFAULT, NULL);
	for (t = 0; t < DTL_TYPES; t++) {
		space_map_create(&vd->vdev_dtl[t], 0, -1ULL, 0,
		    &vd->vdev_dtl_lock);
	}
	txg_list_create(&vd->vdev_ms_list,
	    offsetof(struct metaslab, ms_txg_node));
	txg_list_create(&vd->vdev_dtl_list,
	    offsetof(struct vdev, vdev_dtl_node));
	vd->vdev_stat.vs_timestamp = gethrtime();
	vdev_queue_init(vd);
	vdev_cache_init(vd);

	return (vd);
}

/*
 * Allocate a new vdev.  The 'alloctype' is used to control whether we are
 * creating a new vdev or loading an existing one - the behavior is slightly
 * different for each case.
 */
int
vdev_alloc(spa_t *spa, vdev_t **vdp, nvlist_t *nv, vdev_t *parent, uint_t id,
    int alloctype)
{
	vdev_ops_t *ops;
	char *type;
	uint64_t guid = 0, islog, nparity;
	vdev_t *vd;

	ASSERT(spa_config_held(spa, SCL_ALL, RW_WRITER) == SCL_ALL);

	if (nvlist_lookup_string(nv, ZPOOL_CONFIG_TYPE, &type) != 0)
		return (EINVAL);

	if ((ops = vdev_getops(type)) == NULL)
		return (EINVAL);

	/*
	 * If this is a load, get the vdev guid from the nvlist.
	 * Otherwise, vdev_alloc_common() will generate one for us.
	 */
	if (alloctype == VDEV_ALLOC_LOAD) {
		uint64_t label_id;

		if (nvlist_lookup_uint64(nv, ZPOOL_CONFIG_ID, &label_id) ||
		    label_id != id)
			return (EINVAL);

		if (nvlist_lookup_uint64(nv, ZPOOL_CONFIG_GUID, &guid) != 0)
			return (EINVAL);
	} else if (alloctype == VDEV_ALLOC_SPARE) {
		if (nvlist_lookup_uint64(nv, ZPOOL_CONFIG_GUID, &guid) != 0)
			return (EINVAL);
	} else if (alloctype == VDEV_ALLOC_L2CACHE) {
		if (nvlist_lookup_uint64(nv, ZPOOL_CONFIG_GUID, &guid) != 0)
			return (EINVAL);
	} else if (alloctype == VDEV_ALLOC_ROOTPOOL) {
		if (nvlist_lookup_uint64(nv, ZPOOL_CONFIG_GUID, &guid) != 0)
			return (EINVAL);
	}

	/*
	 * The first allocated vdev must be of type 'root'.
	 */
	if (ops != &vdev_root_ops && spa->spa_root_vdev == NULL)
		return (EINVAL);

	/*
	 * Determine whether we're a log vdev.
	 */
	islog = 0;
	(void) nvlist_lookup_uint64(nv, ZPOOL_CONFIG_IS_LOG, &islog);
	if (islog && spa_version(spa) < SPA_VERSION_SLOGS)
		return (ENOTSUP);

	/*
	 * Set the nparity property for RAID-Z vdevs.
	 */
	nparity = -1ULL;
	if (ops == &vdev_raidz_ops) {
		if (nvlist_lookup_uint64(nv, ZPOOL_CONFIG_NPARITY,
		    &nparity) == 0) {
			/*
			 * Currently, we can only support 2 parity devices.
			 */
			if (nparity == 0 || nparity > 2)
				return (EINVAL);
			/*
			 * Older versions can only support 1 parity device.
			 */
			if (nparity == 2 &&
			    spa_version(spa) < SPA_VERSION_RAID6)
				return (ENOTSUP);
		} else {
			/*
			 * We require the parity to be specified for SPAs that
			 * support multiple parity levels.
			 */
			if (spa_version(spa) >= SPA_VERSION_RAID6)
				return (EINVAL);
			/*
			 * Otherwise, we default to 1 parity device for RAID-Z.
			 */
			nparity = 1;
		}
	} else {
		nparity = 0;
	}
	ASSERT(nparity != -1ULL);

	vd = vdev_alloc_common(spa, id, guid, ops);

	vd->vdev_islog = islog;
	vd->vdev_nparity = nparity;

	if (nvlist_lookup_string(nv, ZPOOL_CONFIG_PATH, &vd->vdev_path) == 0)
		vd->vdev_path = spa_strdup(vd->vdev_path);
	if (nvlist_lookup_string(nv, ZPOOL_CONFIG_DEVID, &vd->vdev_devid) == 0)
		vd->vdev_devid = spa_strdup(vd->vdev_devid);
	if (nvlist_lookup_string(nv, ZPOOL_CONFIG_PHYS_PATH,
	    &vd->vdev_physpath) == 0)
		vd->vdev_physpath = spa_strdup(vd->vdev_physpath);
	if (nvlist_lookup_string(nv, ZPOOL_CONFIG_FRU, &vd->vdev_fru) == 0)
		vd->vdev_fru = spa_strdup(vd->vdev_fru);

	/*
	 * Set the whole_disk property.  If it's not specified, leave the value
	 * as -1.
	 */
	if (nvlist_lookup_uint64(nv, ZPOOL_CONFIG_WHOLE_DISK,
	    &vd->vdev_wholedisk) != 0)
		vd->vdev_wholedisk = -1ULL;

	/*
	 * Look for the 'not present' flag.  This will only be set if the device
	 * was not present at the time of import.
	 */
	(void) nvlist_lookup_uint64(nv, ZPOOL_CONFIG_NOT_PRESENT,
	    &vd->vdev_not_present);

	/*
	 * Get the alignment requirement.
	 */
	(void) nvlist_lookup_uint64(nv, ZPOOL_CONFIG_ASHIFT, &vd->vdev_ashift);

	/*
	 * If we're a top-level vdev, try to load the allocation parameters.
	 */
	if (parent && !parent->vdev_parent && alloctype == VDEV_ALLOC_LOAD) {
		(void) nvlist_lookup_uint64(nv, ZPOOL_CONFIG_METASLAB_ARRAY,
		    &vd->vdev_ms_array);
		(void) nvlist_lookup_uint64(nv, ZPOOL_CONFIG_METASLAB_SHIFT,
		    &vd->vdev_ms_shift);
		(void) nvlist_lookup_uint64(nv, ZPOOL_CONFIG_ASIZE,
		    &vd->vdev_asize);
	}

	/*
	 * If we're a leaf vdev, try to load the DTL object and other state.
	 */
	if (vd->vdev_ops->vdev_op_leaf &&
	    (alloctype == VDEV_ALLOC_LOAD || alloctype == VDEV_ALLOC_L2CACHE ||
	    alloctype == VDEV_ALLOC_ROOTPOOL)) {
		if (alloctype == VDEV_ALLOC_LOAD) {
			(void) nvlist_lookup_uint64(nv, ZPOOL_CONFIG_DTL,
			    &vd->vdev_dtl_smo.smo_object);
			(void) nvlist_lookup_uint64(nv, ZPOOL_CONFIG_UNSPARE,
			    &vd->vdev_unspare);
		}

		if (alloctype == VDEV_ALLOC_ROOTPOOL) {
			uint64_t spare = 0;

			if (nvlist_lookup_uint64(nv, ZPOOL_CONFIG_IS_SPARE,
			    &spare) == 0 && spare)
				spa_spare_add(vd);
		}

		(void) nvlist_lookup_uint64(nv, ZPOOL_CONFIG_OFFLINE,
		    &vd->vdev_offline);

		/*
		 * When importing a pool, we want to ignore the persistent fault
		 * state, as the diagnosis made on another system may not be
		 * valid in the current context.
		 */
		if (spa->spa_load_state == SPA_LOAD_OPEN) {
			(void) nvlist_lookup_uint64(nv, ZPOOL_CONFIG_FAULTED,
			    &vd->vdev_faulted);
			(void) nvlist_lookup_uint64(nv, ZPOOL_CONFIG_DEGRADED,
			    &vd->vdev_degraded);
			(void) nvlist_lookup_uint64(nv, ZPOOL_CONFIG_REMOVED,
			    &vd->vdev_removed);
		}
	}

	/*
	 * Add ourselves to the parent's list of children.
	 */
	vdev_add_child(parent, vd);

	*vdp = vd;

	return (0);
}

void
vdev_free(vdev_t *vd)
{
<<<<<<< HEAD
	int c, t;
=======
>>>>>>> 9babb374
	spa_t *spa = vd->vdev_spa;

	/*
	 * vdev_free() implies closing the vdev first.  This is simpler than
	 * trying to ensure complicated semantics for all callers.
	 */
	vdev_close(vd);

	ASSERT(!list_link_active(&vd->vdev_config_dirty_node));

	/*
	 * Free all children.
	 */
	for (int c = 0; c < vd->vdev_children; c++)
		vdev_free(vd->vdev_child[c]);

	ASSERT(vd->vdev_child == NULL);
	ASSERT(vd->vdev_guid_sum == vd->vdev_guid);

	/*
	 * Discard allocation state.
	 */
	if (vd == vd->vdev_top)
		vdev_metaslab_fini(vd);

	ASSERT3U(vd->vdev_stat.vs_space, ==, 0);
	ASSERT3U(vd->vdev_stat.vs_dspace, ==, 0);
	ASSERT3U(vd->vdev_stat.vs_alloc, ==, 0);

	/*
	 * Remove this vdev from its parent's child list.
	 */
	vdev_remove_child(vd->vdev_parent, vd);

	ASSERT(vd->vdev_parent == NULL);

	/*
	 * Clean up vdev structure.
	 */
	vdev_queue_fini(vd);
	vdev_cache_fini(vd);

	if (vd->vdev_path)
		spa_strfree(vd->vdev_path);
	if (vd->vdev_devid)
		spa_strfree(vd->vdev_devid);
	if (vd->vdev_physpath)
		spa_strfree(vd->vdev_physpath);
	if (vd->vdev_fru)
		spa_strfree(vd->vdev_fru);

	if (vd->vdev_isspare)
		spa_spare_remove(vd);
	if (vd->vdev_isl2cache)
		spa_l2cache_remove(vd);

	txg_list_destroy(&vd->vdev_ms_list);
	txg_list_destroy(&vd->vdev_dtl_list);

	mutex_enter(&vd->vdev_dtl_lock);
	for (t = 0; t < DTL_TYPES; t++) {
		space_map_unload(&vd->vdev_dtl[t]);
		space_map_destroy(&vd->vdev_dtl[t]);
	}
	mutex_exit(&vd->vdev_dtl_lock);

	mutex_destroy(&vd->vdev_dtl_lock);
	mutex_destroy(&vd->vdev_stat_lock);
	mutex_destroy(&vd->vdev_probe_lock);

	if (vd == spa->spa_root_vdev)
		spa->spa_root_vdev = NULL;

	kmem_free(vd, sizeof (vdev_t));
}

/*
 * Transfer top-level vdev state from svd to tvd.
 */
static void
vdev_top_transfer(vdev_t *svd, vdev_t *tvd)
{
	spa_t *spa = svd->vdev_spa;
	metaslab_t *msp;
	vdev_t *vd;
	int t;

	ASSERT(tvd == tvd->vdev_top);

	tvd->vdev_ms_array = svd->vdev_ms_array;
	tvd->vdev_ms_shift = svd->vdev_ms_shift;
	tvd->vdev_ms_count = svd->vdev_ms_count;

	svd->vdev_ms_array = 0;
	svd->vdev_ms_shift = 0;
	svd->vdev_ms_count = 0;

	tvd->vdev_mg = svd->vdev_mg;
	tvd->vdev_ms = svd->vdev_ms;

	svd->vdev_mg = NULL;
	svd->vdev_ms = NULL;

	if (tvd->vdev_mg != NULL)
		tvd->vdev_mg->mg_vd = tvd;

	tvd->vdev_stat.vs_alloc = svd->vdev_stat.vs_alloc;
	tvd->vdev_stat.vs_space = svd->vdev_stat.vs_space;
	tvd->vdev_stat.vs_dspace = svd->vdev_stat.vs_dspace;

	svd->vdev_stat.vs_alloc = 0;
	svd->vdev_stat.vs_space = 0;
	svd->vdev_stat.vs_dspace = 0;

	for (t = 0; t < TXG_SIZE; t++) {
		while ((msp = txg_list_remove(&svd->vdev_ms_list, t)) != NULL)
			(void) txg_list_add(&tvd->vdev_ms_list, msp, t);
		while ((vd = txg_list_remove(&svd->vdev_dtl_list, t)) != NULL)
			(void) txg_list_add(&tvd->vdev_dtl_list, vd, t);
		if (txg_list_remove_this(&spa->spa_vdev_txg_list, svd, t))
			(void) txg_list_add(&spa->spa_vdev_txg_list, tvd, t);
	}

	if (list_link_active(&svd->vdev_config_dirty_node)) {
		vdev_config_clean(svd);
		vdev_config_dirty(tvd);
	}

	if (list_link_active(&svd->vdev_state_dirty_node)) {
		vdev_state_clean(svd);
		vdev_state_dirty(tvd);
	}

	tvd->vdev_deflate_ratio = svd->vdev_deflate_ratio;
	svd->vdev_deflate_ratio = 0;

	tvd->vdev_islog = svd->vdev_islog;
	svd->vdev_islog = 0;
}

static void
vdev_top_update(vdev_t *tvd, vdev_t *vd)
{
	if (vd == NULL)
		return;

	vd->vdev_top = tvd;

	for (int c = 0; c < vd->vdev_children; c++)
		vdev_top_update(tvd, vd->vdev_child[c]);
}

/*
 * Add a mirror/replacing vdev above an existing vdev.
 */
vdev_t *
vdev_add_parent(vdev_t *cvd, vdev_ops_t *ops)
{
	spa_t *spa = cvd->vdev_spa;
	vdev_t *pvd = cvd->vdev_parent;
	vdev_t *mvd;

	ASSERT(spa_config_held(spa, SCL_ALL, RW_WRITER) == SCL_ALL);

	mvd = vdev_alloc_common(spa, cvd->vdev_id, 0, ops);

	mvd->vdev_asize = cvd->vdev_asize;
	mvd->vdev_min_asize = cvd->vdev_min_asize;
	mvd->vdev_ashift = cvd->vdev_ashift;
	mvd->vdev_state = cvd->vdev_state;

	vdev_remove_child(pvd, cvd);
	vdev_add_child(pvd, mvd);
	cvd->vdev_id = mvd->vdev_children;
	vdev_add_child(mvd, cvd);
	vdev_top_update(cvd->vdev_top, cvd->vdev_top);

	if (mvd == mvd->vdev_top)
		vdev_top_transfer(cvd, mvd);

	return (mvd);
}

/*
 * Remove a 1-way mirror/replacing vdev from the tree.
 */
void
vdev_remove_parent(vdev_t *cvd)
{
	vdev_t *mvd = cvd->vdev_parent;
	vdev_t *pvd = mvd->vdev_parent;

	ASSERT(spa_config_held(cvd->vdev_spa, SCL_ALL, RW_WRITER) == SCL_ALL);

	ASSERT(mvd->vdev_children == 1);
	ASSERT(mvd->vdev_ops == &vdev_mirror_ops ||
	    mvd->vdev_ops == &vdev_replacing_ops ||
	    mvd->vdev_ops == &vdev_spare_ops);
	cvd->vdev_ashift = mvd->vdev_ashift;

	vdev_remove_child(mvd, cvd);
	vdev_remove_child(pvd, mvd);

	/*
	 * If cvd will replace mvd as a top-level vdev, preserve mvd's guid.
	 * Otherwise, we could have detached an offline device, and when we
	 * go to import the pool we'll think we have two top-level vdevs,
	 * instead of a different version of the same top-level vdev.
	 */
	if (mvd->vdev_top == mvd) {
		uint64_t guid_delta = mvd->vdev_guid - cvd->vdev_guid;
		cvd->vdev_guid += guid_delta;
		cvd->vdev_guid_sum += guid_delta;
	}
	cvd->vdev_id = mvd->vdev_id;
	vdev_add_child(pvd, cvd);
	vdev_top_update(cvd->vdev_top, cvd->vdev_top);

	if (cvd == cvd->vdev_top)
		vdev_top_transfer(mvd, cvd);

	ASSERT(mvd->vdev_children == 0);
	vdev_free(mvd);
}

int
vdev_metaslab_init(vdev_t *vd, uint64_t txg)
{
	spa_t *spa = vd->vdev_spa;
	objset_t *mos = spa->spa_meta_objset;
	metaslab_class_t *mc;
	uint64_t m;
	uint64_t oldc = vd->vdev_ms_count;
	uint64_t newc = vd->vdev_asize >> vd->vdev_ms_shift;
	metaslab_t **mspp;
	int error;

	if (vd->vdev_ms_shift == 0)	/* not being allocated from yet */
		return (0);

	/*
	 * Compute the raidz-deflation ratio.  Note, we hard-code
	 * in 128k (1 << 17) because it is the current "typical" blocksize.
	 * Even if SPA_MAXBLOCKSIZE changes, this algorithm must never change,
	 * or we will inconsistently account for existing bp's.
	 */
	vd->vdev_deflate_ratio = (1 << 17) /
	    (vdev_psize_to_asize(vd, 1 << 17) >> SPA_MINBLOCKSHIFT);

	ASSERT(oldc <= newc);

	if (vd->vdev_islog)
		mc = spa->spa_log_class;
	else
		mc = spa->spa_normal_class;

	if (vd->vdev_mg == NULL)
		vd->vdev_mg = metaslab_group_create(mc, vd);

	mspp = kmem_zalloc(newc * sizeof (*mspp), KM_SLEEP);

	if (oldc != 0) {
		bcopy(vd->vdev_ms, mspp, oldc * sizeof (*mspp));
		kmem_free(vd->vdev_ms, oldc * sizeof (*mspp));
	}

	vd->vdev_ms = mspp;
	vd->vdev_ms_count = newc;

	for (m = oldc; m < newc; m++) {
		space_map_obj_t smo = { 0, 0, 0 };
		if (txg == 0) {
			uint64_t object = 0;
			error = dmu_read(mos, vd->vdev_ms_array,
			    m * sizeof (uint64_t), sizeof (uint64_t), &object,
			    DMU_READ_PREFETCH);
			if (error)
				return (error);
			if (object != 0) {
				dmu_buf_t *db;
				error = dmu_bonus_hold(mos, object, FTAG, &db);
				if (error)
					return (error);
				ASSERT3U(db->db_size, >=, sizeof (smo));
				bcopy(db->db_data, &smo, sizeof (smo));
				ASSERT3U(smo.smo_object, ==, object);
				dmu_buf_rele(db, FTAG);
			}
		}
		vd->vdev_ms[m] = metaslab_init(vd->vdev_mg, &smo,
		    m << vd->vdev_ms_shift, 1ULL << vd->vdev_ms_shift, txg);
	}

	return (0);
}

void
vdev_metaslab_fini(vdev_t *vd)
{
	uint64_t m;
	uint64_t count = vd->vdev_ms_count;

	if (vd->vdev_ms != NULL) {
		for (m = 0; m < count; m++)
			if (vd->vdev_ms[m] != NULL)
				metaslab_fini(vd->vdev_ms[m]);
		kmem_free(vd->vdev_ms, count * sizeof (metaslab_t *));
		vd->vdev_ms = NULL;
	}
}

typedef struct vdev_probe_stats {
	boolean_t	vps_readable;
	boolean_t	vps_writeable;
	int		vps_flags;
} vdev_probe_stats_t;

static void
vdev_probe_done(zio_t *zio)
{
	spa_t *spa = zio->io_spa;
	vdev_t *vd = zio->io_vd;
	vdev_probe_stats_t *vps = zio->io_private;

	ASSERT(vd->vdev_probe_zio != NULL);

	if (zio->io_type == ZIO_TYPE_READ) {
		if (zio->io_error == 0)
			vps->vps_readable = 1;
		if (zio->io_error == 0 && spa_writeable(spa)) {
			zio_nowait(zio_write_phys(vd->vdev_probe_zio, vd,
			    zio->io_offset, zio->io_size, zio->io_data,
			    ZIO_CHECKSUM_OFF, vdev_probe_done, vps,
			    ZIO_PRIORITY_SYNC_WRITE, vps->vps_flags, B_TRUE));
		} else {
			zio_buf_free(zio->io_data, zio->io_size);
		}
	} else if (zio->io_type == ZIO_TYPE_WRITE) {
		if (zio->io_error == 0)
			vps->vps_writeable = 1;
		zio_buf_free(zio->io_data, zio->io_size);
	} else if (zio->io_type == ZIO_TYPE_NULL) {
		zio_t *pio;

		vd->vdev_cant_read |= !vps->vps_readable;
		vd->vdev_cant_write |= !vps->vps_writeable;

		if (vdev_readable(vd) &&
		    (vdev_writeable(vd) || !spa_writeable(spa))) {
			zio->io_error = 0;
		} else {
			ASSERT(zio->io_error != 0);
			zfs_ereport_post(FM_EREPORT_ZFS_PROBE_FAILURE,
			    spa, vd, NULL, 0, 0);
			zio->io_error = ENXIO;
		}

		mutex_enter(&vd->vdev_probe_lock);
		ASSERT(vd->vdev_probe_zio == zio);
		vd->vdev_probe_zio = NULL;
		mutex_exit(&vd->vdev_probe_lock);

		while ((pio = zio_walk_parents(zio)) != NULL)
			if (!vdev_accessible(vd, pio))
				pio->io_error = ENXIO;

		kmem_free(vps, sizeof (*vps));
	}
}

/*
 * Determine whether this device is accessible by reading and writing
 * to several known locations: the pad regions of each vdev label
 * but the first (which we leave alone in case it contains a VTOC).
 */
zio_t *
vdev_probe(vdev_t *vd, zio_t *zio)
{
	spa_t *spa = vd->vdev_spa;
	vdev_probe_stats_t *vps = NULL;
	zio_t *pio;
	int l;

	ASSERT(vd->vdev_ops->vdev_op_leaf);

	/*
	 * Don't probe the probe.
	 */
	if (zio && (zio->io_flags & ZIO_FLAG_PROBE))
		return (NULL);

	/*
	 * To prevent 'probe storms' when a device fails, we create
	 * just one probe i/o at a time.  All zios that want to probe
	 * this vdev will become parents of the probe io.
	 */
	mutex_enter(&vd->vdev_probe_lock);

	if ((pio = vd->vdev_probe_zio) == NULL) {
		vps = kmem_zalloc(sizeof (*vps), KM_SLEEP);

		vps->vps_flags = ZIO_FLAG_CANFAIL | ZIO_FLAG_PROBE |
		    ZIO_FLAG_DONT_CACHE | ZIO_FLAG_DONT_AGGREGATE |
		    ZIO_FLAG_TRYHARD;

		if (spa_config_held(spa, SCL_ZIO, RW_WRITER)) {
			/*
			 * vdev_cant_read and vdev_cant_write can only
			 * transition from TRUE to FALSE when we have the
			 * SCL_ZIO lock as writer; otherwise they can only
			 * transition from FALSE to TRUE.  This ensures that
			 * any zio looking at these values can assume that
			 * failures persist for the life of the I/O.  That's
			 * important because when a device has intermittent
			 * connectivity problems, we want to ensure that
			 * they're ascribed to the device (ENXIO) and not
			 * the zio (EIO).
			 *
			 * Since we hold SCL_ZIO as writer here, clear both
			 * values so the probe can reevaluate from first
			 * principles.
			 */
			vps->vps_flags |= ZIO_FLAG_CONFIG_WRITER;
			vd->vdev_cant_read = B_FALSE;
			vd->vdev_cant_write = B_FALSE;
		}

		vd->vdev_probe_zio = pio = zio_null(NULL, spa, vd,
		    vdev_probe_done, vps,
		    vps->vps_flags | ZIO_FLAG_DONT_PROPAGATE);

		if (zio != NULL) {
			vd->vdev_probe_wanted = B_TRUE;
			spa_async_request(spa, SPA_ASYNC_PROBE);
		}
	}

	if (zio != NULL)
		zio_add_child(zio, pio);

	mutex_exit(&vd->vdev_probe_lock);

	if (vps == NULL) {
		ASSERT(zio != NULL);
		return (NULL);
	}

	for (l = 1; l < VDEV_LABELS; l++) {
		zio_nowait(zio_read_phys(pio, vd,
		    vdev_label_offset(vd->vdev_psize, l,
		    offsetof(vdev_label_t, vl_pad2)),
		    VDEV_PAD_SIZE, zio_buf_alloc(VDEV_PAD_SIZE),
		    ZIO_CHECKSUM_OFF, vdev_probe_done, vps,
		    ZIO_PRIORITY_SYNC_READ, vps->vps_flags, B_TRUE));
	}

	if (zio == NULL)
		return (pio);

	zio_nowait(pio);
	return (NULL);
}

/*
 * Prepare a virtual device for access.
 */
int
vdev_open(vdev_t *vd)
{
	spa_t *spa = vd->vdev_spa;
	int error;
	uint64_t osize = 0;
	uint64_t asize, psize;
	uint64_t ashift = 0;

	ASSERT(spa_config_held(spa, SCL_STATE_ALL, RW_WRITER) == SCL_STATE_ALL);

	ASSERT(vd->vdev_state == VDEV_STATE_CLOSED ||
	    vd->vdev_state == VDEV_STATE_CANT_OPEN ||
	    vd->vdev_state == VDEV_STATE_OFFLINE);

	vd->vdev_stat.vs_aux = VDEV_AUX_NONE;
	vd->vdev_cant_read = B_FALSE;
	vd->vdev_cant_write = B_FALSE;
	vd->vdev_min_asize = vdev_get_min_asize(vd);

	if (!vd->vdev_removed && vd->vdev_faulted) {
		ASSERT(vd->vdev_children == 0);
		vdev_set_state(vd, B_TRUE, VDEV_STATE_FAULTED,
		    VDEV_AUX_ERR_EXCEEDED);
		return (ENXIO);
	} else if (vd->vdev_offline) {
		ASSERT(vd->vdev_children == 0);
		vdev_set_state(vd, B_TRUE, VDEV_STATE_OFFLINE, VDEV_AUX_NONE);
		return (ENXIO);
	}

	error = vd->vdev_ops->vdev_op_open(vd, &osize, &ashift);

	if (zio_injection_enabled && error == 0)
		error = zio_handle_device_injection(vd, NULL, ENXIO);

	if (error) {
		if (vd->vdev_removed &&
		    vd->vdev_stat.vs_aux != VDEV_AUX_OPEN_FAILED)
			vd->vdev_removed = B_FALSE;

		vdev_set_state(vd, B_TRUE, VDEV_STATE_CANT_OPEN,
		    vd->vdev_stat.vs_aux);
		return (error);
	}

	vd->vdev_removed = B_FALSE;

	if (vd->vdev_degraded) {
		ASSERT(vd->vdev_children == 0);
		vdev_set_state(vd, B_TRUE, VDEV_STATE_DEGRADED,
		    VDEV_AUX_ERR_EXCEEDED);
	} else {
		vd->vdev_state = VDEV_STATE_HEALTHY;
	}

	for (int c = 0; c < vd->vdev_children; c++) {
		if (vd->vdev_child[c]->vdev_state != VDEV_STATE_HEALTHY) {
			vdev_set_state(vd, B_TRUE, VDEV_STATE_DEGRADED,
			    VDEV_AUX_NONE);
			break;
		}
	}

	osize = P2ALIGN(osize, (uint64_t)sizeof (vdev_label_t));

	if (vd->vdev_children == 0) {
		if (osize < SPA_MINDEVSIZE) {
			vdev_set_state(vd, B_TRUE, VDEV_STATE_CANT_OPEN,
			    VDEV_AUX_TOO_SMALL);
			return (EOVERFLOW);
		}
		psize = osize;
		asize = osize - (VDEV_LABEL_START_SIZE + VDEV_LABEL_END_SIZE);
	} else {
		if (vd->vdev_parent != NULL && osize < SPA_MINDEVSIZE -
		    (VDEV_LABEL_START_SIZE + VDEV_LABEL_END_SIZE)) {
			vdev_set_state(vd, B_TRUE, VDEV_STATE_CANT_OPEN,
			    VDEV_AUX_TOO_SMALL);
			return (EOVERFLOW);
		}
		psize = 0;
		asize = osize;
	}

	vd->vdev_psize = psize;

	/*
	 * Make sure the allocatable size hasn't shrunk.
	 */
	if (asize < vd->vdev_min_asize) {
		vdev_set_state(vd, B_TRUE, VDEV_STATE_CANT_OPEN,
		    VDEV_AUX_BAD_LABEL);
		return (EINVAL);
	}

	if (vd->vdev_asize == 0) {
		/*
		 * This is the first-ever open, so use the computed values.
		 * For testing purposes, a higher ashift can be requested.
		 */
		vd->vdev_asize = asize;
		vd->vdev_ashift = MAX(ashift, vd->vdev_ashift);
	} else {
		/*
		 * Make sure the alignment requirement hasn't increased.
		 */
		if (ashift > vd->vdev_top->vdev_ashift) {
			vdev_set_state(vd, B_TRUE, VDEV_STATE_CANT_OPEN,
			    VDEV_AUX_BAD_LABEL);
			return (EINVAL);
		}
	}

	/*
	 * If all children are healthy and the asize has increased,
	 * then we've experienced dynamic LUN growth.  If automatic
	 * expansion is enabled then use the additional space.
	 */
	if (vd->vdev_state == VDEV_STATE_HEALTHY && asize > vd->vdev_asize &&
	    (vd->vdev_expanding || spa->spa_autoexpand))
		vd->vdev_asize = asize;

	vdev_set_min_asize(vd);

	/*
	 * Ensure we can issue some IO before declaring the
	 * vdev open for business.
	 */
	if (vd->vdev_ops->vdev_op_leaf &&
	    (error = zio_wait(vdev_probe(vd, NULL))) != 0) {
		vdev_set_state(vd, B_TRUE, VDEV_STATE_CANT_OPEN,
		    VDEV_AUX_IO_FAILURE);
		return (error);
	}

	/*
	 * If a leaf vdev has a DTL, and seems healthy, then kick off a
	 * resilver.  But don't do this if we are doing a reopen for a scrub,
	 * since this would just restart the scrub we are already doing.
	 */
	if (vd->vdev_ops->vdev_op_leaf && !spa->spa_scrub_reopen &&
	    vdev_resilver_needed(vd, NULL, NULL))
		spa_async_request(spa, SPA_ASYNC_RESILVER);

	return (0);
}

/*
 * Called once the vdevs are all opened, this routine validates the label
 * contents.  This needs to be done before vdev_load() so that we don't
 * inadvertently do repair I/Os to the wrong device.
 *
 * This function will only return failure if one of the vdevs indicates that it
 * has since been destroyed or exported.  This is only possible if
 * /etc/zfs/zpool.cache was readonly at the time.  Otherwise, the vdev state
 * will be updated but the function will return 0.
 */
int
vdev_validate(vdev_t *vd)
{
	spa_t *spa = vd->vdev_spa;
	nvlist_t *label;
	uint64_t guid, top_guid;
	uint64_t state;

	for (int c = 0; c < vd->vdev_children; c++)
		if (vdev_validate(vd->vdev_child[c]) != 0)
			return (EBADF);

	/*
	 * If the device has already failed, or was marked offline, don't do
	 * any further validation.  Otherwise, label I/O will fail and we will
	 * overwrite the previous state.
	 */
	if (vd->vdev_ops->vdev_op_leaf && vdev_readable(vd)) {

		if ((label = vdev_label_read_config(vd)) == NULL) {
			vdev_set_state(vd, B_TRUE, VDEV_STATE_CANT_OPEN,
			    VDEV_AUX_BAD_LABEL);
			return (0);
		}

		if (nvlist_lookup_uint64(label, ZPOOL_CONFIG_POOL_GUID,
		    &guid) != 0 || guid != spa_guid(spa)) {
			vdev_set_state(vd, B_FALSE, VDEV_STATE_CANT_OPEN,
			    VDEV_AUX_CORRUPT_DATA);
			nvlist_free(label);
			return (0);
		}

		/*
		 * If this vdev just became a top-level vdev because its
		 * sibling was detached, it will have adopted the parent's
		 * vdev guid -- but the label may or may not be on disk yet.
		 * Fortunately, either version of the label will have the
		 * same top guid, so if we're a top-level vdev, we can
		 * safely compare to that instead.
		 */
		if (nvlist_lookup_uint64(label, ZPOOL_CONFIG_GUID,
		    &guid) != 0 ||
		    nvlist_lookup_uint64(label, ZPOOL_CONFIG_TOP_GUID,
		    &top_guid) != 0 ||
		    (vd->vdev_guid != guid &&
		    (vd->vdev_guid != top_guid || vd != vd->vdev_top))) {
			vdev_set_state(vd, B_FALSE, VDEV_STATE_CANT_OPEN,
			    VDEV_AUX_CORRUPT_DATA);
			nvlist_free(label);
			return (0);
		}

		if (nvlist_lookup_uint64(label, ZPOOL_CONFIG_POOL_STATE,
		    &state) != 0) {
			vdev_set_state(vd, B_FALSE, VDEV_STATE_CANT_OPEN,
			    VDEV_AUX_CORRUPT_DATA);
			nvlist_free(label);
			return (0);
		}

		nvlist_free(label);

		if (spa->spa_load_state == SPA_LOAD_OPEN &&
		    state != POOL_STATE_ACTIVE)
			return (EBADF);

		/*
		 * If we were able to open and validate a vdev that was
		 * previously marked permanently unavailable, clear that state
		 * now.
		 */
		if (vd->vdev_not_present)
			vd->vdev_not_present = 0;
	}

	return (0);
}

/*
 * Close a virtual device.
 */
void
vdev_close(vdev_t *vd)
{
	spa_t *spa = vd->vdev_spa;

	ASSERT(spa_config_held(spa, SCL_STATE_ALL, RW_WRITER) == SCL_STATE_ALL);

	vd->vdev_ops->vdev_op_close(vd);

	vdev_cache_purge(vd);

	/*
	 * We record the previous state before we close it, so that if we are
	 * doing a reopen(), we don't generate FMA ereports if we notice that
	 * it's still faulted.
	 */
	vd->vdev_prevstate = vd->vdev_state;

	if (vd->vdev_offline)
		vd->vdev_state = VDEV_STATE_OFFLINE;
	else
		vd->vdev_state = VDEV_STATE_CLOSED;
	vd->vdev_stat.vs_aux = VDEV_AUX_NONE;
}

void
vdev_reopen(vdev_t *vd)
{
	spa_t *spa = vd->vdev_spa;

	ASSERT(spa_config_held(spa, SCL_STATE_ALL, RW_WRITER) == SCL_STATE_ALL);

	vdev_close(vd);
	(void) vdev_open(vd);

	/*
	 * Call vdev_validate() here to make sure we have the same device.
	 * Otherwise, a device with an invalid label could be successfully
	 * opened in response to vdev_reopen().
	 */
	if (vd->vdev_aux) {
		(void) vdev_validate_aux(vd);
		if (vdev_readable(vd) && vdev_writeable(vd) &&
		    vd->vdev_aux == &spa->spa_l2cache &&
		    !l2arc_vdev_present(vd))
			l2arc_add_vdev(spa, vd);
	} else {
		(void) vdev_validate(vd);
	}

	/*
	 * Reassess parent vdev's health.
	 */
	vdev_propagate_state(vd);
}

int
vdev_create(vdev_t *vd, uint64_t txg, boolean_t isreplacing)
{
	int error;

	/*
	 * Normally, partial opens (e.g. of a mirror) are allowed.
	 * For a create, however, we want to fail the request if
	 * there are any components we can't open.
	 */
	error = vdev_open(vd);

	if (error || vd->vdev_state != VDEV_STATE_HEALTHY) {
		vdev_close(vd);
		return (error ? error : ENXIO);
	}

	/*
	 * Recursively initialize all labels.
	 */
	if ((error = vdev_label_init(vd, txg, isreplacing ?
	    VDEV_LABEL_REPLACE : VDEV_LABEL_CREATE)) != 0) {
		vdev_close(vd);
		return (error);
	}

	return (0);
}

void
vdev_metaslab_set_size(vdev_t *vd)
{
	/*
	 * Aim for roughly 200 metaslabs per vdev.
	 */
	vd->vdev_ms_shift = highbit(vd->vdev_asize / 200);
	vd->vdev_ms_shift = MAX(vd->vdev_ms_shift, SPA_MAXBLOCKSHIFT);
}

void
vdev_dirty(vdev_t *vd, int flags, void *arg, uint64_t txg)
{
	ASSERT(vd == vd->vdev_top);
	ASSERT(ISP2(flags));

	if (flags & VDD_METASLAB)
		(void) txg_list_add(&vd->vdev_ms_list, arg, txg);

	if (flags & VDD_DTL)
		(void) txg_list_add(&vd->vdev_dtl_list, arg, txg);

	(void) txg_list_add(&vd->vdev_spa->spa_vdev_txg_list, vd, txg);
}

/*
 * DTLs.
 *
 * A vdev's DTL (dirty time log) is the set of transaction groups for which
 * the vdev has less than perfect replication.  There are three kinds of DTL:
 *
 * DTL_MISSING: txgs for which the vdev has no valid copies of the data
 *
 * DTL_PARTIAL: txgs for which data is available, but not fully replicated
 *
 * DTL_SCRUB: the txgs that could not be repaired by the last scrub; upon
 *	scrub completion, DTL_SCRUB replaces DTL_MISSING in the range of
 *	txgs that was scrubbed.
 *
 * DTL_OUTAGE: txgs which cannot currently be read, whether due to
 *	persistent errors or just some device being offline.
 *	Unlike the other three, the DTL_OUTAGE map is not generally
 *	maintained; it's only computed when needed, typically to
 *	determine whether a device can be detached.
 *
 * For leaf vdevs, DTL_MISSING and DTL_PARTIAL are identical: the device
 * either has the data or it doesn't.
 *
 * For interior vdevs such as mirror and RAID-Z the picture is more complex.
 * A vdev's DTL_PARTIAL is the union of its children's DTL_PARTIALs, because
 * if any child is less than fully replicated, then so is its parent.
 * A vdev's DTL_MISSING is a modified union of its children's DTL_MISSINGs,
 * comprising only those txgs which appear in 'maxfaults' or more children;
 * those are the txgs we don't have enough replication to read.  For example,
 * double-parity RAID-Z can tolerate up to two missing devices (maxfaults == 2);
 * thus, its DTL_MISSING consists of the set of txgs that appear in more than
 * two child DTL_MISSING maps.
 *
 * It should be clear from the above that to compute the DTLs and outage maps
 * for all vdevs, it suffices to know just the leaf vdevs' DTL_MISSING maps.
 * Therefore, that is all we keep on disk.  When loading the pool, or after
 * a configuration change, we generate all other DTLs from first principles.
 */
void
vdev_dtl_dirty(vdev_t *vd, vdev_dtl_type_t t, uint64_t txg, uint64_t size)
{
	space_map_t *sm = &vd->vdev_dtl[t];

	ASSERT(t < DTL_TYPES);
	ASSERT(vd != vd->vdev_spa->spa_root_vdev);

	mutex_enter(sm->sm_lock);
	if (!space_map_contains(sm, txg, size))
		space_map_add(sm, txg, size);
	mutex_exit(sm->sm_lock);
}

boolean_t
vdev_dtl_contains(vdev_t *vd, vdev_dtl_type_t t, uint64_t txg, uint64_t size)
{
	space_map_t *sm = &vd->vdev_dtl[t];
	boolean_t dirty = B_FALSE;

	ASSERT(t < DTL_TYPES);
	ASSERT(vd != vd->vdev_spa->spa_root_vdev);

	mutex_enter(sm->sm_lock);
	if (sm->sm_space != 0)
		dirty = space_map_contains(sm, txg, size);
	mutex_exit(sm->sm_lock);

	return (dirty);
}

boolean_t
vdev_dtl_empty(vdev_t *vd, vdev_dtl_type_t t)
{
	space_map_t *sm = &vd->vdev_dtl[t];
	boolean_t empty;

	mutex_enter(sm->sm_lock);
	empty = (sm->sm_space == 0);
	mutex_exit(sm->sm_lock);

	return (empty);
}

/*
 * Reassess DTLs after a config change or scrub completion.
 */
void
vdev_dtl_reassess(vdev_t *vd, uint64_t txg, uint64_t scrub_txg, int scrub_done)
{
	spa_t *spa = vd->vdev_spa;
	avl_tree_t reftree;
	int c, t, minref;

	ASSERT(spa_config_held(spa, SCL_ALL, RW_READER) != 0);

	for (c = 0; c < vd->vdev_children; c++)
		vdev_dtl_reassess(vd->vdev_child[c], txg,
		    scrub_txg, scrub_done);

	if (vd == spa->spa_root_vdev)
		return;

	if (vd->vdev_ops->vdev_op_leaf) {
		mutex_enter(&vd->vdev_dtl_lock);
		if (scrub_txg != 0 &&
		    (spa->spa_scrub_started || spa->spa_scrub_errors == 0)) {
			/* XXX should check scrub_done? */
			/*
			 * We completed a scrub up to scrub_txg.  If we
			 * did it without rebooting, then the scrub dtl
			 * will be valid, so excise the old region and
			 * fold in the scrub dtl.  Otherwise, leave the
			 * dtl as-is if there was an error.
			 *
			 * There's little trick here: to excise the beginning
			 * of the DTL_MISSING map, we put it into a reference
			 * tree and then add a segment with refcnt -1 that
			 * covers the range [0, scrub_txg).  This means
			 * that each txg in that range has refcnt -1 or 0.
			 * We then add DTL_SCRUB with a refcnt of 2, so that
			 * entries in the range [0, scrub_txg) will have a
			 * positive refcnt -- either 1 or 2.  We then convert
			 * the reference tree into the new DTL_MISSING map.
			 */
			space_map_ref_create(&reftree);
			space_map_ref_add_map(&reftree,
			    &vd->vdev_dtl[DTL_MISSING], 1);
			space_map_ref_add_seg(&reftree, 0, scrub_txg, -1);
			space_map_ref_add_map(&reftree,
			    &vd->vdev_dtl[DTL_SCRUB], 2);
			space_map_ref_generate_map(&reftree,
			    &vd->vdev_dtl[DTL_MISSING], 1);
			space_map_ref_destroy(&reftree);
		}
		space_map_vacate(&vd->vdev_dtl[DTL_PARTIAL], NULL, NULL);
		space_map_walk(&vd->vdev_dtl[DTL_MISSING],
		    space_map_add, &vd->vdev_dtl[DTL_PARTIAL]);
		if (scrub_done)
			space_map_vacate(&vd->vdev_dtl[DTL_SCRUB], NULL, NULL);
		space_map_vacate(&vd->vdev_dtl[DTL_OUTAGE], NULL, NULL);
		if (!vdev_readable(vd))
			space_map_add(&vd->vdev_dtl[DTL_OUTAGE], 0, -1ULL);
		else
			space_map_walk(&vd->vdev_dtl[DTL_MISSING],
			    space_map_add, &vd->vdev_dtl[DTL_OUTAGE]);
		mutex_exit(&vd->vdev_dtl_lock);

		if (txg != 0)
			vdev_dirty(vd->vdev_top, VDD_DTL, vd, txg);
		return;
	}

	mutex_enter(&vd->vdev_dtl_lock);
	for (t = 0; t < DTL_TYPES; t++) {
		if (t == DTL_SCRUB)
			continue;			/* leaf vdevs only */
		if (t == DTL_PARTIAL)
			minref = 1;			/* i.e. non-zero */
		else if (vd->vdev_nparity != 0)
			minref = vd->vdev_nparity + 1;	/* RAID-Z */
		else
			minref = vd->vdev_children;	/* any kind of mirror */
		space_map_ref_create(&reftree);
		for (c = 0; c < vd->vdev_children; c++) {
			vdev_t *cvd = vd->vdev_child[c];
			mutex_enter(&cvd->vdev_dtl_lock);
			space_map_ref_add_map(&reftree, &cvd->vdev_dtl[t], 1);
			mutex_exit(&cvd->vdev_dtl_lock);
		}
		space_map_ref_generate_map(&reftree, &vd->vdev_dtl[t], minref);
		space_map_ref_destroy(&reftree);
	}
	mutex_exit(&vd->vdev_dtl_lock);
}

static int
vdev_dtl_load(vdev_t *vd)
{
	spa_t *spa = vd->vdev_spa;
	space_map_obj_t *smo = &vd->vdev_dtl_smo;
	objset_t *mos = spa->spa_meta_objset;
	dmu_buf_t *db;
	int error;

	ASSERT(vd->vdev_children == 0);

	if (smo->smo_object == 0)
		return (0);

	if ((error = dmu_bonus_hold(mos, smo->smo_object, FTAG, &db)) != 0)
		return (error);

	ASSERT3U(db->db_size, >=, sizeof (*smo));
	bcopy(db->db_data, smo, sizeof (*smo));
	dmu_buf_rele(db, FTAG);

	mutex_enter(&vd->vdev_dtl_lock);
	error = space_map_load(&vd->vdev_dtl[DTL_MISSING],
	    NULL, SM_ALLOC, smo, mos);
	mutex_exit(&vd->vdev_dtl_lock);

	return (error);
}

void
vdev_dtl_sync(vdev_t *vd, uint64_t txg)
{
	spa_t *spa = vd->vdev_spa;
	space_map_obj_t *smo = &vd->vdev_dtl_smo;
	space_map_t *sm = &vd->vdev_dtl[DTL_MISSING];
	objset_t *mos = spa->spa_meta_objset;
	space_map_t smsync;
	kmutex_t smlock;
	dmu_buf_t *db;
	dmu_tx_t *tx;

	tx = dmu_tx_create_assigned(spa->spa_dsl_pool, txg);

	if (vd->vdev_detached) {
		if (smo->smo_object != 0) {
			int err = dmu_object_free(mos, smo->smo_object, tx);
			ASSERT3U(err, ==, 0);
			smo->smo_object = 0;
		}
		dmu_tx_commit(tx);
		return;
	}

	if (smo->smo_object == 0) {
		ASSERT(smo->smo_objsize == 0);
		ASSERT(smo->smo_alloc == 0);
		smo->smo_object = dmu_object_alloc(mos,
		    DMU_OT_SPACE_MAP, 1 << SPACE_MAP_BLOCKSHIFT,
		    DMU_OT_SPACE_MAP_HEADER, sizeof (*smo), tx);
		ASSERT(smo->smo_object != 0);
		vdev_config_dirty(vd->vdev_top);
	}

	mutex_init(&smlock, NULL, MUTEX_DEFAULT, NULL);

	space_map_create(&smsync, sm->sm_start, sm->sm_size, sm->sm_shift,
	    &smlock);

	mutex_enter(&smlock);

	mutex_enter(&vd->vdev_dtl_lock);
	space_map_walk(sm, space_map_add, &smsync);
	mutex_exit(&vd->vdev_dtl_lock);

	space_map_truncate(smo, mos, tx);
	space_map_sync(&smsync, SM_ALLOC, smo, mos, tx);

	space_map_destroy(&smsync);

	mutex_exit(&smlock);
	mutex_destroy(&smlock);

	VERIFY(0 == dmu_bonus_hold(mos, smo->smo_object, FTAG, &db));
	dmu_buf_will_dirty(db, tx);
	ASSERT3U(db->db_size, >=, sizeof (*smo));
	bcopy(smo, db->db_data, sizeof (*smo));
	dmu_buf_rele(db, FTAG);

	dmu_tx_commit(tx);
}

/*
 * Determine whether the specified vdev can be offlined/detached/removed
 * without losing data.
 */
boolean_t
vdev_dtl_required(vdev_t *vd)
{
	spa_t *spa = vd->vdev_spa;
	vdev_t *tvd = vd->vdev_top;
	uint8_t cant_read = vd->vdev_cant_read;
	boolean_t required;

	ASSERT(spa_config_held(spa, SCL_STATE_ALL, RW_WRITER) == SCL_STATE_ALL);

	if (vd == spa->spa_root_vdev || vd == tvd)
		return (B_TRUE);

	/*
	 * Temporarily mark the device as unreadable, and then determine
	 * whether this results in any DTL outages in the top-level vdev.
	 * If not, we can safely offline/detach/remove the device.
	 */
	vd->vdev_cant_read = B_TRUE;
	vdev_dtl_reassess(tvd, 0, 0, B_FALSE);
	required = !vdev_dtl_empty(tvd, DTL_OUTAGE);
	vd->vdev_cant_read = cant_read;
	vdev_dtl_reassess(tvd, 0, 0, B_FALSE);

	return (required);
}

/*
 * Determine if resilver is needed, and if so the txg range.
 */
boolean_t
vdev_resilver_needed(vdev_t *vd, uint64_t *minp, uint64_t *maxp)
{
	boolean_t needed = B_FALSE;
	uint64_t thismin = UINT64_MAX;
	uint64_t thismax = 0;
	int c;

	if (vd->vdev_children == 0) {
		mutex_enter(&vd->vdev_dtl_lock);
		if (vd->vdev_dtl[DTL_MISSING].sm_space != 0 &&
		    vdev_writeable(vd)) {
			space_seg_t *ss;

			ss = avl_first(&vd->vdev_dtl[DTL_MISSING].sm_root);
			thismin = ss->ss_start - 1;
			ss = avl_last(&vd->vdev_dtl[DTL_MISSING].sm_root);
			thismax = ss->ss_end;
			needed = B_TRUE;
		}
		mutex_exit(&vd->vdev_dtl_lock);
	} else {
		for (c = 0; c < vd->vdev_children; c++) {
			vdev_t *cvd = vd->vdev_child[c];
			uint64_t cmin, cmax;

			if (vdev_resilver_needed(cvd, &cmin, &cmax)) {
				thismin = MIN(thismin, cmin);
				thismax = MAX(thismax, cmax);
				needed = B_TRUE;
			}
		}
	}

	if (needed && minp) {
		*minp = thismin;
		*maxp = thismax;
	}
	return (needed);
}

void
vdev_load(vdev_t *vd)
{
	int c;

	/*
	 * Recursively load all children.
	 */
	for (c = 0; c < vd->vdev_children; c++)
		vdev_load(vd->vdev_child[c]);

	/*
	 * If this is a top-level vdev, initialize its metaslabs.
	 */
	if (vd == vd->vdev_top &&
	    (vd->vdev_ashift == 0 || vd->vdev_asize == 0 ||
	    vdev_metaslab_init(vd, 0) != 0))
		vdev_set_state(vd, B_FALSE, VDEV_STATE_CANT_OPEN,
		    VDEV_AUX_CORRUPT_DATA);

	/*
	 * If this is a leaf vdev, load its DTL.
	 */
	if (vd->vdev_ops->vdev_op_leaf && vdev_dtl_load(vd) != 0)
		vdev_set_state(vd, B_FALSE, VDEV_STATE_CANT_OPEN,
		    VDEV_AUX_CORRUPT_DATA);
}

/*
 * The special vdev case is used for hot spares and l2cache devices.  Its
 * sole purpose it to set the vdev state for the associated vdev.  To do this,
 * we make sure that we can open the underlying device, then try to read the
 * label, and make sure that the label is sane and that it hasn't been
 * repurposed to another pool.
 */
int
vdev_validate_aux(vdev_t *vd)
{
	nvlist_t *label;
	uint64_t guid, version;
	uint64_t state;

	if (!vdev_readable(vd))
		return (0);

	if ((label = vdev_label_read_config(vd)) == NULL) {
		vdev_set_state(vd, B_TRUE, VDEV_STATE_CANT_OPEN,
		    VDEV_AUX_CORRUPT_DATA);
		return (-1);
	}

	if (nvlist_lookup_uint64(label, ZPOOL_CONFIG_VERSION, &version) != 0 ||
	    version > SPA_VERSION ||
	    nvlist_lookup_uint64(label, ZPOOL_CONFIG_GUID, &guid) != 0 ||
	    guid != vd->vdev_guid ||
	    nvlist_lookup_uint64(label, ZPOOL_CONFIG_POOL_STATE, &state) != 0) {
		vdev_set_state(vd, B_TRUE, VDEV_STATE_CANT_OPEN,
		    VDEV_AUX_CORRUPT_DATA);
		nvlist_free(label);
		return (-1);
	}

	/*
	 * We don't actually check the pool state here.  If it's in fact in
	 * use by another pool, we update this fact on the fly when requested.
	 */
	nvlist_free(label);
	return (0);
}

void
vdev_sync_done(vdev_t *vd, uint64_t txg)
{
	metaslab_t *msp;

	while (msp = txg_list_remove(&vd->vdev_ms_list, TXG_CLEAN(txg)))
		metaslab_sync_done(msp, txg);
}

void
vdev_sync(vdev_t *vd, uint64_t txg)
{
	spa_t *spa = vd->vdev_spa;
	vdev_t *lvd;
	metaslab_t *msp;
	dmu_tx_t *tx;

	if (vd->vdev_ms_array == 0 && vd->vdev_ms_shift != 0) {
		ASSERT(vd == vd->vdev_top);
		tx = dmu_tx_create_assigned(spa->spa_dsl_pool, txg);
		vd->vdev_ms_array = dmu_object_alloc(spa->spa_meta_objset,
		    DMU_OT_OBJECT_ARRAY, 0, DMU_OT_NONE, 0, tx);
		ASSERT(vd->vdev_ms_array != 0);
		vdev_config_dirty(vd);
		dmu_tx_commit(tx);
	}

	while ((msp = txg_list_remove(&vd->vdev_ms_list, txg)) != NULL) {
		metaslab_sync(msp, txg);
		(void) txg_list_add(&vd->vdev_ms_list, msp, TXG_CLEAN(txg));
	}

	while ((lvd = txg_list_remove(&vd->vdev_dtl_list, txg)) != NULL)
		vdev_dtl_sync(lvd, txg);

	(void) txg_list_add(&spa->spa_vdev_txg_list, vd, TXG_CLEAN(txg));
}

uint64_t
vdev_psize_to_asize(vdev_t *vd, uint64_t psize)
{
	return (vd->vdev_ops->vdev_op_asize(vd, psize));
}

/*
 * Mark the given vdev faulted.  A faulted vdev behaves as if the device could
 * not be opened, and no I/O is attempted.
 */
int
vdev_fault(spa_t *spa, uint64_t guid)
{
	vdev_t *vd;

	spa_vdev_state_enter(spa);

	if ((vd = spa_lookup_by_guid(spa, guid, B_TRUE)) == NULL)
		return (spa_vdev_state_exit(spa, NULL, ENODEV));

	if (!vd->vdev_ops->vdev_op_leaf)
		return (spa_vdev_state_exit(spa, NULL, ENOTSUP));

	/*
	 * Faulted state takes precedence over degraded.
	 */
	vd->vdev_faulted = 1ULL;
	vd->vdev_degraded = 0ULL;
	vdev_set_state(vd, B_FALSE, VDEV_STATE_FAULTED, VDEV_AUX_ERR_EXCEEDED);

	/*
	 * If marking the vdev as faulted cause the top-level vdev to become
	 * unavailable, then back off and simply mark the vdev as degraded
	 * instead.
	 */
	if (vdev_is_dead(vd->vdev_top) && vd->vdev_aux == NULL) {
		vd->vdev_degraded = 1ULL;
		vd->vdev_faulted = 0ULL;

		/*
		 * If we reopen the device and it's not dead, only then do we
		 * mark it degraded.
		 */
		vdev_reopen(vd);

		if (vdev_readable(vd)) {
			vdev_set_state(vd, B_FALSE, VDEV_STATE_DEGRADED,
			    VDEV_AUX_ERR_EXCEEDED);
		}
	}

	return (spa_vdev_state_exit(spa, vd, 0));
}

/*
 * Mark the given vdev degraded.  A degraded vdev is purely an indication to the
 * user that something is wrong.  The vdev continues to operate as normal as far
 * as I/O is concerned.
 */
int
vdev_degrade(spa_t *spa, uint64_t guid)
{
	vdev_t *vd;

	spa_vdev_state_enter(spa);

	if ((vd = spa_lookup_by_guid(spa, guid, B_TRUE)) == NULL)
		return (spa_vdev_state_exit(spa, NULL, ENODEV));

	if (!vd->vdev_ops->vdev_op_leaf)
		return (spa_vdev_state_exit(spa, NULL, ENOTSUP));

	/*
	 * If the vdev is already faulted, then don't do anything.
	 */
	if (vd->vdev_faulted || vd->vdev_degraded)
		return (spa_vdev_state_exit(spa, NULL, 0));

	vd->vdev_degraded = 1ULL;
	if (!vdev_is_dead(vd))
		vdev_set_state(vd, B_FALSE, VDEV_STATE_DEGRADED,
		    VDEV_AUX_ERR_EXCEEDED);

	return (spa_vdev_state_exit(spa, vd, 0));
}

/*
 * Online the given vdev.  If 'unspare' is set, it implies two things.  First,
 * any attached spare device should be detached when the device finishes
 * resilvering.  Second, the online should be treated like a 'test' online case,
 * so no FMA events are generated if the device fails to open.
 */
int
vdev_online(spa_t *spa, uint64_t guid, uint64_t flags, vdev_state_t *newstate)
{
	vdev_t *vd, *tvd, *pvd, *rvd = spa->spa_root_vdev;

	spa_vdev_state_enter(spa);

	if ((vd = spa_lookup_by_guid(spa, guid, B_TRUE)) == NULL)
		return (spa_vdev_state_exit(spa, NULL, ENODEV));

	if (!vd->vdev_ops->vdev_op_leaf)
		return (spa_vdev_state_exit(spa, NULL, ENOTSUP));

	tvd = vd->vdev_top;
	vd->vdev_offline = B_FALSE;
	vd->vdev_tmpoffline = B_FALSE;
	vd->vdev_checkremove = !!(flags & ZFS_ONLINE_CHECKREMOVE);
	vd->vdev_forcefault = !!(flags & ZFS_ONLINE_FORCEFAULT);

	/* XXX - L2ARC 1.0 does not support expansion */
	if (!vd->vdev_aux) {
		for (pvd = vd; pvd != rvd; pvd = pvd->vdev_parent)
			pvd->vdev_expanding = !!(flags & ZFS_ONLINE_EXPAND);
	}

	vdev_reopen(tvd);
	vd->vdev_checkremove = vd->vdev_forcefault = B_FALSE;

	if (!vd->vdev_aux) {
		for (pvd = vd; pvd != rvd; pvd = pvd->vdev_parent)
			pvd->vdev_expanding = B_FALSE;
	}

	if (newstate)
		*newstate = vd->vdev_state;
	if ((flags & ZFS_ONLINE_UNSPARE) &&
	    !vdev_is_dead(vd) && vd->vdev_parent &&
	    vd->vdev_parent->vdev_ops == &vdev_spare_ops &&
	    vd->vdev_parent->vdev_child[0] == vd)
		vd->vdev_unspare = B_TRUE;

	if ((flags & ZFS_ONLINE_EXPAND) || spa->spa_autoexpand) {

		/* XXX - L2ARC 1.0 does not support expansion */
		if (vd->vdev_aux)
			return (spa_vdev_state_exit(spa, vd, ENOTSUP));
		spa_async_request(spa, SPA_ASYNC_CONFIG_UPDATE);
	}
	return (spa_vdev_state_exit(spa, vd, 0));
}

int
vdev_offline(spa_t *spa, uint64_t guid, uint64_t flags)
{
	vdev_t *vd, *tvd;
	int error;

	spa_vdev_state_enter(spa);

	if ((vd = spa_lookup_by_guid(spa, guid, B_TRUE)) == NULL)
		return (spa_vdev_state_exit(spa, NULL, ENODEV));

	if (!vd->vdev_ops->vdev_op_leaf)
		return (spa_vdev_state_exit(spa, NULL, ENOTSUP));

	tvd = vd->vdev_top;

	/*
	 * If the device isn't already offline, try to offline it.
	 */
	if (!vd->vdev_offline) {
		/*
		 * If this device has the only valid copy of some data,
		 * don't allow it to be offlined. Log devices are always
		 * expendable.
		 */
		if (!tvd->vdev_islog && vd->vdev_aux == NULL &&
		    vdev_dtl_required(vd))
			return (spa_vdev_state_exit(spa, NULL, EBUSY));

		/*
		 * Offline this device and reopen its top-level vdev.
		 * If the top-level vdev is a log device then just offline
		 * it. Otherwise, if this action results in the top-level
		 * vdev becoming unusable, undo it and fail the request.
		 */
		vd->vdev_offline = B_TRUE;
		vdev_reopen(tvd);

		if (!tvd->vdev_islog && vd->vdev_aux == NULL &&
		    vdev_is_dead(tvd)) {
			vd->vdev_offline = B_FALSE;
			vdev_reopen(tvd);
			return (spa_vdev_state_exit(spa, NULL, EBUSY));
		}
	}

	vd->vdev_tmpoffline = !!(flags & ZFS_OFFLINE_TEMPORARY);

	if (!tvd->vdev_islog || !vdev_is_dead(tvd))
		return (spa_vdev_state_exit(spa, vd, 0));

	(void) spa_vdev_state_exit(spa, vd, 0);

	error = dmu_objset_find(spa_name(spa), zil_vdev_offline,
	    NULL, DS_FIND_CHILDREN);
	if (error) {
		(void) vdev_online(spa, guid, 0, NULL);
		return (error);
	}
	/*
	 * If we successfully offlined the log device then we need to
	 * sync out the current txg so that the "stubby" block can be
	 * removed by zil_sync().
	 */
	txg_wait_synced(spa->spa_dsl_pool, 0);
	return (0);
}

/*
 * Clear the error counts associated with this vdev.  Unlike vdev_online() and
 * vdev_offline(), we assume the spa config is locked.  We also clear all
 * children.  If 'vd' is NULL, then the user wants to clear all vdevs.
 */
void
vdev_clear(spa_t *spa, vdev_t *vd)
{
	vdev_t *rvd = spa->spa_root_vdev;
	int c;

	ASSERT(spa_config_held(spa, SCL_STATE_ALL, RW_WRITER) == SCL_STATE_ALL);

	if (vd == NULL)
		vd = rvd;

	vd->vdev_stat.vs_read_errors = 0;
	vd->vdev_stat.vs_write_errors = 0;
	vd->vdev_stat.vs_checksum_errors = 0;

	for (c = 0; c < vd->vdev_children; c++)
		vdev_clear(spa, vd->vdev_child[c]);

	/*
	 * If we're in the FAULTED state or have experienced failed I/O, then
	 * clear the persistent state and attempt to reopen the device.  We
	 * also mark the vdev config dirty, so that the new faulted state is
	 * written out to disk.
	 */
	if (vd->vdev_faulted || vd->vdev_degraded ||
	    !vdev_readable(vd) || !vdev_writeable(vd)) {

		vd->vdev_faulted = vd->vdev_degraded = 0;
		vd->vdev_cant_read = B_FALSE;
		vd->vdev_cant_write = B_FALSE;

		vdev_reopen(vd);

		if (vd != rvd)
			vdev_state_dirty(vd->vdev_top);

		if (vd->vdev_aux == NULL && !vdev_is_dead(vd))
			spa_async_request(spa, SPA_ASYNC_RESILVER);

		spa_event_notify(spa, vd, ESC_ZFS_VDEV_CLEAR);
	}
}

boolean_t
vdev_is_dead(vdev_t *vd)
{
	return (vd->vdev_state < VDEV_STATE_DEGRADED);
}

boolean_t
vdev_readable(vdev_t *vd)
{
	return (!vdev_is_dead(vd) && !vd->vdev_cant_read);
}

boolean_t
vdev_writeable(vdev_t *vd)
{
	return (!vdev_is_dead(vd) && !vd->vdev_cant_write);
}

boolean_t
vdev_allocatable(vdev_t *vd)
{
	uint64_t state = vd->vdev_state;

	/*
	 * We currently allow allocations from vdevs which may be in the
	 * process of reopening (i.e. VDEV_STATE_CLOSED). If the device
	 * fails to reopen then we'll catch it later when we're holding
	 * the proper locks.  Note that we have to get the vdev state
	 * in a local variable because although it changes atomically,
	 * we're asking two separate questions about it.
	 */
	return (!(state < VDEV_STATE_DEGRADED && state != VDEV_STATE_CLOSED) &&
	    !vd->vdev_cant_write);
}

boolean_t
vdev_accessible(vdev_t *vd, zio_t *zio)
{
	ASSERT(zio->io_vd == vd);

	if (vdev_is_dead(vd) || vd->vdev_remove_wanted)
		return (B_FALSE);

	if (zio->io_type == ZIO_TYPE_READ)
		return (!vd->vdev_cant_read);

	if (zio->io_type == ZIO_TYPE_WRITE)
		return (!vd->vdev_cant_write);

	return (B_TRUE);
}

/*
 * Get statistics for the given vdev.
 */
void
vdev_get_stats(vdev_t *vd, vdev_stat_t *vs)
{
	vdev_t *rvd = vd->vdev_spa->spa_root_vdev;
	int c, t;

	mutex_enter(&vd->vdev_stat_lock);
	bcopy(&vd->vdev_stat, vs, sizeof (*vs));
	vs->vs_scrub_errors = vd->vdev_spa->spa_scrub_errors;
	vs->vs_timestamp = gethrtime() - vs->vs_timestamp;
	vs->vs_state = vd->vdev_state;
	vs->vs_rsize = vdev_get_min_asize(vd);
	if (vd->vdev_ops->vdev_op_leaf)
		vs->vs_rsize += VDEV_LABEL_START_SIZE + VDEV_LABEL_END_SIZE;
	mutex_exit(&vd->vdev_stat_lock);

	/*
	 * If we're getting stats on the root vdev, aggregate the I/O counts
	 * over all top-level vdevs (i.e. the direct children of the root).
	 */
	if (vd == rvd) {
		for (c = 0; c < rvd->vdev_children; c++) {
			vdev_t *cvd = rvd->vdev_child[c];
			vdev_stat_t *cvs = &cvd->vdev_stat;

			mutex_enter(&vd->vdev_stat_lock);
			for (t = 0; t < ZIO_TYPES; t++) {
				vs->vs_ops[t] += cvs->vs_ops[t];
				vs->vs_bytes[t] += cvs->vs_bytes[t];
			}
			vs->vs_scrub_examined += cvs->vs_scrub_examined;
			mutex_exit(&vd->vdev_stat_lock);
		}
	}
}

void
vdev_clear_stats(vdev_t *vd)
{
	mutex_enter(&vd->vdev_stat_lock);
	vd->vdev_stat.vs_space = 0;
	vd->vdev_stat.vs_dspace = 0;
	vd->vdev_stat.vs_alloc = 0;
	mutex_exit(&vd->vdev_stat_lock);
}

void
vdev_stat_update(zio_t *zio, uint64_t psize)
{
	spa_t *spa = zio->io_spa;
	vdev_t *rvd = spa->spa_root_vdev;
	vdev_t *vd = zio->io_vd ? zio->io_vd : rvd;
	vdev_t *pvd;
	uint64_t txg = zio->io_txg;
	vdev_stat_t *vs = &vd->vdev_stat;
	zio_type_t type = zio->io_type;
	int flags = zio->io_flags;

	/*
	 * If this i/o is a gang leader, it didn't do any actual work.
	 */
	if (zio->io_gang_tree)
		return;

	if (zio->io_error == 0) {
		/*
		 * If this is a root i/o, don't count it -- we've already
		 * counted the top-level vdevs, and vdev_get_stats() will
		 * aggregate them when asked.  This reduces contention on
		 * the root vdev_stat_lock and implicitly handles blocks
		 * that compress away to holes, for which there is no i/o.
		 * (Holes never create vdev children, so all the counters
		 * remain zero, which is what we want.)
		 *
		 * Note: this only applies to successful i/o (io_error == 0)
		 * because unlike i/o counts, errors are not additive.
		 * When reading a ditto block, for example, failure of
		 * one top-level vdev does not imply a root-level error.
		 */
		if (vd == rvd)
			return;

		ASSERT(vd == zio->io_vd);

		if (flags & ZIO_FLAG_IO_BYPASS)
			return;

		mutex_enter(&vd->vdev_stat_lock);

		if (flags & ZIO_FLAG_IO_REPAIR) {
			if (flags & ZIO_FLAG_SCRUB_THREAD)
				vs->vs_scrub_repaired += psize;
			if (flags & ZIO_FLAG_SELF_HEAL)
				vs->vs_self_healed += psize;
		}

		vs->vs_ops[type]++;
		vs->vs_bytes[type] += psize;

		mutex_exit(&vd->vdev_stat_lock);
		return;
	}

	if (flags & ZIO_FLAG_SPECULATIVE)
		return;

	/*
	 * If this is an I/O error that is going to be retried, then ignore the
	 * error.  Otherwise, the user may interpret B_FAILFAST I/O errors as
	 * hard errors, when in reality they can happen for any number of
	 * innocuous reasons (bus resets, MPxIO link failure, etc).
	 */
	if (zio->io_error == EIO &&
	    !(zio->io_flags & ZIO_FLAG_IO_RETRY))
		return;

	mutex_enter(&vd->vdev_stat_lock);
	if (type == ZIO_TYPE_READ && !vdev_is_dead(vd)) {
		if (zio->io_error == ECKSUM)
			vs->vs_checksum_errors++;
		else
			vs->vs_read_errors++;
	}
	if (type == ZIO_TYPE_WRITE && !vdev_is_dead(vd))
		vs->vs_write_errors++;
	mutex_exit(&vd->vdev_stat_lock);

	if (type == ZIO_TYPE_WRITE && txg != 0 &&
	    (!(flags & ZIO_FLAG_IO_REPAIR) ||
	    (flags & ZIO_FLAG_SCRUB_THREAD))) {
		/*
		 * This is either a normal write (not a repair), or it's a
		 * repair induced by the scrub thread.  In the normal case,
		 * we commit the DTL change in the same txg as the block
		 * was born.  In the scrub-induced repair case, we know that
		 * scrubs run in first-pass syncing context, so we commit
		 * the DTL change in spa->spa_syncing_txg.
		 *
		 * We currently do not make DTL entries for failed spontaneous
		 * self-healing writes triggered by normal (non-scrubbing)
		 * reads, because we have no transactional context in which to
		 * do so -- and it's not clear that it'd be desirable anyway.
		 */
		if (vd->vdev_ops->vdev_op_leaf) {
			uint64_t commit_txg = txg;
			if (flags & ZIO_FLAG_SCRUB_THREAD) {
				ASSERT(flags & ZIO_FLAG_IO_REPAIR);
				ASSERT(spa_sync_pass(spa) == 1);
				vdev_dtl_dirty(vd, DTL_SCRUB, txg, 1);
				commit_txg = spa->spa_syncing_txg;
			}
			ASSERT(commit_txg >= spa->spa_syncing_txg);
			if (vdev_dtl_contains(vd, DTL_MISSING, txg, 1))
				return;
			for (pvd = vd; pvd != rvd; pvd = pvd->vdev_parent)
				vdev_dtl_dirty(pvd, DTL_PARTIAL, txg, 1);
			vdev_dirty(vd->vdev_top, VDD_DTL, vd, commit_txg);
		}
		if (vd != rvd)
			vdev_dtl_dirty(vd, DTL_MISSING, txg, 1);
	}
}

void
vdev_scrub_stat_update(vdev_t *vd, pool_scrub_type_t type, boolean_t complete)
{
	vdev_stat_t *vs = &vd->vdev_stat;

	for (int c = 0; c < vd->vdev_children; c++)
		vdev_scrub_stat_update(vd->vdev_child[c], type, complete);

	mutex_enter(&vd->vdev_stat_lock);

	if (type == POOL_SCRUB_NONE) {
		/*
		 * Update completion and end time.  Leave everything else alone
		 * so we can report what happened during the previous scrub.
		 */
		vs->vs_scrub_complete = complete;
		vs->vs_scrub_end = gethrestime_sec();
	} else {
		vs->vs_scrub_type = type;
		vs->vs_scrub_complete = 0;
		vs->vs_scrub_examined = 0;
		vs->vs_scrub_repaired = 0;
		vs->vs_scrub_start = gethrestime_sec();
		vs->vs_scrub_end = 0;
	}

	mutex_exit(&vd->vdev_stat_lock);
}

/*
 * Update the in-core space usage stats for this vdev and the root vdev.
 */
void
vdev_space_update(vdev_t *vd, int64_t space_delta, int64_t alloc_delta,
    boolean_t update_root)
{
	int64_t dspace_delta = space_delta;
	spa_t *spa = vd->vdev_spa;
	vdev_t *rvd = spa->spa_root_vdev;

	ASSERT(vd == vd->vdev_top);

	/*
	 * Apply the inverse of the psize-to-asize (ie. RAID-Z) space-expansion
	 * factor.  We must calculate this here and not at the root vdev
	 * because the root vdev's psize-to-asize is simply the max of its
	 * childrens', thus not accurate enough for us.
	 */
	ASSERT((dspace_delta & (SPA_MINBLOCKSIZE-1)) == 0);
	ASSERT(vd->vdev_deflate_ratio != 0 || vd->vdev_isl2cache);
	dspace_delta = (dspace_delta >> SPA_MINBLOCKSHIFT) *
	    vd->vdev_deflate_ratio;

	mutex_enter(&vd->vdev_stat_lock);
	vd->vdev_stat.vs_space += space_delta;
	vd->vdev_stat.vs_alloc += alloc_delta;
	vd->vdev_stat.vs_dspace += dspace_delta;
	mutex_exit(&vd->vdev_stat_lock);

	if (update_root) {
		ASSERT(rvd == vd->vdev_parent);
		ASSERT(vd->vdev_ms_count != 0);

		/*
		 * Don't count non-normal (e.g. intent log) space as part of
		 * the pool's capacity.
		 */
		if (vd->vdev_mg->mg_class != spa->spa_normal_class)
			return;

		mutex_enter(&rvd->vdev_stat_lock);
		rvd->vdev_stat.vs_space += space_delta;
		rvd->vdev_stat.vs_alloc += alloc_delta;
		rvd->vdev_stat.vs_dspace += dspace_delta;
		mutex_exit(&rvd->vdev_stat_lock);
	}
}

/*
 * Mark a top-level vdev's config as dirty, placing it on the dirty list
 * so that it will be written out next time the vdev configuration is synced.
 * If the root vdev is specified (vdev_top == NULL), dirty all top-level vdevs.
 */
void
vdev_config_dirty(vdev_t *vd)
{
	spa_t *spa = vd->vdev_spa;
	vdev_t *rvd = spa->spa_root_vdev;
	int c;

	/*
	 * If this is an aux vdev (as with l2cache and spare devices), then we
	 * update the vdev config manually and set the sync flag.
	 */
	if (vd->vdev_aux != NULL) {
		spa_aux_vdev_t *sav = vd->vdev_aux;
		nvlist_t **aux;
		uint_t naux;

		for (c = 0; c < sav->sav_count; c++) {
			if (sav->sav_vdevs[c] == vd)
				break;
		}

		if (c == sav->sav_count) {
			/*
			 * We're being removed.  There's nothing more to do.
			 */
			ASSERT(sav->sav_sync == B_TRUE);
			return;
		}

		sav->sav_sync = B_TRUE;

		if (nvlist_lookup_nvlist_array(sav->sav_config,
		    ZPOOL_CONFIG_L2CACHE, &aux, &naux) != 0) {
			VERIFY(nvlist_lookup_nvlist_array(sav->sav_config,
			    ZPOOL_CONFIG_SPARES, &aux, &naux) == 0);
		}

		ASSERT(c < naux);

		/*
		 * Setting the nvlist in the middle if the array is a little
		 * sketchy, but it will work.
		 */
		nvlist_free(aux[c]);
		aux[c] = vdev_config_generate(spa, vd, B_TRUE, B_FALSE, B_TRUE);

		return;
	}

	/*
	 * The dirty list is protected by the SCL_CONFIG lock.  The caller
	 * must either hold SCL_CONFIG as writer, or must be the sync thread
	 * (which holds SCL_CONFIG as reader).  There's only one sync thread,
	 * so this is sufficient to ensure mutual exclusion.
	 */
	ASSERT(spa_config_held(spa, SCL_CONFIG, RW_WRITER) ||
	    (dsl_pool_sync_context(spa_get_dsl(spa)) &&
	    spa_config_held(spa, SCL_CONFIG, RW_READER)));

	if (vd == rvd) {
		for (c = 0; c < rvd->vdev_children; c++)
			vdev_config_dirty(rvd->vdev_child[c]);
	} else {
		ASSERT(vd == vd->vdev_top);

		if (!list_link_active(&vd->vdev_config_dirty_node))
			list_insert_head(&spa->spa_config_dirty_list, vd);
	}
}

void
vdev_config_clean(vdev_t *vd)
{
	spa_t *spa = vd->vdev_spa;

	ASSERT(spa_config_held(spa, SCL_CONFIG, RW_WRITER) ||
	    (dsl_pool_sync_context(spa_get_dsl(spa)) &&
	    spa_config_held(spa, SCL_CONFIG, RW_READER)));

	ASSERT(list_link_active(&vd->vdev_config_dirty_node));
	list_remove(&spa->spa_config_dirty_list, vd);
}

/*
 * Mark a top-level vdev's state as dirty, so that the next pass of
 * spa_sync() can convert this into vdev_config_dirty().  We distinguish
 * the state changes from larger config changes because they require
 * much less locking, and are often needed for administrative actions.
 */
void
vdev_state_dirty(vdev_t *vd)
{
	spa_t *spa = vd->vdev_spa;

	ASSERT(vd == vd->vdev_top);

	/*
	 * The state list is protected by the SCL_STATE lock.  The caller
	 * must either hold SCL_STATE as writer, or must be the sync thread
	 * (which holds SCL_STATE as reader).  There's only one sync thread,
	 * so this is sufficient to ensure mutual exclusion.
	 */
	ASSERT(spa_config_held(spa, SCL_STATE, RW_WRITER) ||
	    (dsl_pool_sync_context(spa_get_dsl(spa)) &&
	    spa_config_held(spa, SCL_STATE, RW_READER)));

	if (!list_link_active(&vd->vdev_state_dirty_node))
		list_insert_head(&spa->spa_state_dirty_list, vd);
}

void
vdev_state_clean(vdev_t *vd)
{
	spa_t *spa = vd->vdev_spa;

	ASSERT(spa_config_held(spa, SCL_STATE, RW_WRITER) ||
	    (dsl_pool_sync_context(spa_get_dsl(spa)) &&
	    spa_config_held(spa, SCL_STATE, RW_READER)));

	ASSERT(list_link_active(&vd->vdev_state_dirty_node));
	list_remove(&spa->spa_state_dirty_list, vd);
}

/*
 * Propagate vdev state up from children to parent.
 */
void
vdev_propagate_state(vdev_t *vd)
{
	spa_t *spa = vd->vdev_spa;
	vdev_t *rvd = spa->spa_root_vdev;
	int degraded = 0, faulted = 0;
	int corrupted = 0;
	vdev_t *child;

	if (vd->vdev_children > 0) {
		for (int c = 0; c < vd->vdev_children; c++) {
			child = vd->vdev_child[c];

			if (!vdev_readable(child) ||
			    (!vdev_writeable(child) && spa_writeable(spa))) {
				/*
				 * Root special: if there is a top-level log
				 * device, treat the root vdev as if it were
				 * degraded.
				 */
				if (child->vdev_islog && vd == rvd)
					degraded++;
				else
					faulted++;
			} else if (child->vdev_state <= VDEV_STATE_DEGRADED) {
				degraded++;
			}

			if (child->vdev_stat.vs_aux == VDEV_AUX_CORRUPT_DATA)
				corrupted++;
		}

		vd->vdev_ops->vdev_op_state_change(vd, faulted, degraded);

		/*
		 * Root special: if there is a top-level vdev that cannot be
		 * opened due to corrupted metadata, then propagate the root
		 * vdev's aux state as 'corrupt' rather than 'insufficient
		 * replicas'.
		 */
		if (corrupted && vd == rvd &&
		    rvd->vdev_state == VDEV_STATE_CANT_OPEN)
			vdev_set_state(rvd, B_FALSE, VDEV_STATE_CANT_OPEN,
			    VDEV_AUX_CORRUPT_DATA);
	}

	if (vd->vdev_parent)
		vdev_propagate_state(vd->vdev_parent);
}

/*
 * Set a vdev's state.  If this is during an open, we don't update the parent
 * state, because we're in the process of opening children depth-first.
 * Otherwise, we propagate the change to the parent.
 *
 * If this routine places a device in a faulted state, an appropriate ereport is
 * generated.
 */
void
vdev_set_state(vdev_t *vd, boolean_t isopen, vdev_state_t state, vdev_aux_t aux)
{
	uint64_t save_state;
	spa_t *spa = vd->vdev_spa;

	if (state == vd->vdev_state) {
		vd->vdev_stat.vs_aux = aux;
		return;
	}

	save_state = vd->vdev_state;

	vd->vdev_state = state;
	vd->vdev_stat.vs_aux = aux;

	/*
	 * If we are setting the vdev state to anything but an open state, then
	 * always close the underlying device.  Otherwise, we keep accessible
	 * but invalid devices open forever.  We don't call vdev_close() itself,
	 * because that implies some extra checks (offline, etc) that we don't
	 * want here.  This is limited to leaf devices, because otherwise
	 * closing the device will affect other children.
	 */
	if (vdev_is_dead(vd) && vd->vdev_ops->vdev_op_leaf)
		vd->vdev_ops->vdev_op_close(vd);

	if (vd->vdev_removed &&
	    state == VDEV_STATE_CANT_OPEN &&
	    (aux == VDEV_AUX_OPEN_FAILED || vd->vdev_checkremove)) {
		/*
		 * If the previous state is set to VDEV_STATE_REMOVED, then this
		 * device was previously marked removed and someone attempted to
		 * reopen it.  If this failed due to a nonexistent device, then
		 * keep the device in the REMOVED state.  We also let this be if
		 * it is one of our special test online cases, which is only
		 * attempting to online the device and shouldn't generate an FMA
		 * fault.
		 */
		vd->vdev_state = VDEV_STATE_REMOVED;
		vd->vdev_stat.vs_aux = VDEV_AUX_NONE;
	} else if (state == VDEV_STATE_REMOVED) {
		/*
		 * Indicate to the ZFS DE that this device has been removed, and
		 * any recent errors should be ignored.
		 */
		zfs_post_remove(spa, vd);
		vd->vdev_removed = B_TRUE;
	} else if (state == VDEV_STATE_CANT_OPEN) {
		/*
		 * If we fail to open a vdev during an import, we mark it as
		 * "not available", which signifies that it was never there to
		 * begin with.  Failure to open such a device is not considered
		 * an error.
		 */
		if (spa->spa_load_state == SPA_LOAD_IMPORT &&
		    vd->vdev_ops->vdev_op_leaf)
			vd->vdev_not_present = 1;

		/*
		 * Post the appropriate ereport.  If the 'prevstate' field is
		 * set to something other than VDEV_STATE_UNKNOWN, it indicates
		 * that this is part of a vdev_reopen().  In this case, we don't
		 * want to post the ereport if the device was already in the
		 * CANT_OPEN state beforehand.
		 *
		 * If the 'checkremove' flag is set, then this is an attempt to
		 * online the device in response to an insertion event.  If we
		 * hit this case, then we have detected an insertion event for a
		 * faulted or offline device that wasn't in the removed state.
		 * In this scenario, we don't post an ereport because we are
		 * about to replace the device, or attempt an online with
		 * vdev_forcefault, which will generate the fault for us.
		 */
		if ((vd->vdev_prevstate != state || vd->vdev_forcefault) &&
		    !vd->vdev_not_present && !vd->vdev_checkremove &&
		    vd != spa->spa_root_vdev) {
			const char *class;

			switch (aux) {
			case VDEV_AUX_OPEN_FAILED:
				class = FM_EREPORT_ZFS_DEVICE_OPEN_FAILED;
				break;
			case VDEV_AUX_CORRUPT_DATA:
				class = FM_EREPORT_ZFS_DEVICE_CORRUPT_DATA;
				break;
			case VDEV_AUX_NO_REPLICAS:
				class = FM_EREPORT_ZFS_DEVICE_NO_REPLICAS;
				break;
			case VDEV_AUX_BAD_GUID_SUM:
				class = FM_EREPORT_ZFS_DEVICE_BAD_GUID_SUM;
				break;
			case VDEV_AUX_TOO_SMALL:
				class = FM_EREPORT_ZFS_DEVICE_TOO_SMALL;
				break;
			case VDEV_AUX_BAD_LABEL:
				class = FM_EREPORT_ZFS_DEVICE_BAD_LABEL;
				break;
			case VDEV_AUX_IO_FAILURE:
				class = FM_EREPORT_ZFS_IO_FAILURE;
				break;
			default:
				class = FM_EREPORT_ZFS_DEVICE_UNKNOWN;
			}

			zfs_ereport_post(class, spa, vd, NULL, save_state, 0);
		}

		/* Erase any notion of persistent removed state */
		vd->vdev_removed = B_FALSE;
	} else {
		vd->vdev_removed = B_FALSE;
	}

	if (!isopen && vd->vdev_parent)
		vdev_propagate_state(vd->vdev_parent);
}

/*
 * Check the vdev configuration to ensure that it's capable of supporting
 * a root pool. Currently, we do not support RAID-Z or partial configuration.
 * In addition, only a single top-level vdev is allowed and none of the leaves
 * can be wholedisks.
 */
boolean_t
vdev_is_bootable(vdev_t *vd)
{
	if (!vd->vdev_ops->vdev_op_leaf) {
		char *vdev_type = vd->vdev_ops->vdev_op_type;

		if (strcmp(vdev_type, VDEV_TYPE_ROOT) == 0 &&
		    vd->vdev_children > 1) {
			return (B_FALSE);
		} else if (strcmp(vdev_type, VDEV_TYPE_RAIDZ) == 0 ||
		    strcmp(vdev_type, VDEV_TYPE_MISSING) == 0) {
			return (B_FALSE);
		}
	} else if (vd->vdev_wholedisk == 1) {
		return (B_FALSE);
	}

	for (int c = 0; c < vd->vdev_children; c++) {
		if (!vdev_is_bootable(vd->vdev_child[c]))
			return (B_FALSE);
	}
	return (B_TRUE);
}

void
vdev_load_log_state(vdev_t *vd, nvlist_t *nv)
{
	uint_t children;
	nvlist_t **child;
	uint64_t val;
	spa_t *spa = vd->vdev_spa;

	if (nvlist_lookup_nvlist_array(nv, ZPOOL_CONFIG_CHILDREN,
	    &child, &children) == 0) {
		for (int c = 0; c < children; c++)
			vdev_load_log_state(vd->vdev_child[c], child[c]);
	}

	if (vd->vdev_ops->vdev_op_leaf && nvlist_lookup_uint64(nv,
	    ZPOOL_CONFIG_OFFLINE, &val) == 0 && val) {

		/*
		 * It would be nice to call vdev_offline()
		 * directly but the pool isn't fully loaded and
		 * the txg threads have not been started yet.
		 */
		spa_config_enter(spa, SCL_STATE_ALL, FTAG, RW_WRITER);
		vd->vdev_offline = val;
		vdev_reopen(vd->vdev_top);
		spa_config_exit(spa, SCL_STATE_ALL, FTAG);
	}
}

/*
 * Expand a vdev if possible.
 */
void
vdev_expand(vdev_t *vd, uint64_t txg)
{
	ASSERT(vd->vdev_top == vd);
	ASSERT(spa_config_held(vd->vdev_spa, SCL_ALL, RW_WRITER) == SCL_ALL);

	if ((vd->vdev_asize >> vd->vdev_ms_shift) > vd->vdev_ms_count) {
		VERIFY(vdev_metaslab_init(vd, txg) == 0);
		vdev_config_dirty(vd);
	}
}<|MERGE_RESOLUTION|>--- conflicted
+++ resolved
@@ -84,8 +84,9 @@
 {
 	uint64_t asize = P2ROUNDUP(psize, 1ULL << vd->vdev_top->vdev_ashift);
 	uint64_t csize;
-
-	for (int c = 0; c < vd->vdev_children; c++) {
+	int c;
+
+	for (c = 0; c < vd->vdev_children; c++) {
 		csize = vdev_psize_to_asize(vd->vdev_child[c], psize);
 		asize = MAX(asize, csize);
 	}
@@ -132,8 +133,9 @@
 vdev_set_min_asize(vdev_t *vd)
 {
 	vd->vdev_min_asize = vdev_get_min_asize(vd);
-
-	for (int c = 0; c < vd->vdev_children; c++)
+	int c;
+
+	for (c = 0; c < vd->vdev_children; c++)
 		vdev_set_min_asize(vd->vdev_child[c]);
 }
 
@@ -156,11 +158,12 @@
 vdev_lookup_by_guid(vdev_t *vd, uint64_t guid)
 {
 	vdev_t *mvd;
+	int c;
 
 	if (vd->vdev_guid == guid)
 		return (vd);
 
-	for (int c = 0; c < vd->vdev_children; c++)
+	for (c = 0; c < vd->vdev_children; c++)
 		if ((mvd = vdev_lookup_by_guid(vd->vdev_child[c], guid)) !=
 		    NULL)
 			return (mvd);
@@ -257,16 +260,17 @@
 	vdev_t **newchild, *cvd;
 	int oldc = pvd->vdev_children;
 	int newc;
+	int c;
 
 	ASSERT(spa_config_held(pvd->vdev_spa, SCL_ALL, RW_WRITER) == SCL_ALL);
 
-	for (int c = newc = 0; c < oldc; c++)
+	for (c = newc = 0; c < oldc; c++)
 		if (pvd->vdev_child[c])
 			newc++;
 
 	newchild = kmem_alloc(newc * sizeof (vdev_t *), KM_SLEEP);
 
-	for (int c = newc = 0; c < oldc; c++) {
+	for (c = newc = 0; c < oldc; c++) {
 		if ((cvd = pvd->vdev_child[c]) != NULL) {
 			newchild[newc] = cvd;
 			cvd->vdev_id = newc++;
@@ -532,10 +536,7 @@
 void
 vdev_free(vdev_t *vd)
 {
-<<<<<<< HEAD
 	int c, t;
-=======
->>>>>>> 9babb374
 	spa_t *spa = vd->vdev_spa;
 
 	/*
@@ -549,7 +550,7 @@
 	/*
 	 * Free all children.
 	 */
-	for (int c = 0; c < vd->vdev_children; c++)
+	for (c = 0; c < vd->vdev_children; c++)
 		vdev_free(vd->vdev_child[c]);
 
 	ASSERT(vd->vdev_child == NULL);
@@ -679,12 +680,14 @@
 static void
 vdev_top_update(vdev_t *tvd, vdev_t *vd)
 {
+	int c;
+
 	if (vd == NULL)
 		return;
 
 	vd->vdev_top = tvd;
 
-	for (int c = 0; c < vd->vdev_children; c++)
+	for (c = 0; c < vd->vdev_children; c++)
 		vdev_top_update(tvd, vd->vdev_child[c]);
 }
 
@@ -1010,6 +1013,7 @@
 	uint64_t osize = 0;
 	uint64_t asize, psize;
 	uint64_t ashift = 0;
+	int c;
 
 	ASSERT(spa_config_held(spa, SCL_STATE_ALL, RW_WRITER) == SCL_STATE_ALL);
 
@@ -1058,7 +1062,7 @@
 		vd->vdev_state = VDEV_STATE_HEALTHY;
 	}
 
-	for (int c = 0; c < vd->vdev_children; c++) {
+	for (c = 0; c < vd->vdev_children; c++) {
 		if (vd->vdev_child[c]->vdev_state != VDEV_STATE_HEALTHY) {
 			vdev_set_state(vd, B_TRUE, VDEV_STATE_DEGRADED,
 			    VDEV_AUX_NONE);
@@ -1167,8 +1171,9 @@
 	nvlist_t *label;
 	uint64_t guid, top_guid;
 	uint64_t state;
-
-	for (int c = 0; c < vd->vdev_children; c++)
+	int c;
+
+	for (c = 0; c < vd->vdev_children; c++)
 		if (vdev_validate(vd->vdev_child[c]) != 0)
 			return (EBADF);
 
@@ -2281,8 +2286,9 @@
 vdev_scrub_stat_update(vdev_t *vd, pool_scrub_type_t type, boolean_t complete)
 {
 	vdev_stat_t *vs = &vd->vdev_stat;
-
-	for (int c = 0; c < vd->vdev_children; c++)
+	int c;
+
+	for (c = 0; c < vd->vdev_children; c++)
 		vdev_scrub_stat_update(vd->vdev_child[c], type, complete);
 
 	mutex_enter(&vd->vdev_stat_lock);
@@ -2494,9 +2500,10 @@
 	int degraded = 0, faulted = 0;
 	int corrupted = 0;
 	vdev_t *child;
+	int c;
 
 	if (vd->vdev_children > 0) {
-		for (int c = 0; c < vd->vdev_children; c++) {
+		for (c = 0; c < vd->vdev_children; c++) {
 			child = vd->vdev_child[c];
 
 			if (!vdev_readable(child) ||
@@ -2671,6 +2678,8 @@
 boolean_t
 vdev_is_bootable(vdev_t *vd)
 {
+	int c;
+
 	if (!vd->vdev_ops->vdev_op_leaf) {
 		char *vdev_type = vd->vdev_ops->vdev_op_type;
 
@@ -2685,7 +2694,7 @@
 		return (B_FALSE);
 	}
 
-	for (int c = 0; c < vd->vdev_children; c++) {
+	for (c = 0; c < vd->vdev_children; c++) {
 		if (!vdev_is_bootable(vd->vdev_child[c]))
 			return (B_FALSE);
 	}
@@ -2699,10 +2708,11 @@
 	nvlist_t **child;
 	uint64_t val;
 	spa_t *spa = vd->vdev_spa;
+	int c;
 
 	if (nvlist_lookup_nvlist_array(nv, ZPOOL_CONFIG_CHILDREN,
 	    &child, &children) == 0) {
-		for (int c = 0; c < children; c++)
+		for (c = 0; c < children; c++)
 			vdev_load_log_state(vd->vdev_child[c], child[c]);
 	}
 
