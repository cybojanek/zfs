/*
 * CDDL HEADER START
 *
 * The contents of this file are subject to the terms of the
 * Common Development and Distribution License (the "License").
 * You may not use this file except in compliance with the License.
 *
 * You can obtain a copy of the license at usr/src/OPENSOLARIS.LICENSE
 * or http://www.opensolaris.org/os/licensing.
 * See the License for the specific language governing permissions
 * and limitations under the License.
 *
 * When distributing Covered Code, include this CDDL HEADER in each
 * file and include the License file at usr/src/OPENSOLARIS.LICENSE.
 * If applicable, add the following below this CDDL HEADER, with the
 * fields enclosed by brackets "[]" replaced with your own identifying
 * information: Portions Copyright [yyyy] [name of copyright owner]
 *
 * CDDL HEADER END
 */
/*
 * Copyright 2009 Sun Microsystems, Inc.  All rights reserved.
 * Use is subject to license terms.
 */

#include <sys/zfs_context.h>
#include <sys/fm/fs/zfs.h>
#include <sys/spa.h>
#include <sys/txg.h>
#include <sys/spa_impl.h>
#include <sys/vdev_impl.h>
#include <sys/zio_impl.h>
#include <sys/zio_compress.h>
#include <sys/zio_checksum.h>

/*
 * ==========================================================================
 * I/O priority table
 * ==========================================================================
 */
uint8_t zio_priority_table[ZIO_PRIORITY_TABLE_SIZE] = {
	0,	/* ZIO_PRIORITY_NOW		*/
	0,	/* ZIO_PRIORITY_SYNC_READ	*/
	0,	/* ZIO_PRIORITY_SYNC_WRITE	*/
	6,	/* ZIO_PRIORITY_ASYNC_READ	*/
	4,	/* ZIO_PRIORITY_ASYNC_WRITE	*/
	4,	/* ZIO_PRIORITY_FREE		*/
	0,	/* ZIO_PRIORITY_CACHE_FILL	*/
	0,	/* ZIO_PRIORITY_LOG_WRITE	*/
	10,	/* ZIO_PRIORITY_RESILVER	*/
	20,	/* ZIO_PRIORITY_SCRUB		*/
};

/*
 * ==========================================================================
 * I/O type descriptions
 * ==========================================================================
 */
char *zio_type_name[ZIO_TYPES] = {
	"null", "read", "write", "free", "claim", "ioctl" };

#define	SYNC_PASS_DEFERRED_FREE	1	/* defer frees after this pass */
#define	SYNC_PASS_DONT_COMPRESS	4	/* don't compress after this pass */
#define	SYNC_PASS_REWRITE	1	/* rewrite new bps after this pass */

/*
 * ==========================================================================
 * I/O kmem caches
 * ==========================================================================
 */
kmem_cache_t *zio_cache;
kmem_cache_t *zio_link_cache;
kmem_cache_t *zio_buf_cache[SPA_MAXBLOCKSIZE >> SPA_MINBLOCKSHIFT];
kmem_cache_t *zio_data_buf_cache[SPA_MAXBLOCKSIZE >> SPA_MINBLOCKSHIFT];

#ifdef _KERNEL
extern vmem_t *zio_alloc_arena;
#endif

/*
 * An allocating zio is one that either currently has the DVA allocate
 * stage set or will have it later in its lifetime.
 */
#define	IO_IS_ALLOCATING(zio) \
	((zio)->io_orig_pipeline & (1U << ZIO_STAGE_DVA_ALLOCATE))

void
zio_init(void)
{
	size_t c;
	vmem_t *data_alloc_arena = NULL;

#ifdef _KERNEL
	data_alloc_arena = zio_alloc_arena;
#endif
	zio_cache = kmem_cache_create("zio_cache",
	    sizeof (zio_t), 0, NULL, NULL, NULL, NULL, NULL, 0);
	zio_link_cache = kmem_cache_create("zio_link_cache",
	    sizeof (zio_link_t), 0, NULL, NULL, NULL, NULL, NULL, 0);

	/*
	 * For small buffers, we want a cache for each multiple of
	 * SPA_MINBLOCKSIZE.  For medium-size buffers, we want a cache
	 * for each quarter-power of 2.  For large buffers, we want
	 * a cache for each multiple of PAGESIZE.
	 */
	for (c = 0; c < SPA_MAXBLOCKSIZE >> SPA_MINBLOCKSHIFT; c++) {
		size_t size = (c + 1) << SPA_MINBLOCKSHIFT;
		size_t p2 = size;
		size_t align = 0;

		while (p2 & (p2 - 1))
			p2 &= p2 - 1;

		if (size <= 4 * SPA_MINBLOCKSIZE) {
			align = SPA_MINBLOCKSIZE;
		} else if (P2PHASE(size, PAGESIZE) == 0) {
			align = PAGESIZE;
		} else if (P2PHASE(size, p2 >> 2) == 0) {
			align = p2 >> 2;
		}

		if (align != 0) {
			char name[36];
			(void) sprintf(name, "zio_buf_%lu", (ulong_t)size);
			zio_buf_cache[c] = kmem_cache_create(name, size,
			    align, NULL, NULL, NULL, NULL, NULL, KMC_NODEBUG);

			(void) sprintf(name, "zio_data_buf_%lu", (ulong_t)size);
			zio_data_buf_cache[c] = kmem_cache_create(name, size,
			    align, NULL, NULL, NULL, NULL, data_alloc_arena,
			    KMC_NODEBUG);
		}
	}

	while (--c != 0) {
		ASSERT(zio_buf_cache[c] != NULL);
		if (zio_buf_cache[c - 1] == NULL)
			zio_buf_cache[c - 1] = zio_buf_cache[c];

		ASSERT(zio_data_buf_cache[c] != NULL);
		if (zio_data_buf_cache[c - 1] == NULL)
			zio_data_buf_cache[c - 1] = zio_data_buf_cache[c];
	}

	zio_inject_init();
}

void
zio_fini(void)
{
	size_t c;
	kmem_cache_t *last_cache = NULL;
	kmem_cache_t *last_data_cache = NULL;

	for (c = 0; c < SPA_MAXBLOCKSIZE >> SPA_MINBLOCKSHIFT; c++) {
		if (zio_buf_cache[c] != last_cache) {
			last_cache = zio_buf_cache[c];
			kmem_cache_destroy(zio_buf_cache[c]);
		}
		zio_buf_cache[c] = NULL;

		if (zio_data_buf_cache[c] != last_data_cache) {
			last_data_cache = zio_data_buf_cache[c];
			kmem_cache_destroy(zio_data_buf_cache[c]);
		}
		zio_data_buf_cache[c] = NULL;
	}

	kmem_cache_destroy(zio_link_cache);
	kmem_cache_destroy(zio_cache);

	zio_inject_fini();
}

/*
 * ==========================================================================
 * Allocate and free I/O buffers
 * ==========================================================================
 */

/*
 * Use zio_buf_alloc to allocate ZFS metadata.  This data will appear in a
 * crashdump if the kernel panics, so use it judiciously.  Obviously, it's
 * useful to inspect ZFS metadata, but if possible, we should avoid keeping
 * excess / transient data in-core during a crashdump.
 */
void *
zio_buf_alloc(size_t size)
{
	size_t c = (size - 1) >> SPA_MINBLOCKSHIFT;

	ASSERT(c < SPA_MAXBLOCKSIZE >> SPA_MINBLOCKSHIFT);

	return (kmem_cache_alloc(zio_buf_cache[c], KM_PUSHPAGE));
}

/*
 * Use zio_data_buf_alloc to allocate data.  The data will not appear in a
 * crashdump if the kernel panics.  This exists so that we will limit the amount
 * of ZFS data that shows up in a kernel crashdump.  (Thus reducing the amount
 * of kernel heap dumped to disk when the kernel panics)
 */
void *
zio_data_buf_alloc(size_t size)
{
	size_t c = (size - 1) >> SPA_MINBLOCKSHIFT;

	ASSERT(c < SPA_MAXBLOCKSIZE >> SPA_MINBLOCKSHIFT);

	return (kmem_cache_alloc(zio_data_buf_cache[c], KM_PUSHPAGE));
}

void
zio_buf_free(void *buf, size_t size)
{
	size_t c = (size - 1) >> SPA_MINBLOCKSHIFT;

	ASSERT(c < SPA_MAXBLOCKSIZE >> SPA_MINBLOCKSHIFT);

	kmem_cache_free(zio_buf_cache[c], buf);
}

void
zio_data_buf_free(void *buf, size_t size)
{
	size_t c = (size - 1) >> SPA_MINBLOCKSHIFT;

	ASSERT(c < SPA_MAXBLOCKSIZE >> SPA_MINBLOCKSHIFT);

	kmem_cache_free(zio_data_buf_cache[c], buf);
}

/*
 * ==========================================================================
 * Push and pop I/O transform buffers
 * ==========================================================================
 */
static void
zio_push_transform(zio_t *zio, void *data, uint64_t size, uint64_t bufsize,
	zio_transform_func_t *transform)
{
	zio_transform_t *zt = kmem_alloc(sizeof (zio_transform_t), KM_SLEEP);

	zt->zt_orig_data = zio->io_data;
	zt->zt_orig_size = zio->io_size;
	zt->zt_bufsize = bufsize;
	zt->zt_transform = transform;

	zt->zt_next = zio->io_transform_stack;
	zio->io_transform_stack = zt;

	zio->io_data = data;
	zio->io_size = size;
}

static void
zio_pop_transforms(zio_t *zio)
{
	zio_transform_t *zt;

	while ((zt = zio->io_transform_stack) != NULL) {
		if (zt->zt_transform != NULL)
			zt->zt_transform(zio,
			    zt->zt_orig_data, zt->zt_orig_size);

		zio_buf_free(zio->io_data, zt->zt_bufsize);

		zio->io_data = zt->zt_orig_data;
		zio->io_size = zt->zt_orig_size;
		zio->io_transform_stack = zt->zt_next;

		kmem_free(zt, sizeof (zio_transform_t));
	}
}

/*
 * ==========================================================================
 * I/O transform callbacks for subblocks and decompression
 * ==========================================================================
 */
static void
zio_subblock(zio_t *zio, void *data, uint64_t size)
{
	ASSERT(zio->io_size > size);

	if (zio->io_type == ZIO_TYPE_READ)
		bcopy(zio->io_data, data, size);
}

static void
zio_decompress(zio_t *zio, void *data, uint64_t size)
{
	if (zio->io_error == 0 &&
	    zio_decompress_data(BP_GET_COMPRESS(zio->io_bp),
	    zio->io_data, zio->io_size, data, size) != 0)
		zio->io_error = EIO;
}

/*
 * ==========================================================================
 * I/O parent/child relationships and pipeline interlocks
 * ==========================================================================
 */
/*
 * NOTE - Callers to zio_walk_parents() and zio_walk_children must
 *        continue calling these functions until they return NULL.
 *        Otherwise, the next caller will pick up the list walk in
 *        some indeterminate state.  (Otherwise every caller would
 *        have to pass in a cookie to keep the state represented by
 *        io_walk_link, which gets annoying.)
 */
zio_t *
zio_walk_parents(zio_t *cio)
{
	zio_link_t *zl = cio->io_walk_link;
	list_t *pl = &cio->io_parent_list;

	zl = (zl == NULL) ? list_head(pl) : list_next(pl, zl);
	cio->io_walk_link = zl;

	if (zl == NULL)
		return (NULL);

	ASSERT(zl->zl_child == cio);
	return (zl->zl_parent);
}

zio_t *
zio_walk_children(zio_t *pio)
{
	zio_link_t *zl = pio->io_walk_link;
	list_t *cl = &pio->io_child_list;

	zl = (zl == NULL) ? list_head(cl) : list_next(cl, zl);
	pio->io_walk_link = zl;

	if (zl == NULL)
		return (NULL);

	ASSERT(zl->zl_parent == pio);
	return (zl->zl_child);
}

zio_t *
zio_unique_parent(zio_t *cio)
{
	zio_t *pio = zio_walk_parents(cio);

	VERIFY(zio_walk_parents(cio) == NULL);
	return (pio);
}

void
zio_add_child(zio_t *pio, zio_t *cio)
{
	zio_link_t *zl = kmem_cache_alloc(zio_link_cache, KM_SLEEP);

	/*
	 * Logical I/Os can have logical, gang, or vdev children.
	 * Gang I/Os can have gang or vdev children.
	 * Vdev I/Os can only have vdev children.
	 * The following ASSERT captures all of these constraints.
	 */
	ASSERT(cio->io_child_type <= pio->io_child_type);

	zl->zl_parent = pio;
	zl->zl_child = cio;

	mutex_enter(&cio->io_lock);
	mutex_enter(&pio->io_lock);

	ASSERT(pio->io_state[ZIO_WAIT_DONE] == 0);

	for (int w = 0; w < ZIO_WAIT_TYPES; w++)
		pio->io_children[cio->io_child_type][w] += !cio->io_state[w];

	list_insert_head(&pio->io_child_list, zl);
	list_insert_head(&cio->io_parent_list, zl);

	mutex_exit(&pio->io_lock);
	mutex_exit(&cio->io_lock);
}

static void
zio_remove_child(zio_t *pio, zio_t *cio, zio_link_t *zl)
{
	ASSERT(zl->zl_parent == pio);
	ASSERT(zl->zl_child == cio);

	mutex_enter(&cio->io_lock);
	mutex_enter(&pio->io_lock);

	list_remove(&pio->io_child_list, zl);
	list_remove(&cio->io_parent_list, zl);

	mutex_exit(&pio->io_lock);
	mutex_exit(&cio->io_lock);

	kmem_cache_free(zio_link_cache, zl);
}

static boolean_t
zio_wait_for_children(zio_t *zio, enum zio_child child, enum zio_wait_type wait)
{
	uint64_t *countp = &zio->io_children[child][wait];
	boolean_t waiting = B_FALSE;

	mutex_enter(&zio->io_lock);
	ASSERT(zio->io_stall == NULL);
	if (*countp != 0) {
		zio->io_stage--;
		zio->io_stall = countp;
		waiting = B_TRUE;
	}
	mutex_exit(&zio->io_lock);

	return (waiting);
}

static void
zio_notify_parent(zio_t *pio, zio_t *zio, enum zio_wait_type wait)
{
	uint64_t *countp = &pio->io_children[zio->io_child_type][wait];
	int *errorp = &pio->io_child_error[zio->io_child_type];

	mutex_enter(&pio->io_lock);
	if (zio->io_error && !(zio->io_flags & ZIO_FLAG_DONT_PROPAGATE))
		*errorp = zio_worst_error(*errorp, zio->io_error);
	pio->io_reexecute |= zio->io_reexecute;
	ASSERT3U(*countp, >, 0);
	if (--*countp == 0 && pio->io_stall == countp) {
		pio->io_stall = NULL;
		mutex_exit(&pio->io_lock);
		zio_execute(pio);
	} else {
		mutex_exit(&pio->io_lock);
	}
}

static void
zio_inherit_child_errors(zio_t *zio, enum zio_child c)
{
	if (zio->io_child_error[c] != 0 && zio->io_error == 0)
		zio->io_error = zio->io_child_error[c];
}

/*
 * ==========================================================================
 * Create the various types of I/O (read, write, free, etc)
 * ==========================================================================
 */
static zio_t *
zio_create(zio_t *pio, spa_t *spa, uint64_t txg, blkptr_t *bp,
    void *data, uint64_t size, zio_done_func_t *done, void *private,
    zio_type_t type, int priority, int flags, vdev_t *vd, uint64_t offset,
    const zbookmark_t *zb, uint8_t stage, uint32_t pipeline)
{
	zio_t *zio;

	ASSERT3U(size, <=, SPA_MAXBLOCKSIZE);
	ASSERT(P2PHASE(size, SPA_MINBLOCKSIZE) == 0);
	ASSERT(P2PHASE(offset, SPA_MINBLOCKSIZE) == 0);

	ASSERT(!vd || spa_config_held(spa, SCL_STATE_ALL, RW_READER));
	ASSERT(!bp || !(flags & ZIO_FLAG_CONFIG_WRITER));
	ASSERT(vd || stage == ZIO_STAGE_OPEN);

	zio = kmem_cache_alloc(zio_cache, KM_SLEEP);
	bzero(zio, sizeof (zio_t));

	mutex_init(&zio->io_lock, NULL, MUTEX_DEFAULT, NULL);
	cv_init(&zio->io_cv, NULL, CV_DEFAULT, NULL);

	list_create(&zio->io_parent_list, sizeof (zio_link_t),
	    offsetof(zio_link_t, zl_parent_node));
	list_create(&zio->io_child_list, sizeof (zio_link_t),
	    offsetof(zio_link_t, zl_child_node));

	if (vd != NULL)
		zio->io_child_type = ZIO_CHILD_VDEV;
	else if (flags & ZIO_FLAG_GANG_CHILD)
		zio->io_child_type = ZIO_CHILD_GANG;
	else
		zio->io_child_type = ZIO_CHILD_LOGICAL;

	if (bp != NULL) {
		zio->io_bp = bp;
		zio->io_bp_copy = *bp;
		zio->io_bp_orig = *bp;
		if (type != ZIO_TYPE_WRITE)
			zio->io_bp = &zio->io_bp_copy;	/* so caller can free */
		if (zio->io_child_type == ZIO_CHILD_LOGICAL) {
			if (BP_IS_GANG(bp))
				pipeline |= ZIO_GANG_STAGES;
			zio->io_logical = zio;
		}
	}

	zio->io_spa = spa;
	zio->io_txg = txg;
	zio->io_data = data;
	zio->io_size = size;
	zio->io_done = done;
	zio->io_private = private;
	zio->io_type = type;
	zio->io_priority = priority;
	zio->io_vd = vd;
	zio->io_offset = offset;
	zio->io_orig_flags = zio->io_flags = flags;
	zio->io_orig_stage = zio->io_stage = stage;
	zio->io_orig_pipeline = zio->io_pipeline = pipeline;

	zio->io_state[ZIO_WAIT_READY] = (stage >= ZIO_STAGE_READY);
	zio->io_state[ZIO_WAIT_DONE] = (stage >= ZIO_STAGE_DONE);

	if (zb != NULL)
		zio->io_bookmark = *zb;

	if (pio != NULL) {
		if (zio->io_logical == NULL)
			zio->io_logical = pio->io_logical;
		zio_add_child(pio, zio);
	}

	return (zio);
}

static void
zio_destroy(zio_t *zio)
{
	spa_t *spa = zio->io_spa;
	uint8_t async_root = zio->io_async_root;

	list_destroy(&zio->io_parent_list);
	list_destroy(&zio->io_child_list);
	mutex_destroy(&zio->io_lock);
	cv_destroy(&zio->io_cv);
	kmem_cache_free(zio_cache, zio);

	if (async_root) {
		mutex_enter(&spa->spa_async_root_lock);
		if (--spa->spa_async_root_count == 0)
			cv_broadcast(&spa->spa_async_root_cv);
		mutex_exit(&spa->spa_async_root_lock);
	}
}

zio_t *
zio_null(zio_t *pio, spa_t *spa, vdev_t *vd, zio_done_func_t *done,
    void *private, int flags)
{
	zio_t *zio;

	zio = zio_create(pio, spa, 0, NULL, NULL, 0, done, private,
	    ZIO_TYPE_NULL, ZIO_PRIORITY_NOW, flags, vd, 0, NULL,
	    ZIO_STAGE_OPEN, ZIO_INTERLOCK_PIPELINE);

	return (zio);
}

zio_t *
zio_root(spa_t *spa, zio_done_func_t *done, void *private, int flags)
{
	return (zio_null(NULL, spa, NULL, done, private, flags));
}

zio_t *
zio_read(zio_t *pio, spa_t *spa, const blkptr_t *bp,
    void *data, uint64_t size, zio_done_func_t *done, void *private,
    int priority, int flags, const zbookmark_t *zb)
{
	zio_t *zio;

	zio = zio_create(pio, spa, bp->blk_birth, (blkptr_t *)bp,
	    data, size, done, private,
	    ZIO_TYPE_READ, priority, flags, NULL, 0, zb,
	    ZIO_STAGE_OPEN, ZIO_READ_PIPELINE);

	return (zio);
}

void
zio_skip_write(zio_t *zio)
{
	ASSERT(zio->io_type == ZIO_TYPE_WRITE);
	ASSERT(zio->io_stage == ZIO_STAGE_READY);
	ASSERT(!BP_IS_GANG(zio->io_bp));

	zio->io_pipeline &= ~ZIO_VDEV_IO_STAGES;
}

zio_t *
zio_write(zio_t *pio, spa_t *spa, uint64_t txg, blkptr_t *bp,
    void *data, uint64_t size, zio_prop_t *zp,
    zio_done_func_t *ready, zio_done_func_t *done, void *private,
    int priority, int flags, const zbookmark_t *zb)
{
	zio_t *zio;

	ASSERT(zp->zp_checksum >= ZIO_CHECKSUM_OFF &&
	    zp->zp_checksum < ZIO_CHECKSUM_FUNCTIONS &&
	    zp->zp_compress >= ZIO_COMPRESS_OFF &&
	    zp->zp_compress < ZIO_COMPRESS_FUNCTIONS &&
	    zp->zp_type < DMU_OT_NUMTYPES &&
	    zp->zp_level < 32 &&
	    zp->zp_ndvas > 0 &&
	    zp->zp_ndvas <= spa_max_replication(spa));
	ASSERT(ready != NULL);

	zio = zio_create(pio, spa, txg, bp, data, size, done, private,
	    ZIO_TYPE_WRITE, priority, flags, NULL, 0, zb,
	    ZIO_STAGE_OPEN, ZIO_WRITE_PIPELINE);

	zio->io_ready = ready;
	zio->io_prop = *zp;

	return (zio);
}

zio_t *
zio_rewrite(zio_t *pio, spa_t *spa, uint64_t txg, blkptr_t *bp, void *data,
    uint64_t size, zio_done_func_t *done, void *private, int priority,
    int flags, zbookmark_t *zb)
{
	zio_t *zio;

	zio = zio_create(pio, spa, txg, bp, data, size, done, private,
	    ZIO_TYPE_WRITE, priority, flags, NULL, 0, zb,
	    ZIO_STAGE_OPEN, ZIO_REWRITE_PIPELINE);

	return (zio);
}

zio_t *
zio_free(zio_t *pio, spa_t *spa, uint64_t txg, blkptr_t *bp,
    zio_done_func_t *done, void *private, int flags)
{
	zio_t *zio;

	ASSERT(!BP_IS_HOLE(bp));

	if (bp->blk_fill == BLK_FILL_ALREADY_FREED)
		return (zio_null(pio, spa, NULL, NULL, NULL, flags));

	if (txg == spa->spa_syncing_txg &&
	    spa_sync_pass(spa) > SYNC_PASS_DEFERRED_FREE) {
		bplist_enqueue_deferred(&spa->spa_sync_bplist, bp);
		return (zio_null(pio, spa, NULL, NULL, NULL, flags));
	}

	zio = zio_create(pio, spa, txg, bp, NULL, BP_GET_PSIZE(bp),
	    done, private, ZIO_TYPE_FREE, ZIO_PRIORITY_FREE, flags,
	    NULL, 0, NULL, ZIO_STAGE_OPEN, ZIO_FREE_PIPELINE);

	return (zio);
}

zio_t *
zio_claim(zio_t *pio, spa_t *spa, uint64_t txg, blkptr_t *bp,
    zio_done_func_t *done, void *private, int flags)
{
	zio_t *zio;

	/*
	 * A claim is an allocation of a specific block.  Claims are needed
	 * to support immediate writes in the intent log.  The issue is that
	 * immediate writes contain committed data, but in a txg that was
	 * *not* committed.  Upon opening the pool after an unclean shutdown,
	 * the intent log claims all blocks that contain immediate write data
	 * so that the SPA knows they're in use.
	 *
	 * All claims *must* be resolved in the first txg -- before the SPA
	 * starts allocating blocks -- so that nothing is allocated twice.
	 */
	ASSERT3U(spa->spa_uberblock.ub_rootbp.blk_birth, <, spa_first_txg(spa));
	ASSERT3U(spa_first_txg(spa), <=, txg);

	zio = zio_create(pio, spa, txg, bp, NULL, BP_GET_PSIZE(bp),
	    done, private, ZIO_TYPE_CLAIM, ZIO_PRIORITY_NOW, flags,
	    NULL, 0, NULL, ZIO_STAGE_OPEN, ZIO_CLAIM_PIPELINE);

	return (zio);
}

zio_t *
zio_ioctl(zio_t *pio, spa_t *spa, vdev_t *vd, int cmd,
    zio_done_func_t *done, void *private, int priority, int flags)
{
	zio_t *zio;
	int c;

	if (vd->vdev_children == 0) {
		zio = zio_create(pio, spa, 0, NULL, NULL, 0, done, private,
		    ZIO_TYPE_IOCTL, priority, flags, vd, 0, NULL,
		    ZIO_STAGE_OPEN, ZIO_IOCTL_PIPELINE);

		zio->io_cmd = cmd;
	} else {
		zio = zio_null(pio, spa, NULL, NULL, NULL, flags);

		for (c = 0; c < vd->vdev_children; c++)
			zio_nowait(zio_ioctl(zio, spa, vd->vdev_child[c], cmd,
			    done, private, priority, flags));
	}

	return (zio);
}

zio_t *
zio_read_phys(zio_t *pio, vdev_t *vd, uint64_t offset, uint64_t size,
    void *data, int checksum, zio_done_func_t *done, void *private,
    int priority, int flags, boolean_t labels)
{
	zio_t *zio;

	ASSERT(vd->vdev_children == 0);
	ASSERT(!labels || offset + size <= VDEV_LABEL_START_SIZE ||
	    offset >= vd->vdev_psize - VDEV_LABEL_END_SIZE);
	ASSERT3U(offset + size, <=, vd->vdev_psize);

	zio = zio_create(pio, vd->vdev_spa, 0, NULL, data, size, done, private,
	    ZIO_TYPE_READ, priority, flags, vd, offset, NULL,
	    ZIO_STAGE_OPEN, ZIO_READ_PHYS_PIPELINE);

	zio->io_prop.zp_checksum = checksum;

	return (zio);
}

zio_t *
zio_write_phys(zio_t *pio, vdev_t *vd, uint64_t offset, uint64_t size,
    void *data, int checksum, zio_done_func_t *done, void *private,
    int priority, int flags, boolean_t labels)
{
	zio_t *zio;

	ASSERT(vd->vdev_children == 0);
	ASSERT(!labels || offset + size <= VDEV_LABEL_START_SIZE ||
	    offset >= vd->vdev_psize - VDEV_LABEL_END_SIZE);
	ASSERT3U(offset + size, <=, vd->vdev_psize);

	zio = zio_create(pio, vd->vdev_spa, 0, NULL, data, size, done, private,
	    ZIO_TYPE_WRITE, priority, flags, vd, offset, NULL,
	    ZIO_STAGE_OPEN, ZIO_WRITE_PHYS_PIPELINE);

	zio->io_prop.zp_checksum = checksum;

	if (zio_checksum_table[checksum].ci_zbt) {
		/*
		 * zbt checksums are necessarily destructive -- they modify
		 * the end of the write buffer to hold the verifier/checksum.
		 * Therefore, we must make a local copy in case the data is
		 * being written to multiple places in parallel.
		 */
		void *wbuf = zio_buf_alloc(size);
		bcopy(data, wbuf, size);
		zio_push_transform(zio, wbuf, size, size, NULL);
	}

	return (zio);
}

/*
 * Create a child I/O to do some work for us.
 */
zio_t *
zio_vdev_child_io(zio_t *pio, blkptr_t *bp, vdev_t *vd, uint64_t offset,
	void *data, uint64_t size, int type, int priority, int flags,
	zio_done_func_t *done, void *private)
{
	uint32_t pipeline = ZIO_VDEV_CHILD_PIPELINE;
	zio_t *zio;

	ASSERT(vd->vdev_parent ==
	    (pio->io_vd ? pio->io_vd : pio->io_spa->spa_root_vdev));

	if (type == ZIO_TYPE_READ && bp != NULL) {
		/*
		 * If we have the bp, then the child should perform the
		 * checksum and the parent need not.  This pushes error
		 * detection as close to the leaves as possible and
		 * eliminates redundant checksums in the interior nodes.
		 */
		pipeline |= 1U << ZIO_STAGE_CHECKSUM_VERIFY;
		pio->io_pipeline &= ~(1U << ZIO_STAGE_CHECKSUM_VERIFY);
	}

	if (vd->vdev_children == 0)
		offset += VDEV_LABEL_START_SIZE;

	zio = zio_create(pio, pio->io_spa, pio->io_txg, bp, data, size,
	    done, private, type, priority,
	    (pio->io_flags & ZIO_FLAG_VDEV_INHERIT) |
	    ZIO_FLAG_CANFAIL | ZIO_FLAG_DONT_PROPAGATE | flags,
	    vd, offset, &pio->io_bookmark,
	    ZIO_STAGE_VDEV_IO_START - 1, pipeline);

	return (zio);
}

zio_t *
zio_vdev_delegated_io(vdev_t *vd, uint64_t offset, void *data, uint64_t size,
	int type, int priority, int flags, zio_done_func_t *done, void *private)
{
	zio_t *zio;

	ASSERT(vd->vdev_ops->vdev_op_leaf);

	zio = zio_create(NULL, vd->vdev_spa, 0, NULL,
	    data, size, done, private, type, priority,
	    flags | ZIO_FLAG_CANFAIL | ZIO_FLAG_DONT_RETRY,
	    vd, offset, NULL,
	    ZIO_STAGE_VDEV_IO_START - 1, ZIO_VDEV_CHILD_PIPELINE);

	return (zio);
}

void
zio_flush(zio_t *zio, vdev_t *vd)
{
	zio_nowait(zio_ioctl(zio, zio->io_spa, vd, DKIOCFLUSHWRITECACHE,
	    NULL, NULL, ZIO_PRIORITY_NOW,
	    ZIO_FLAG_CANFAIL | ZIO_FLAG_DONT_PROPAGATE | ZIO_FLAG_DONT_RETRY));
}

/*
 * ==========================================================================
 * Prepare to read and write logical blocks
 * ==========================================================================
 */

static int
zio_read_bp_init(zio_t *zio)
{
	blkptr_t *bp = zio->io_bp;

	if (BP_GET_COMPRESS(bp) != ZIO_COMPRESS_OFF &&
	    zio->io_logical == zio && !(zio->io_flags & ZIO_FLAG_RAW)) {
		uint64_t csize = BP_GET_PSIZE(bp);
		void *cbuf = zio_buf_alloc(csize);

		zio_push_transform(zio, cbuf, csize, csize, zio_decompress);
	}

	if (!dmu_ot[BP_GET_TYPE(bp)].ot_metadata && BP_GET_LEVEL(bp) == 0)
		zio->io_flags |= ZIO_FLAG_DONT_CACHE;

	return (ZIO_PIPELINE_CONTINUE);
}

static int
zio_write_bp_init(zio_t *zio)
{
	zio_prop_t *zp = &zio->io_prop;
	int compress = zp->zp_compress;
	blkptr_t *bp = zio->io_bp;
	void *cbuf;
	uint64_t lsize = zio->io_size;
	uint64_t csize = lsize;
	uint64_t cbufsize = 0;
	int pass = 1;

	/*
	 * If our children haven't all reached the ready stage,
	 * wait for them and then repeat this pipeline stage.
	 */
	if (zio_wait_for_children(zio, ZIO_CHILD_GANG, ZIO_WAIT_READY) ||
	    zio_wait_for_children(zio, ZIO_CHILD_LOGICAL, ZIO_WAIT_READY))
		return (ZIO_PIPELINE_STOP);

	if (!IO_IS_ALLOCATING(zio))
		return (ZIO_PIPELINE_CONTINUE);

	ASSERT(compress != ZIO_COMPRESS_INHERIT);

	if (bp->blk_birth == zio->io_txg) {
		/*
		 * We're rewriting an existing block, which means we're
		 * working on behalf of spa_sync().  For spa_sync() to
		 * converge, it must eventually be the case that we don't
		 * have to allocate new blocks.  But compression changes
		 * the blocksize, which forces a reallocate, and makes
		 * convergence take longer.  Therefore, after the first
		 * few passes, stop compressing to ensure convergence.
		 */
		pass = spa_sync_pass(zio->io_spa);
		ASSERT(pass > 1);

		if (pass > SYNC_PASS_DONT_COMPRESS)
			compress = ZIO_COMPRESS_OFF;

		/*
		 * Only MOS (objset 0) data should need to be rewritten.
		 */
		ASSERT(zio->io_logical->io_bookmark.zb_objset == 0);

		/* Make sure someone doesn't change their mind on overwrites */
		ASSERT(MIN(zp->zp_ndvas + BP_IS_GANG(bp),
		    spa_max_replication(zio->io_spa)) == BP_GET_NDVAS(bp));
	}

	if (compress != ZIO_COMPRESS_OFF) {
		if (!zio_compress_data(compress, zio->io_data, zio->io_size,
		    &cbuf, &csize, &cbufsize)) {
			compress = ZIO_COMPRESS_OFF;
		} else if (csize != 0) {
			zio_push_transform(zio, cbuf, csize, cbufsize, NULL);
		}
	}

	/*
	 * The final pass of spa_sync() must be all rewrites, but the first
	 * few passes offer a trade-off: allocating blocks defers convergence,
	 * but newly allocated blocks are sequential, so they can be written
	 * to disk faster.  Therefore, we allow the first few passes of
	 * spa_sync() to allocate new blocks, but force rewrites after that.
	 * There should only be a handful of blocks after pass 1 in any case.
	 */
	if (bp->blk_birth == zio->io_txg && BP_GET_PSIZE(bp) == csize &&
	    pass > SYNC_PASS_REWRITE) {
		uint32_t gang_stages = zio->io_pipeline & ZIO_GANG_STAGES;
		ASSERT(csize != 0);
		zio->io_pipeline = ZIO_REWRITE_PIPELINE | gang_stages;
		zio->io_flags |= ZIO_FLAG_IO_REWRITE;
	} else {
		BP_ZERO(bp);
		zio->io_pipeline = ZIO_WRITE_PIPELINE;
	}

	if (csize == 0) {
		zio->io_pipeline = ZIO_INTERLOCK_PIPELINE;
	} else {
		ASSERT(zp->zp_checksum != ZIO_CHECKSUM_GANG_HEADER);
		BP_SET_LSIZE(bp, lsize);
		BP_SET_PSIZE(bp, csize);
		BP_SET_COMPRESS(bp, compress);
		BP_SET_CHECKSUM(bp, zp->zp_checksum);
		BP_SET_TYPE(bp, zp->zp_type);
		BP_SET_LEVEL(bp, zp->zp_level);
		BP_SET_BYTEORDER(bp, ZFS_HOST_BYTEORDER);
	}

	return (ZIO_PIPELINE_CONTINUE);
}

/*
 * ==========================================================================
 * Execute the I/O pipeline
 * ==========================================================================
 */

static void
zio_taskq_dispatch(zio_t *zio, enum zio_taskq_type q)
{
	zio_type_t t = zio->io_type;

	/*
	 * If we're a config writer, the normal issue and interrupt threads
	 * may all be blocked waiting for the config lock.  In this case,
	 * select the otherwise-unused taskq for ZIO_TYPE_NULL.
	 */
	if (zio->io_flags & ZIO_FLAG_CONFIG_WRITER)
		t = ZIO_TYPE_NULL;

	/*
	 * A similar issue exists for the L2ARC write thread until L2ARC 2.0.
	 */
	if (t == ZIO_TYPE_WRITE && zio->io_vd && zio->io_vd->vdev_aux)
		t = ZIO_TYPE_NULL;

	(void) taskq_dispatch(zio->io_spa->spa_zio_taskq[t][q],
	    (task_func_t *)zio_execute, zio, TQ_SLEEP);
}

static boolean_t
zio_taskq_member(zio_t *zio, enum zio_taskq_type q)
{
	kthread_t *executor = zio->io_executor;
	spa_t *spa = zio->io_spa;
	zio_type_t t;

	for (t = 0; t < ZIO_TYPES; t++)
		if (taskq_member(spa->spa_zio_taskq[t][q], executor))
			return (B_TRUE);

	return (B_FALSE);
}

static int
zio_issue_async(zio_t *zio)
{
	zio_taskq_dispatch(zio, ZIO_TASKQ_ISSUE);

	return (ZIO_PIPELINE_STOP);
}

void
zio_interrupt(zio_t *zio)
{
	zio_taskq_dispatch(zio, ZIO_TASKQ_INTERRUPT);
}

/*
 * Execute the I/O pipeline until one of the following occurs:
 * (1) the I/O completes; (2) the pipeline stalls waiting for
 * dependent child I/Os; (3) the I/O issues, so we're waiting
 * for an I/O completion interrupt; (4) the I/O is delegated by
 * vdev-level caching or aggregation; (5) the I/O is deferred
 * due to vdev-level queueing; (6) the I/O is handed off to
 * another thread.  In all cases, the pipeline stops whenever
 * there's no CPU work; it never burns a thread in cv_wait().
 *
 * There's no locking on io_stage because there's no legitimate way
 * for multiple threads to be attempting to process the same I/O.
 */
static zio_pipe_stage_t *zio_pipeline[ZIO_STAGES];

void
zio_execute(zio_t *zio)
{
	zio->io_executor = curthread;

	while (zio->io_stage < ZIO_STAGE_DONE) {
		uint32_t pipeline = zio->io_pipeline;
		zio_stage_t stage = zio->io_stage;
		int rv;

		ASSERT(!MUTEX_HELD(&zio->io_lock));

		while (((1U << ++stage) & pipeline) == 0)
			continue;

		ASSERT(stage <= ZIO_STAGE_DONE);
		ASSERT(zio->io_stall == NULL);

		/*
		 * If we are in interrupt context and this pipeline stage
		 * will grab a config lock that is held across I/O,
		 * issue async to avoid deadlock.
		 */
		if (((1U << stage) & ZIO_CONFIG_LOCK_BLOCKING_STAGES) &&
		    zio->io_vd == NULL &&
		    zio_taskq_member(zio, ZIO_TASKQ_INTERRUPT)) {
			zio_taskq_dispatch(zio, ZIO_TASKQ_ISSUE);
			return;
		}

		zio->io_stage = stage;
		rv = zio_pipeline[stage](zio);

		if (rv == ZIO_PIPELINE_STOP)
			return;

		ASSERT(rv == ZIO_PIPELINE_CONTINUE);
	}
}

/*
 * ==========================================================================
 * Initiate I/O, either sync or async
 * ==========================================================================
 */
int
zio_wait(zio_t *zio)
{
	int error;

	ASSERT(zio->io_stage == ZIO_STAGE_OPEN);
	ASSERT(zio->io_executor == NULL);

	zio->io_waiter = curthread;

	zio_execute(zio);

	mutex_enter(&zio->io_lock);
	while (zio->io_executor != NULL)
		cv_wait(&zio->io_cv, &zio->io_lock);
	mutex_exit(&zio->io_lock);

	error = zio->io_error;
	zio_destroy(zio);

	return (error);
}

void
zio_nowait(zio_t *zio)
{
	ASSERT(zio->io_executor == NULL);

	if (zio->io_child_type == ZIO_CHILD_LOGICAL &&
	    zio_unique_parent(zio) == NULL) {
		/*
		 * This is a logical async I/O with no parent to wait for it.
		 * Track how many outstanding I/Os of this type exist so
		 * that spa_unload() knows when they are all done.
		 */
		spa_t *spa = zio->io_spa;
		zio->io_async_root = B_TRUE;
		mutex_enter(&spa->spa_async_root_lock);
		spa->spa_async_root_count++;
		mutex_exit(&spa->spa_async_root_lock);
	}

	zio_execute(zio);
}

/*
 * ==========================================================================
 * Reexecute or suspend/resume failed I/O
 * ==========================================================================
 */

static void
zio_reexecute(zio_t *pio)
{
<<<<<<< HEAD
	zio_t *zio, *zio_next;
	int c;
=======
	zio_t *cio, *cio_next;

	ASSERT(pio->io_child_type == ZIO_CHILD_LOGICAL);
	ASSERT(pio->io_orig_stage == ZIO_STAGE_OPEN);
>>>>>>> d164b209

	pio->io_flags = pio->io_orig_flags;
	pio->io_stage = pio->io_orig_stage;
	pio->io_pipeline = pio->io_orig_pipeline;
	pio->io_reexecute = 0;
	pio->io_error = 0;
<<<<<<< HEAD
	for (c = 0; c < ZIO_CHILD_TYPES; c++)
=======
	for (int w = 0; w < ZIO_WAIT_TYPES; w++)
		pio->io_state[w] = 0;
	for (int c = 0; c < ZIO_CHILD_TYPES; c++)
>>>>>>> d164b209
		pio->io_child_error[c] = 0;

	if (IO_IS_ALLOCATING(pio)) {
		/*
		 * Remember the failed bp so that the io_ready() callback
		 * can update its accounting upon reexecution.  The block
		 * was already freed in zio_done(); we indicate this with
		 * a fill count of -1 so that zio_free() knows to skip it.
		 */
		blkptr_t *bp = pio->io_bp;
		ASSERT(bp->blk_birth == 0 || bp->blk_birth == pio->io_txg);
		bp->blk_fill = BLK_FILL_ALREADY_FREED;
		pio->io_bp_orig = *bp;
		BP_ZERO(bp);
	}

	/*
	 * As we reexecute pio's children, new children could be created.
	 * New children go to the head of pio's io_child_list, however,
	 * so we will (correctly) not reexecute them.  The key is that
	 * the remainder of pio's io_child_list, from 'cio_next' onward,
	 * cannot be affected by any side effects of reexecuting 'cio'.
	 */
	for (cio = zio_walk_children(pio); cio != NULL; cio = cio_next) {
		cio_next = zio_walk_children(pio);
		mutex_enter(&pio->io_lock);
		for (int w = 0; w < ZIO_WAIT_TYPES; w++)
			pio->io_children[cio->io_child_type][w]++;
		mutex_exit(&pio->io_lock);
		zio_reexecute(cio);
	}

	/*
	 * Now that all children have been reexecuted, execute the parent.
	 */
	zio_execute(pio);
}

void
zio_suspend(spa_t *spa, zio_t *zio)
{
	if (spa_get_failmode(spa) == ZIO_FAILURE_MODE_PANIC)
		fm_panic("Pool '%s' has encountered an uncorrectable I/O "
		    "failure and the failure mode property for this pool "
		    "is set to panic.", spa_name(spa));

	zfs_ereport_post(FM_EREPORT_ZFS_IO_FAILURE, spa, NULL, NULL, 0, 0);

	mutex_enter(&spa->spa_suspend_lock);

	if (spa->spa_suspend_zio_root == NULL)
		spa->spa_suspend_zio_root = zio_root(spa, NULL, NULL, 0);

	spa->spa_suspended = B_TRUE;

	if (zio != NULL) {
		ASSERT(zio != spa->spa_suspend_zio_root);
		ASSERT(zio->io_child_type == ZIO_CHILD_LOGICAL);
		ASSERT(zio_unique_parent(zio) == NULL);
		ASSERT(zio->io_stage == ZIO_STAGE_DONE);
		zio_add_child(spa->spa_suspend_zio_root, zio);
	}

	mutex_exit(&spa->spa_suspend_lock);
}

void
zio_resume(spa_t *spa)
{
	zio_t *pio, *cio, *cio_next;

	/*
	 * Reexecute all previously suspended i/o.
	 */
	mutex_enter(&spa->spa_suspend_lock);
	spa->spa_suspended = B_FALSE;
	cv_broadcast(&spa->spa_suspend_cv);
	pio = spa->spa_suspend_zio_root;
	spa->spa_suspend_zio_root = NULL;
	mutex_exit(&spa->spa_suspend_lock);

	if (pio == NULL)
		return;

	for (cio = zio_walk_children(pio); cio != NULL; cio = cio_next) {
		zio_link_t *zl = pio->io_walk_link;
		cio_next = zio_walk_children(pio);
		zio_remove_child(pio, cio, zl);
		zio_reexecute(cio);
	}

	ASSERT(pio->io_children[ZIO_CHILD_LOGICAL][ZIO_WAIT_DONE] == 0);

	(void) zio_wait(pio);
}

void
zio_resume_wait(spa_t *spa)
{
	mutex_enter(&spa->spa_suspend_lock);
	while (spa_suspended(spa))
		cv_wait(&spa->spa_suspend_cv, &spa->spa_suspend_lock);
	mutex_exit(&spa->spa_suspend_lock);
}

/*
 * ==========================================================================
 * Gang blocks.
 *
 * A gang block is a collection of small blocks that looks to the DMU
 * like one large block.  When zio_dva_allocate() cannot find a block
 * of the requested size, due to either severe fragmentation or the pool
 * being nearly full, it calls zio_write_gang_block() to construct the
 * block from smaller fragments.
 *
 * A gang block consists of a gang header (zio_gbh_phys_t) and up to
 * three (SPA_GBH_NBLKPTRS) gang members.  The gang header is just like
 * an indirect block: it's an array of block pointers.  It consumes
 * only one sector and hence is allocatable regardless of fragmentation.
 * The gang header's bps point to its gang members, which hold the data.
 *
 * Gang blocks are self-checksumming, using the bp's <vdev, offset, txg>
 * as the verifier to ensure uniqueness of the SHA256 checksum.
 * Critically, the gang block bp's blk_cksum is the checksum of the data,
 * not the gang header.  This ensures that data block signatures (needed for
 * deduplication) are independent of how the block is physically stored.
 *
 * Gang blocks can be nested: a gang member may itself be a gang block.
 * Thus every gang block is a tree in which root and all interior nodes are
 * gang headers, and the leaves are normal blocks that contain user data.
 * The root of the gang tree is called the gang leader.
 *
 * To perform any operation (read, rewrite, free, claim) on a gang block,
 * zio_gang_assemble() first assembles the gang tree (minus data leaves)
 * in the io_gang_tree field of the original logical i/o by recursively
 * reading the gang leader and all gang headers below it.  This yields
 * an in-core tree containing the contents of every gang header and the
 * bps for every constituent of the gang block.
 *
 * With the gang tree now assembled, zio_gang_issue() just walks the gang tree
 * and invokes a callback on each bp.  To free a gang block, zio_gang_issue()
 * calls zio_free_gang() -- a trivial wrapper around zio_free() -- for each bp.
 * zio_claim_gang() provides a similarly trivial wrapper for zio_claim().
 * zio_read_gang() is a wrapper around zio_read() that omits reading gang
 * headers, since we already have those in io_gang_tree.  zio_rewrite_gang()
 * performs a zio_rewrite() of the data or, for gang headers, a zio_rewrite()
 * of the gang header plus zio_checksum_compute() of the data to update the
 * gang header's blk_cksum as described above.
 *
 * The two-phase assemble/issue model solves the problem of partial failure --
 * what if you'd freed part of a gang block but then couldn't read the
 * gang header for another part?  Assembling the entire gang tree first
 * ensures that all the necessary gang header I/O has succeeded before
 * starting the actual work of free, claim, or write.  Once the gang tree
 * is assembled, free and claim are in-memory operations that cannot fail.
 *
 * In the event that a gang write fails, zio_dva_unallocate() walks the
 * gang tree to immediately free (i.e. insert back into the space map)
 * everything we've allocated.  This ensures that we don't get ENOSPC
 * errors during repeated suspend/resume cycles due to a flaky device.
 *
 * Gang rewrites only happen during sync-to-convergence.  If we can't assemble
 * the gang tree, we won't modify the block, so we can safely defer the free
 * (knowing that the block is still intact).  If we *can* assemble the gang
 * tree, then even if some of the rewrites fail, zio_dva_unallocate() will free
 * each constituent bp and we can allocate a new block on the next sync pass.
 *
 * In all cases, the gang tree allows complete recovery from partial failure.
 * ==========================================================================
 */

static zio_t *
zio_read_gang(zio_t *pio, blkptr_t *bp, zio_gang_node_t *gn, void *data)
{
	if (gn != NULL)
		return (pio);

	return (zio_read(pio, pio->io_spa, bp, data, BP_GET_PSIZE(bp),
	    NULL, NULL, pio->io_priority, ZIO_GANG_CHILD_FLAGS(pio),
	    &pio->io_bookmark));
}

zio_t *
zio_rewrite_gang(zio_t *pio, blkptr_t *bp, zio_gang_node_t *gn, void *data)
{
	zio_t *zio;

	if (gn != NULL) {
		zio = zio_rewrite(pio, pio->io_spa, pio->io_txg, bp,
		    gn->gn_gbh, SPA_GANGBLOCKSIZE, NULL, NULL, pio->io_priority,
		    ZIO_GANG_CHILD_FLAGS(pio), &pio->io_bookmark);
		/*
		 * As we rewrite each gang header, the pipeline will compute
		 * a new gang block header checksum for it; but no one will
		 * compute a new data checksum, so we do that here.  The one
		 * exception is the gang leader: the pipeline already computed
		 * its data checksum because that stage precedes gang assembly.
		 * (Presently, nothing actually uses interior data checksums;
		 * this is just good hygiene.)
		 */
		if (gn != pio->io_logical->io_gang_tree) {
			zio_checksum_compute(zio, BP_GET_CHECKSUM(bp),
			    data, BP_GET_PSIZE(bp));
		}
	} else {
		zio = zio_rewrite(pio, pio->io_spa, pio->io_txg, bp,
		    data, BP_GET_PSIZE(bp), NULL, NULL, pio->io_priority,
		    ZIO_GANG_CHILD_FLAGS(pio), &pio->io_bookmark);
	}

	return (zio);
}

/* ARGSUSED */
zio_t *
zio_free_gang(zio_t *pio, blkptr_t *bp, zio_gang_node_t *gn, void *data)
{
	return (zio_free(pio, pio->io_spa, pio->io_txg, bp,
	    NULL, NULL, ZIO_GANG_CHILD_FLAGS(pio)));
}

/* ARGSUSED */
zio_t *
zio_claim_gang(zio_t *pio, blkptr_t *bp, zio_gang_node_t *gn, void *data)
{
	return (zio_claim(pio, pio->io_spa, pio->io_txg, bp,
	    NULL, NULL, ZIO_GANG_CHILD_FLAGS(pio)));
}

static zio_gang_issue_func_t *zio_gang_issue_func[ZIO_TYPES] = {
	NULL,
	zio_read_gang,
	zio_rewrite_gang,
	zio_free_gang,
	zio_claim_gang,
	NULL
};

static void zio_gang_tree_assemble_done(zio_t *zio);

static zio_gang_node_t *
zio_gang_node_alloc(zio_gang_node_t **gnpp)
{
	zio_gang_node_t *gn;

	ASSERT(*gnpp == NULL);

	gn = kmem_zalloc(sizeof (*gn), KM_SLEEP);
	gn->gn_gbh = zio_buf_alloc(SPA_GANGBLOCKSIZE);
	*gnpp = gn;

	return (gn);
}

static void
zio_gang_node_free(zio_gang_node_t **gnpp)
{
	zio_gang_node_t *gn = *gnpp;
	int g;

	for (g = 0; g < SPA_GBH_NBLKPTRS; g++)
		ASSERT(gn->gn_child[g] == NULL);

	zio_buf_free(gn->gn_gbh, SPA_GANGBLOCKSIZE);
	kmem_free(gn, sizeof (*gn));
	*gnpp = NULL;
}

static void
zio_gang_tree_free(zio_gang_node_t **gnpp)
{
	zio_gang_node_t *gn = *gnpp;
	int g;

	if (gn == NULL)
		return;

	for (g = 0; g < SPA_GBH_NBLKPTRS; g++)
		zio_gang_tree_free(&gn->gn_child[g]);

	zio_gang_node_free(gnpp);
}

static void
zio_gang_tree_assemble(zio_t *lio, blkptr_t *bp, zio_gang_node_t **gnpp)
{
	zio_gang_node_t *gn = zio_gang_node_alloc(gnpp);

	ASSERT(lio->io_logical == lio);
	ASSERT(BP_IS_GANG(bp));

	zio_nowait(zio_read(lio, lio->io_spa, bp, gn->gn_gbh,
	    SPA_GANGBLOCKSIZE, zio_gang_tree_assemble_done, gn,
	    lio->io_priority, ZIO_GANG_CHILD_FLAGS(lio), &lio->io_bookmark));
}

static void
zio_gang_tree_assemble_done(zio_t *zio)
{
	zio_t *lio = zio->io_logical;
	zio_gang_node_t *gn = zio->io_private;
	blkptr_t *bp = zio->io_bp;
<<<<<<< HEAD
	int g;
=======
	zio_t *pio = zio_unique_parent(zio);
>>>>>>> d164b209

	ASSERT(pio == lio);
	ASSERT(zio_walk_children(zio) == NULL);

	if (zio->io_error)
		return;

	if (BP_SHOULD_BYTESWAP(bp))
		byteswap_uint64_array(zio->io_data, zio->io_size);

	ASSERT(zio->io_data == gn->gn_gbh);
	ASSERT(zio->io_size == SPA_GANGBLOCKSIZE);
	ASSERT(gn->gn_gbh->zg_tail.zbt_magic == ZBT_MAGIC);

	for (g = 0; g < SPA_GBH_NBLKPTRS; g++) {
		blkptr_t *gbp = &gn->gn_gbh->zg_blkptr[g];
		if (!BP_IS_GANG(gbp))
			continue;
		zio_gang_tree_assemble(lio, gbp, &gn->gn_child[g]);
	}
}

static void
zio_gang_tree_issue(zio_t *pio, zio_gang_node_t *gn, blkptr_t *bp, void *data)
{
	zio_t *lio = pio->io_logical;
	zio_t *zio;
	int g;

	ASSERT(BP_IS_GANG(bp) == !!gn);
	ASSERT(BP_GET_CHECKSUM(bp) == BP_GET_CHECKSUM(lio->io_bp));
	ASSERT(BP_GET_LSIZE(bp) == BP_GET_PSIZE(bp) || gn == lio->io_gang_tree);

	/*
	 * If you're a gang header, your data is in gn->gn_gbh.
	 * If you're a gang member, your data is in 'data' and gn == NULL.
	 */
	zio = zio_gang_issue_func[lio->io_type](pio, bp, gn, data);

	if (gn != NULL) {
		ASSERT(gn->gn_gbh->zg_tail.zbt_magic == ZBT_MAGIC);

		for (g = 0; g < SPA_GBH_NBLKPTRS; g++) {
			blkptr_t *gbp = &gn->gn_gbh->zg_blkptr[g];
			if (BP_IS_HOLE(gbp))
				continue;
			zio_gang_tree_issue(zio, gn->gn_child[g], gbp, data);
			data = (char *)data + BP_GET_PSIZE(gbp);
		}
	}

	if (gn == lio->io_gang_tree)
		ASSERT3P((char *)lio->io_data + lio->io_size, ==, data);

	if (zio != pio)
		zio_nowait(zio);
}

static int
zio_gang_assemble(zio_t *zio)
{
	blkptr_t *bp = zio->io_bp;

	ASSERT(BP_IS_GANG(bp) && zio == zio->io_logical);

	zio_gang_tree_assemble(zio, bp, &zio->io_gang_tree);

	return (ZIO_PIPELINE_CONTINUE);
}

static int
zio_gang_issue(zio_t *zio)
{
	zio_t *lio = zio->io_logical;
	blkptr_t *bp = zio->io_bp;

	if (zio_wait_for_children(zio, ZIO_CHILD_GANG, ZIO_WAIT_DONE))
		return (ZIO_PIPELINE_STOP);

	ASSERT(BP_IS_GANG(bp) && zio == lio);

	if (zio->io_child_error[ZIO_CHILD_GANG] == 0)
		zio_gang_tree_issue(lio, lio->io_gang_tree, bp, lio->io_data);
	else
		zio_gang_tree_free(&lio->io_gang_tree);

	zio->io_pipeline = ZIO_INTERLOCK_PIPELINE;

	return (ZIO_PIPELINE_CONTINUE);
}

static void
zio_write_gang_member_ready(zio_t *zio)
{
	zio_t *pio = zio_unique_parent(zio);
	zio_t *lio = zio->io_logical;
	dva_t *cdva = zio->io_bp->blk_dva;
	dva_t *pdva = pio->io_bp->blk_dva;
	uint64_t asize;
	int d;

	if (BP_IS_HOLE(zio->io_bp))
		return;

	ASSERT(BP_IS_HOLE(&zio->io_bp_orig));

	ASSERT(zio->io_child_type == ZIO_CHILD_GANG);
	ASSERT3U(zio->io_prop.zp_ndvas, ==, lio->io_prop.zp_ndvas);
	ASSERT3U(zio->io_prop.zp_ndvas, <=, BP_GET_NDVAS(zio->io_bp));
	ASSERT3U(pio->io_prop.zp_ndvas, <=, BP_GET_NDVAS(pio->io_bp));
	ASSERT3U(BP_GET_NDVAS(zio->io_bp), <=, BP_GET_NDVAS(pio->io_bp));

	mutex_enter(&pio->io_lock);
	for (d = 0; d < BP_GET_NDVAS(zio->io_bp); d++) {
		ASSERT(DVA_GET_GANG(&pdva[d]));
		asize = DVA_GET_ASIZE(&pdva[d]);
		asize += DVA_GET_ASIZE(&cdva[d]);
		DVA_SET_ASIZE(&pdva[d], asize);
	}
	mutex_exit(&pio->io_lock);
}

static int
zio_write_gang_block(zio_t *pio)
{
	spa_t *spa = pio->io_spa;
	blkptr_t *bp = pio->io_bp;
	zio_t *lio = pio->io_logical;
	zio_t *zio;
	zio_gang_node_t *gn, **gnpp;
	zio_gbh_phys_t *gbh;
	uint64_t txg = pio->io_txg;
	uint64_t resid = pio->io_size;
	uint64_t lsize;
	int ndvas = lio->io_prop.zp_ndvas;
	int gbh_ndvas = MIN(ndvas + 1, spa_max_replication(spa));
	zio_prop_t zp;
	int g, error;

	error = metaslab_alloc(spa, spa->spa_normal_class, SPA_GANGBLOCKSIZE,
	    bp, gbh_ndvas, txg, pio == lio ? NULL : lio->io_bp,
	    METASLAB_HINTBP_FAVOR | METASLAB_GANG_HEADER);
	if (error) {
		pio->io_error = error;
		return (ZIO_PIPELINE_CONTINUE);
	}

	if (pio == lio) {
		gnpp = &lio->io_gang_tree;
	} else {
		gnpp = pio->io_private;
		ASSERT(pio->io_ready == zio_write_gang_member_ready);
	}

	gn = zio_gang_node_alloc(gnpp);
	gbh = gn->gn_gbh;
	bzero(gbh, SPA_GANGBLOCKSIZE);

	/*
	 * Create the gang header.
	 */
	zio = zio_rewrite(pio, spa, txg, bp, gbh, SPA_GANGBLOCKSIZE, NULL, NULL,
	    pio->io_priority, ZIO_GANG_CHILD_FLAGS(pio), &pio->io_bookmark);

	/*
	 * Create and nowait the gang children.
	 */
	for (g = 0; resid != 0; resid -= lsize, g++) {
		lsize = P2ROUNDUP(resid / (SPA_GBH_NBLKPTRS - g),
		    SPA_MINBLOCKSIZE);
		ASSERT(lsize >= SPA_MINBLOCKSIZE && lsize <= resid);

		zp.zp_checksum = lio->io_prop.zp_checksum;
		zp.zp_compress = ZIO_COMPRESS_OFF;
		zp.zp_type = DMU_OT_NONE;
		zp.zp_level = 0;
		zp.zp_ndvas = lio->io_prop.zp_ndvas;

		zio_nowait(zio_write(zio, spa, txg, &gbh->zg_blkptr[g],
		    (char *)pio->io_data + (pio->io_size - resid), lsize, &zp,
		    zio_write_gang_member_ready, NULL, &gn->gn_child[g],
		    pio->io_priority, ZIO_GANG_CHILD_FLAGS(pio),
		    &pio->io_bookmark));
	}

	/*
	 * Set pio's pipeline to just wait for zio to finish.
	 */
	pio->io_pipeline = ZIO_INTERLOCK_PIPELINE;

	zio_nowait(zio);

	return (ZIO_PIPELINE_CONTINUE);
}

/*
 * ==========================================================================
 * Allocate and free blocks
 * ==========================================================================
 */

static int
zio_dva_allocate(zio_t *zio)
{
	spa_t *spa = zio->io_spa;
	metaslab_class_t *mc = spa->spa_normal_class;
	blkptr_t *bp = zio->io_bp;
	int error;

	ASSERT(BP_IS_HOLE(bp));
	ASSERT3U(BP_GET_NDVAS(bp), ==, 0);
	ASSERT3U(zio->io_prop.zp_ndvas, >, 0);
	ASSERT3U(zio->io_prop.zp_ndvas, <=, spa_max_replication(spa));
	ASSERT3U(zio->io_size, ==, BP_GET_PSIZE(bp));

	error = metaslab_alloc(spa, mc, zio->io_size, bp,
	    zio->io_prop.zp_ndvas, zio->io_txg, NULL, 0);

	if (error) {
		if (error == ENOSPC && zio->io_size > SPA_MINBLOCKSIZE)
			return (zio_write_gang_block(zio));
		zio->io_error = error;
	}

	return (ZIO_PIPELINE_CONTINUE);
}

static int
zio_dva_free(zio_t *zio)
{
	metaslab_free(zio->io_spa, zio->io_bp, zio->io_txg, B_FALSE);

	return (ZIO_PIPELINE_CONTINUE);
}

static int
zio_dva_claim(zio_t *zio)
{
	int error;

	error = metaslab_claim(zio->io_spa, zio->io_bp, zio->io_txg);
	if (error)
		zio->io_error = error;

	return (ZIO_PIPELINE_CONTINUE);
}

/*
 * Undo an allocation.  This is used by zio_done() when an I/O fails
 * and we want to give back the block we just allocated.
 * This handles both normal blocks and gang blocks.
 */
static void
zio_dva_unallocate(zio_t *zio, zio_gang_node_t *gn, blkptr_t *bp)
{
	spa_t *spa = zio->io_spa;
	boolean_t now = !(zio->io_flags & ZIO_FLAG_IO_REWRITE);
	int g;

	ASSERT(bp->blk_birth == zio->io_txg || BP_IS_HOLE(bp));

	if (zio->io_bp == bp && !now) {
		/*
		 * This is a rewrite for sync-to-convergence.
		 * We can't do a metaslab_free(NOW) because bp wasn't allocated
		 * during this sync pass, which means that metaslab_sync()
		 * already committed the allocation.
		 */
		ASSERT(DVA_EQUAL(BP_IDENTITY(bp),
		    BP_IDENTITY(&zio->io_bp_orig)));
		ASSERT(spa_sync_pass(spa) > 1);

		if (BP_IS_GANG(bp) && gn == NULL) {
			/*
			 * This is a gang leader whose gang header(s) we
			 * couldn't read now, so defer the free until later.
			 * The block should still be intact because without
			 * the headers, we'd never even start the rewrite.
			 */
			bplist_enqueue_deferred(&spa->spa_sync_bplist, bp);
			return;
		}
	}

	if (!BP_IS_HOLE(bp))
		metaslab_free(spa, bp, bp->blk_birth, now);

	if (gn != NULL) {
		for (g = 0; g < SPA_GBH_NBLKPTRS; g++) {
			zio_dva_unallocate(zio, gn->gn_child[g],
			    &gn->gn_gbh->zg_blkptr[g]);
		}
	}
}

/*
 * Try to allocate an intent log block.  Return 0 on success, errno on failure.
 */
int
zio_alloc_blk(spa_t *spa, uint64_t size, blkptr_t *new_bp, blkptr_t *old_bp,
    uint64_t txg)
{
	int error;

	error = metaslab_alloc(spa, spa->spa_log_class, size,
	    new_bp, 1, txg, old_bp, METASLAB_HINTBP_AVOID);

	if (error)
		error = metaslab_alloc(spa, spa->spa_normal_class, size,
		    new_bp, 1, txg, old_bp, METASLAB_HINTBP_AVOID);

	if (error == 0) {
		BP_SET_LSIZE(new_bp, size);
		BP_SET_PSIZE(new_bp, size);
		BP_SET_COMPRESS(new_bp, ZIO_COMPRESS_OFF);
		BP_SET_CHECKSUM(new_bp, ZIO_CHECKSUM_ZILOG);
		BP_SET_TYPE(new_bp, DMU_OT_INTENT_LOG);
		BP_SET_LEVEL(new_bp, 0);
		BP_SET_BYTEORDER(new_bp, ZFS_HOST_BYTEORDER);
	}

	return (error);
}

/*
 * Free an intent log block.  We know it can't be a gang block, so there's
 * nothing to do except metaslab_free() it.
 */
void
zio_free_blk(spa_t *spa, blkptr_t *bp, uint64_t txg)
{
	ASSERT(!BP_IS_GANG(bp));

	metaslab_free(spa, bp, txg, B_FALSE);
}

/*
 * ==========================================================================
 * Read and write to physical devices
 * ==========================================================================
 */
static int
zio_vdev_io_start(zio_t *zio)
{
	vdev_t *vd = zio->io_vd;
	uint64_t align;
	spa_t *spa = zio->io_spa;

	ASSERT(zio->io_error == 0);
	ASSERT(zio->io_child_error[ZIO_CHILD_VDEV] == 0);

	if (vd == NULL) {
		if (!(zio->io_flags & ZIO_FLAG_CONFIG_WRITER))
			spa_config_enter(spa, SCL_ZIO, zio, RW_READER);

		/*
		 * The mirror_ops handle multiple DVAs in a single BP.
		 */
		return (vdev_mirror_ops.vdev_op_io_start(zio));
	}

	align = 1ULL << vd->vdev_top->vdev_ashift;

	if (P2PHASE(zio->io_size, align) != 0) {
		uint64_t asize = P2ROUNDUP(zio->io_size, align);
		char *abuf = zio_buf_alloc(asize);
		ASSERT(vd == vd->vdev_top);
		if (zio->io_type == ZIO_TYPE_WRITE) {
			bcopy(zio->io_data, abuf, zio->io_size);
			bzero(abuf + zio->io_size, asize - zio->io_size);
		}
		zio_push_transform(zio, abuf, asize, asize, zio_subblock);
	}

	ASSERT(P2PHASE(zio->io_offset, align) == 0);
	ASSERT(P2PHASE(zio->io_size, align) == 0);
	ASSERT(zio->io_type != ZIO_TYPE_WRITE || spa_writeable(spa));

	/*
	 * If this is a repair I/O, and there's no self-healing involved --
	 * that is, we're just resilvering what we expect to resilver --
	 * then don't do the I/O unless zio's txg is actually in vd's DTL.
	 * This prevents spurious resilvering with nested replication.
	 * For example, given a mirror of mirrors, (A+B)+(C+D), if only
	 * A is out of date, we'll read from C+D, then use the data to
	 * resilver A+B -- but we don't actually want to resilver B, just A.
	 * The top-level mirror has no way to know this, so instead we just
	 * discard unnecessary repairs as we work our way down the vdev tree.
	 * The same logic applies to any form of nested replication:
	 * ditto + mirror, RAID-Z + replacing, etc.  This covers them all.
	 */
	if ((zio->io_flags & ZIO_FLAG_IO_REPAIR) &&
	    !(zio->io_flags & ZIO_FLAG_SELF_HEAL) &&
	    zio->io_txg != 0 &&	/* not a delegated i/o */
	    !vdev_dtl_contains(vd, DTL_PARTIAL, zio->io_txg, 1)) {
		ASSERT(zio->io_type == ZIO_TYPE_WRITE);
		zio_vdev_io_bypass(zio);
		return (ZIO_PIPELINE_CONTINUE);
	}

	if (vd->vdev_ops->vdev_op_leaf &&
	    (zio->io_type == ZIO_TYPE_READ || zio->io_type == ZIO_TYPE_WRITE)) {

		if (zio->io_type == ZIO_TYPE_READ && vdev_cache_read(zio) == 0)
			return (ZIO_PIPELINE_CONTINUE);

		if ((zio = vdev_queue_io(zio)) == NULL)
			return (ZIO_PIPELINE_STOP);

		if (!vdev_accessible(vd, zio)) {
			zio->io_error = ENXIO;
			zio_interrupt(zio);
			return (ZIO_PIPELINE_STOP);
		}
	}

	return (vd->vdev_ops->vdev_op_io_start(zio));
}

static int
zio_vdev_io_done(zio_t *zio)
{
	vdev_t *vd = zio->io_vd;
	vdev_ops_t *ops = vd ? vd->vdev_ops : &vdev_mirror_ops;
	boolean_t unexpected_error = B_FALSE;

	if (zio_wait_for_children(zio, ZIO_CHILD_VDEV, ZIO_WAIT_DONE))
		return (ZIO_PIPELINE_STOP);

	ASSERT(zio->io_type == ZIO_TYPE_READ || zio->io_type == ZIO_TYPE_WRITE);

	if (vd != NULL && vd->vdev_ops->vdev_op_leaf) {

		vdev_queue_io_done(zio);

		if (zio->io_type == ZIO_TYPE_WRITE)
			vdev_cache_write(zio);

		if (zio_injection_enabled && zio->io_error == 0)
			zio->io_error = zio_handle_device_injection(vd, EIO);

		if (zio_injection_enabled && zio->io_error == 0)
			zio->io_error = zio_handle_label_injection(zio, EIO);

		if (zio->io_error) {
			if (!vdev_accessible(vd, zio)) {
				zio->io_error = ENXIO;
			} else {
				unexpected_error = B_TRUE;
			}
		}
	}

	ops->vdev_op_io_done(zio);

	if (unexpected_error)
		VERIFY(vdev_probe(vd, zio) == NULL);

	return (ZIO_PIPELINE_CONTINUE);
}

static int
zio_vdev_io_assess(zio_t *zio)
{
	vdev_t *vd = zio->io_vd;

	if (zio_wait_for_children(zio, ZIO_CHILD_VDEV, ZIO_WAIT_DONE))
		return (ZIO_PIPELINE_STOP);

	if (vd == NULL && !(zio->io_flags & ZIO_FLAG_CONFIG_WRITER))
		spa_config_exit(zio->io_spa, SCL_ZIO, zio);

	if (zio->io_vsd != NULL) {
		zio->io_vsd_free(zio);
		zio->io_vsd = NULL;
	}

	if (zio_injection_enabled && zio->io_error == 0)
		zio->io_error = zio_handle_fault_injection(zio, EIO);

	/*
	 * If the I/O failed, determine whether we should attempt to retry it.
	 */
	if (zio->io_error && vd == NULL &&
	    !(zio->io_flags & (ZIO_FLAG_DONT_RETRY | ZIO_FLAG_IO_RETRY))) {
		ASSERT(!(zio->io_flags & ZIO_FLAG_DONT_QUEUE));	/* not a leaf */
		ASSERT(!(zio->io_flags & ZIO_FLAG_IO_BYPASS));	/* not a leaf */
		zio->io_error = 0;
		zio->io_flags |= ZIO_FLAG_IO_RETRY |
		    ZIO_FLAG_DONT_CACHE | ZIO_FLAG_DONT_AGGREGATE;
		zio->io_stage = ZIO_STAGE_VDEV_IO_START - 1;
		zio_taskq_dispatch(zio, ZIO_TASKQ_ISSUE);
		return (ZIO_PIPELINE_STOP);
	}

	/*
	 * If we got an error on a leaf device, convert it to ENXIO
	 * if the device is not accessible at all.
	 */
	if (zio->io_error && vd != NULL && vd->vdev_ops->vdev_op_leaf &&
	    !vdev_accessible(vd, zio))
		zio->io_error = ENXIO;

	/*
	 * If we can't write to an interior vdev (mirror or RAID-Z),
	 * set vdev_cant_write so that we stop trying to allocate from it.
	 */
	if (zio->io_error == ENXIO && zio->io_type == ZIO_TYPE_WRITE &&
	    vd != NULL && !vd->vdev_ops->vdev_op_leaf)
		vd->vdev_cant_write = B_TRUE;

	if (zio->io_error)
		zio->io_pipeline = ZIO_INTERLOCK_PIPELINE;

	return (ZIO_PIPELINE_CONTINUE);
}

void
zio_vdev_io_reissue(zio_t *zio)
{
	ASSERT(zio->io_stage == ZIO_STAGE_VDEV_IO_START);
	ASSERT(zio->io_error == 0);

	zio->io_stage--;
}

void
zio_vdev_io_redone(zio_t *zio)
{
	ASSERT(zio->io_stage == ZIO_STAGE_VDEV_IO_DONE);

	zio->io_stage--;
}

void
zio_vdev_io_bypass(zio_t *zio)
{
	ASSERT(zio->io_stage == ZIO_STAGE_VDEV_IO_START);
	ASSERT(zio->io_error == 0);

	zio->io_flags |= ZIO_FLAG_IO_BYPASS;
	zio->io_stage = ZIO_STAGE_VDEV_IO_ASSESS - 1;
}

/*
 * ==========================================================================
 * Generate and verify checksums
 * ==========================================================================
 */
static int
zio_checksum_generate(zio_t *zio)
{
	blkptr_t *bp = zio->io_bp;
	enum zio_checksum checksum;

	if (bp == NULL) {
		/*
		 * This is zio_write_phys().
		 * We're either generating a label checksum, or none at all.
		 */
		checksum = zio->io_prop.zp_checksum;

		if (checksum == ZIO_CHECKSUM_OFF)
			return (ZIO_PIPELINE_CONTINUE);

		ASSERT(checksum == ZIO_CHECKSUM_LABEL);
	} else {
		if (BP_IS_GANG(bp) && zio->io_child_type == ZIO_CHILD_GANG) {
			ASSERT(!IO_IS_ALLOCATING(zio));
			checksum = ZIO_CHECKSUM_GANG_HEADER;
		} else {
			checksum = BP_GET_CHECKSUM(bp);
		}
	}

	zio_checksum_compute(zio, checksum, zio->io_data, zio->io_size);

	return (ZIO_PIPELINE_CONTINUE);
}

static int
zio_checksum_verify(zio_t *zio)
{
	blkptr_t *bp = zio->io_bp;
	int error;

	if (bp == NULL) {
		/*
		 * This is zio_read_phys().
		 * We're either verifying a label checksum, or nothing at all.
		 */
		if (zio->io_prop.zp_checksum == ZIO_CHECKSUM_OFF)
			return (ZIO_PIPELINE_CONTINUE);

		ASSERT(zio->io_prop.zp_checksum == ZIO_CHECKSUM_LABEL);
	}

	if ((error = zio_checksum_error(zio)) != 0) {
		zio->io_error = error;
		if (!(zio->io_flags & ZIO_FLAG_SPECULATIVE)) {
			zfs_ereport_post(FM_EREPORT_ZFS_CHECKSUM,
			    zio->io_spa, zio->io_vd, zio, 0, 0);
		}
	}

	return (ZIO_PIPELINE_CONTINUE);
}

/*
 * Called by RAID-Z to ensure we don't compute the checksum twice.
 */
void
zio_checksum_verified(zio_t *zio)
{
	zio->io_pipeline &= ~(1U << ZIO_STAGE_CHECKSUM_VERIFY);
}

/*
 * ==========================================================================
 * Error rank.  Error are ranked in the order 0, ENXIO, ECKSUM, EIO, other.
 * An error of 0 indictes success.  ENXIO indicates whole-device failure,
 * which may be transient (e.g. unplugged) or permament.  ECKSUM and EIO
 * indicate errors that are specific to one I/O, and most likely permanent.
 * Any other error is presumed to be worse because we weren't expecting it.
 * ==========================================================================
 */
int
zio_worst_error(int e1, int e2)
{
	static int zio_error_rank[] = { 0, ENXIO, ECKSUM, EIO };
	int r1, r2;

	for (r1 = 0; r1 < sizeof (zio_error_rank) / sizeof (int); r1++)
		if (e1 == zio_error_rank[r1])
			break;

	for (r2 = 0; r2 < sizeof (zio_error_rank) / sizeof (int); r2++)
		if (e2 == zio_error_rank[r2])
			break;

	return (r1 > r2 ? e1 : e2);
}

/*
 * ==========================================================================
 * I/O completion
 * ==========================================================================
 */
static int
zio_ready(zio_t *zio)
{
	blkptr_t *bp = zio->io_bp;
	zio_t *pio, *pio_next;

	if (zio->io_ready) {
		if (BP_IS_GANG(bp) &&
		    zio_wait_for_children(zio, ZIO_CHILD_GANG, ZIO_WAIT_READY))
			return (ZIO_PIPELINE_STOP);

		ASSERT(IO_IS_ALLOCATING(zio));
		ASSERT(bp->blk_birth == zio->io_txg || BP_IS_HOLE(bp));
		ASSERT(zio->io_children[ZIO_CHILD_GANG][ZIO_WAIT_READY] == 0);

		zio->io_ready(zio);
	}

	if (bp != NULL && bp != &zio->io_bp_copy)
		zio->io_bp_copy = *bp;

	if (zio->io_error)
		zio->io_pipeline = ZIO_INTERLOCK_PIPELINE;

	mutex_enter(&zio->io_lock);
	zio->io_state[ZIO_WAIT_READY] = 1;
	pio = zio_walk_parents(zio);
	mutex_exit(&zio->io_lock);

	/*
	 * As we notify zio's parents, new parents could be added.
	 * New parents go to the head of zio's io_parent_list, however,
	 * so we will (correctly) not notify them.  The remainder of zio's
	 * io_parent_list, from 'pio_next' onward, cannot change because
	 * all parents must wait for us to be done before they can be done.
	 */
	for (; pio != NULL; pio = pio_next) {
		pio_next = zio_walk_parents(zio);
		zio_notify_parent(pio, zio, ZIO_WAIT_READY);
	}

	return (ZIO_PIPELINE_CONTINUE);
}

static int
zio_done(zio_t *zio)
{
	spa_t *spa = zio->io_spa;
	zio_t *lio = zio->io_logical;
	blkptr_t *bp = zio->io_bp;
	vdev_t *vd = zio->io_vd;
	uint64_t psize = zio->io_size;
<<<<<<< HEAD
	int c, w;
=======
	zio_t *pio, *pio_next;
>>>>>>> d164b209

	/*
	 * If our of children haven't all completed,
	 * wait for them and then repeat this pipeline stage.
	 */
	if (zio_wait_for_children(zio, ZIO_CHILD_VDEV, ZIO_WAIT_DONE) ||
	    zio_wait_for_children(zio, ZIO_CHILD_GANG, ZIO_WAIT_DONE) ||
	    zio_wait_for_children(zio, ZIO_CHILD_LOGICAL, ZIO_WAIT_DONE))
		return (ZIO_PIPELINE_STOP);

	for (c = 0; c < ZIO_CHILD_TYPES; c++)
		for (w = 0; w < ZIO_WAIT_TYPES; w++)
			ASSERT(zio->io_children[c][w] == 0);

	if (bp != NULL) {
		ASSERT(bp->blk_pad[0] == 0);
		ASSERT(bp->blk_pad[1] == 0);
		ASSERT(bp->blk_pad[2] == 0);
		ASSERT(bcmp(bp, &zio->io_bp_copy, sizeof (blkptr_t)) == 0 ||
		    (bp == zio_unique_parent(zio)->io_bp));
		if (zio->io_type == ZIO_TYPE_WRITE && !BP_IS_HOLE(bp) &&
		    !(zio->io_flags & ZIO_FLAG_IO_REPAIR)) {
			ASSERT(!BP_SHOULD_BYTESWAP(bp));
			ASSERT3U(zio->io_prop.zp_ndvas, <=, BP_GET_NDVAS(bp));
			ASSERT(BP_COUNT_GANG(bp) == 0 ||
			    (BP_COUNT_GANG(bp) == BP_GET_NDVAS(bp)));
		}
	}

	/*
	 * If there were child vdev or gang errors, they apply to us now.
	 */
	zio_inherit_child_errors(zio, ZIO_CHILD_VDEV);
	zio_inherit_child_errors(zio, ZIO_CHILD_GANG);

	zio_pop_transforms(zio);	/* note: may set zio->io_error */

	vdev_stat_update(zio, psize);

	if (zio->io_error) {
		/*
		 * If this I/O is attached to a particular vdev,
		 * generate an error message describing the I/O failure
		 * at the block level.  We ignore these errors if the
		 * device is currently unavailable.
		 */
		if (zio->io_error != ECKSUM && vd != NULL && !vdev_is_dead(vd))
			zfs_ereport_post(FM_EREPORT_ZFS_IO, spa, vd, zio, 0, 0);

		if ((zio->io_error == EIO ||
		    !(zio->io_flags & ZIO_FLAG_SPECULATIVE)) && zio == lio) {
			/*
			 * For logical I/O requests, tell the SPA to log the
			 * error and generate a logical data ereport.
			 */
			spa_log_error(spa, zio);
			zfs_ereport_post(FM_EREPORT_ZFS_DATA, spa, NULL, zio,
			    0, 0);
		}
	}

	if (zio->io_error && zio == lio) {
		/*
		 * Determine whether zio should be reexecuted.  This will
		 * propagate all the way to the root via zio_notify_parent().
		 */
		ASSERT(vd == NULL && bp != NULL);

		if (IO_IS_ALLOCATING(zio))
			if (zio->io_error != ENOSPC)
				zio->io_reexecute |= ZIO_REEXECUTE_NOW;
			else
				zio->io_reexecute |= ZIO_REEXECUTE_SUSPEND;

		if ((zio->io_type == ZIO_TYPE_READ ||
		    zio->io_type == ZIO_TYPE_FREE) &&
		    zio->io_error == ENXIO &&
		    spa->spa_load_state == SPA_LOAD_NONE &&
		    spa_get_failmode(spa) != ZIO_FAILURE_MODE_CONTINUE)
			zio->io_reexecute |= ZIO_REEXECUTE_SUSPEND;

		if (!(zio->io_flags & ZIO_FLAG_CANFAIL) && !zio->io_reexecute)
			zio->io_reexecute |= ZIO_REEXECUTE_SUSPEND;
	}

	/*
	 * If there were logical child errors, they apply to us now.
	 * We defer this until now to avoid conflating logical child
	 * errors with errors that happened to the zio itself when
	 * updating vdev stats and reporting FMA events above.
	 */
	zio_inherit_child_errors(zio, ZIO_CHILD_LOGICAL);

	if (zio->io_reexecute) {
		/*
		 * This is a logical I/O that wants to reexecute.
		 *
		 * Reexecute is top-down.  When an i/o fails, if it's not
		 * the root, it simply notifies its parent and sticks around.
		 * The parent, seeing that it still has children in zio_done(),
		 * does the same.  This percolates all the way up to the root.
		 * The root i/o will reexecute or suspend the entire tree.
		 *
		 * This approach ensures that zio_reexecute() honors
		 * all the original i/o dependency relationships, e.g.
		 * parents not executing until children are ready.
		 */
		ASSERT(zio->io_child_type == ZIO_CHILD_LOGICAL);

		if (IO_IS_ALLOCATING(zio))
			zio_dva_unallocate(zio, zio->io_gang_tree, bp);

		zio_gang_tree_free(&zio->io_gang_tree);

		mutex_enter(&zio->io_lock);
		zio->io_state[ZIO_WAIT_DONE] = 1;
		mutex_exit(&zio->io_lock);

		if ((pio = zio_unique_parent(zio)) != NULL) {
			/*
			 * We're not a root i/o, so there's nothing to do
			 * but notify our parent.  Don't propagate errors
			 * upward since we haven't permanently failed yet.
			 */
			zio->io_flags |= ZIO_FLAG_DONT_PROPAGATE;
			zio_notify_parent(pio, zio, ZIO_WAIT_DONE);
		} else if (zio->io_reexecute & ZIO_REEXECUTE_SUSPEND) {
			/*
			 * We'd fail again if we reexecuted now, so suspend
			 * until conditions improve (e.g. device comes online).
			 */
			zio_suspend(spa, zio);
		} else {
			/*
			 * Reexecution is potentially a huge amount of work.
			 * Hand it off to the otherwise-unused claim taskq.
			 */
			(void) taskq_dispatch(
			    spa->spa_zio_taskq[ZIO_TYPE_CLAIM][ZIO_TASKQ_ISSUE],
			    (task_func_t *)zio_reexecute, zio, TQ_SLEEP);
		}
		return (ZIO_PIPELINE_STOP);
	}

	ASSERT(zio_walk_children(zio) == NULL);
	ASSERT(zio->io_reexecute == 0);
	ASSERT(zio->io_error == 0 || (zio->io_flags & ZIO_FLAG_CANFAIL));

	/*
	 * It is the responsibility of the done callback to ensure that this
	 * particular zio is no longer discoverable for adoption, and as
	 * such, cannot acquire any new parents.
	 */
	if (zio->io_done)
		zio->io_done(zio);

	zio_gang_tree_free(&zio->io_gang_tree);

	mutex_enter(&zio->io_lock);
	zio->io_state[ZIO_WAIT_DONE] = 1;
	mutex_exit(&zio->io_lock);

	for (pio = zio_walk_parents(zio); pio != NULL; pio = pio_next) {
		zio_link_t *zl = zio->io_walk_link;
		pio_next = zio_walk_parents(zio);
		zio_remove_child(pio, zio, zl);
		zio_notify_parent(pio, zio, ZIO_WAIT_DONE);
	}

	if (zio->io_waiter != NULL) {
		mutex_enter(&zio->io_lock);
		zio->io_executor = NULL;
		cv_broadcast(&zio->io_cv);
		mutex_exit(&zio->io_lock);
	} else {
		zio_destroy(zio);
	}

	return (ZIO_PIPELINE_STOP);
}

/*
 * ==========================================================================
 * I/O pipeline definition
 * ==========================================================================
 */
static zio_pipe_stage_t *zio_pipeline[ZIO_STAGES] = {
	NULL,
	zio_issue_async,
	zio_read_bp_init,
	zio_write_bp_init,
	zio_checksum_generate,
	zio_gang_assemble,
	zio_gang_issue,
	zio_dva_allocate,
	zio_dva_free,
	zio_dva_claim,
	zio_ready,
	zio_vdev_io_start,
	zio_vdev_io_done,
	zio_vdev_io_assess,
	zio_checksum_verify,
	zio_done
};<|MERGE_RESOLUTION|>--- conflicted
+++ resolved
@@ -1115,28 +1115,20 @@
 static void
 zio_reexecute(zio_t *pio)
 {
-<<<<<<< HEAD
-	zio_t *zio, *zio_next;
-	int c;
-=======
 	zio_t *cio, *cio_next;
+	int c, w;
 
 	ASSERT(pio->io_child_type == ZIO_CHILD_LOGICAL);
 	ASSERT(pio->io_orig_stage == ZIO_STAGE_OPEN);
->>>>>>> d164b209
 
 	pio->io_flags = pio->io_orig_flags;
 	pio->io_stage = pio->io_orig_stage;
 	pio->io_pipeline = pio->io_orig_pipeline;
 	pio->io_reexecute = 0;
 	pio->io_error = 0;
-<<<<<<< HEAD
+	for (w = 0; w < ZIO_WAIT_TYPES; w++)
+		pio->io_state[w] = 0;
 	for (c = 0; c < ZIO_CHILD_TYPES; c++)
-=======
-	for (int w = 0; w < ZIO_WAIT_TYPES; w++)
-		pio->io_state[w] = 0;
-	for (int c = 0; c < ZIO_CHILD_TYPES; c++)
->>>>>>> d164b209
 		pio->io_child_error[c] = 0;
 
 	if (IO_IS_ALLOCATING(pio)) {
@@ -1439,11 +1431,8 @@
 	zio_t *lio = zio->io_logical;
 	zio_gang_node_t *gn = zio->io_private;
 	blkptr_t *bp = zio->io_bp;
-<<<<<<< HEAD
+	zio_t *pio = zio_unique_parent(zio);
 	int g;
-=======
-	zio_t *pio = zio_unique_parent(zio);
->>>>>>> d164b209
 
 	ASSERT(pio == lio);
 	ASSERT(zio_walk_children(zio) == NULL);
@@ -2144,11 +2133,8 @@
 	blkptr_t *bp = zio->io_bp;
 	vdev_t *vd = zio->io_vd;
 	uint64_t psize = zio->io_size;
-<<<<<<< HEAD
+	zio_t *pio, *pio_next;
 	int c, w;
-=======
-	zio_t *pio, *pio_next;
->>>>>>> d164b209
 
 	/*
 	 * If our of children haven't all completed,
