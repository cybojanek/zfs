/*
 * CDDL HEADER START
 *
 * The contents of this file are subject to the terms of the
 * Common Development and Distribution License (the "License").
 * You may not use this file except in compliance with the License.
 *
 * You can obtain a copy of the license at usr/src/OPENSOLARIS.LICENSE
 * or http://www.opensolaris.org/os/licensing.
 * See the License for the specific language governing permissions
 * and limitations under the License.
 *
 * When distributing Covered Code, include this CDDL HEADER in each
 * file and include the License file at usr/src/OPENSOLARIS.LICENSE.
 * If applicable, add the following below this CDDL HEADER, with the
 * fields enclosed by brackets "[]" replaced with your own identifying
 * information: Portions Copyright [yyyy] [name of copyright owner]
 *
 * CDDL HEADER END
 */

/*
 * Copyright (c) 2005, 2010, Oracle and/or its affiliates. All rights reserved.
 */

/*
 * This file contains all the routines used when modifying on-disk SPA state.
 * This includes opening, importing, destroying, exporting a pool, and syncing a
 * pool.
 */

#include <sys/zfs_context.h>
#include <sys/fm/fs/zfs.h>
#include <sys/spa_impl.h>
#include <sys/zio.h>
#include <sys/zio_checksum.h>
#include <sys/dmu.h>
#include <sys/dmu_tx.h>
#include <sys/zap.h>
#include <sys/zil.h>
#include <sys/ddt.h>
#include <sys/vdev_impl.h>
#include <sys/metaslab.h>
#include <sys/metaslab_impl.h>
#include <sys/uberblock_impl.h>
#include <sys/txg.h>
#include <sys/avl.h>
#include <sys/dmu_traverse.h>
#include <sys/dmu_objset.h>
#include <sys/unique.h>
#include <sys/dsl_pool.h>
#include <sys/dsl_dataset.h>
#include <sys/dsl_dir.h>
#include <sys/dsl_prop.h>
#include <sys/dsl_synctask.h>
#include <sys/fs/zfs.h>
#include <sys/arc.h>
#include <sys/callb.h>
#include <sys/systeminfo.h>
#include <sys/spa_boot.h>
#include <sys/zfs_ioctl.h>
#include <sys/dsl_scan.h>

#ifdef	_KERNEL
#include <sys/bootprops.h>
#include <sys/callb.h>
#include <sys/cpupart.h>
#include <sys/pool.h>
#include <sys/sysdc.h>
#include <sys/zone.h>
#endif	/* _KERNEL */

#include "zfs_prop.h"
#include "zfs_comutil.h"

typedef enum zti_modes {
	zti_mode_fixed,			/* value is # of threads (min 1) */
	zti_mode_online_percent,	/* value is % of online CPUs */
	zti_mode_batch,			/* cpu-intensive; value is ignored */
	zti_mode_null,			/* don't create a taskq */
	zti_nmodes
} zti_modes_t;

#define	ZTI_FIX(n)	{ zti_mode_fixed, (n) }
#define	ZTI_PCT(n)	{ zti_mode_online_percent, (n) }
#define	ZTI_BATCH	{ zti_mode_batch, 0 }
#define	ZTI_NULL	{ zti_mode_null, 0 }

#define	ZTI_ONE		ZTI_FIX(1)

typedef struct zio_taskq_info {
	enum zti_modes zti_mode;
	uint_t zti_value;
} zio_taskq_info_t;

static const char *const zio_taskq_types[ZIO_TASKQ_TYPES] = {
	"issue", "issue_high", "intr", "intr_high"
};

/*
 * Define the taskq threads for the following I/O types:
 * 	NULL, READ, WRITE, FREE, CLAIM, and IOCTL
 */
const zio_taskq_info_t zio_taskqs[ZIO_TYPES][ZIO_TASKQ_TYPES] = {
	/* ISSUE	ISSUE_HIGH	INTR		INTR_HIGH */
	{ ZTI_ONE,	ZTI_NULL,	ZTI_ONE,	ZTI_NULL },
	{ ZTI_FIX(8),	ZTI_NULL,	ZTI_BATCH,	ZTI_NULL },
	{ ZTI_BATCH,	ZTI_FIX(5),	ZTI_FIX(8),	ZTI_FIX(5) },
	{ ZTI_FIX(100),	ZTI_NULL,	ZTI_ONE,	ZTI_NULL },
	{ ZTI_ONE,	ZTI_NULL,	ZTI_ONE,	ZTI_NULL },
	{ ZTI_ONE,	ZTI_NULL,	ZTI_ONE,	ZTI_NULL },
};

static dsl_syncfunc_t spa_sync_props;
static boolean_t spa_has_active_shared_spare(spa_t *spa);
static int spa_load_impl(spa_t *spa, uint64_t, nvlist_t *config,
    spa_load_state_t state, spa_import_type_t type, boolean_t mosconfig,
    char **ereport);

uint_t		zio_taskq_batch_pct = 100;	/* 1 thread per cpu in pset */
id_t		zio_taskq_psrset_bind = PS_NONE;
boolean_t	zio_taskq_sysdc = B_TRUE;	/* use SDC scheduling class */
uint_t		zio_taskq_basedc = 80;		/* base duty cycle */

boolean_t	spa_create_process = B_TRUE;	/* no process ==> no sysdc */

/*
 * This (illegal) pool name is used when temporarily importing a spa_t in order
 * to get the vdev stats associated with the imported devices.
 */
#define	TRYIMPORT_NAME	"$import"

/*
 * ==========================================================================
 * SPA properties routines
 * ==========================================================================
 */

/*
 * Add a (source=src, propname=propval) list to an nvlist.
 */
static void
spa_prop_add_list(nvlist_t *nvl, zpool_prop_t prop, char *strval,
    uint64_t intval, zprop_source_t src)
{
	const char *propname = zpool_prop_to_name(prop);
	nvlist_t *propval;

	VERIFY(nvlist_alloc(&propval, NV_UNIQUE_NAME, KM_SLEEP) == 0);
	VERIFY(nvlist_add_uint64(propval, ZPROP_SOURCE, src) == 0);

	if (strval != NULL)
		VERIFY(nvlist_add_string(propval, ZPROP_VALUE, strval) == 0);
	else
		VERIFY(nvlist_add_uint64(propval, ZPROP_VALUE, intval) == 0);

	VERIFY(nvlist_add_nvlist(nvl, propname, propval) == 0);
	nvlist_free(propval);
}

/*
 * Get property values from the spa configuration.
 */
static void
spa_prop_get_config(spa_t *spa, nvlist_t **nvp)
{
	uint64_t size;
	uint64_t alloc;
	uint64_t cap, version;
	zprop_source_t src = ZPROP_SRC_NONE;
	spa_config_dirent_t *dp;

	ASSERT(MUTEX_HELD(&spa->spa_props_lock));

	if (spa->spa_root_vdev != NULL) {
		alloc = metaslab_class_get_alloc(spa_normal_class(spa));
		size = metaslab_class_get_space(spa_normal_class(spa));
		spa_prop_add_list(*nvp, ZPOOL_PROP_NAME, spa_name(spa), 0, src);
		spa_prop_add_list(*nvp, ZPOOL_PROP_SIZE, NULL, size, src);
		spa_prop_add_list(*nvp, ZPOOL_PROP_ALLOCATED, NULL, alloc, src);
		spa_prop_add_list(*nvp, ZPOOL_PROP_FREE, NULL,
		    size - alloc, src);

		cap = (size == 0) ? 0 : (alloc * 100 / size);
		spa_prop_add_list(*nvp, ZPOOL_PROP_CAPACITY, NULL, cap, src);

		spa_prop_add_list(*nvp, ZPOOL_PROP_DEDUPRATIO, NULL,
		    ddt_get_pool_dedup_ratio(spa), src);

		spa_prop_add_list(*nvp, ZPOOL_PROP_HEALTH, NULL,
		    spa->spa_root_vdev->vdev_state, src);

		version = spa_version(spa);
		if (version == zpool_prop_default_numeric(ZPOOL_PROP_VERSION))
			src = ZPROP_SRC_DEFAULT;
		else
			src = ZPROP_SRC_LOCAL;
		spa_prop_add_list(*nvp, ZPOOL_PROP_VERSION, NULL, version, src);
	}

	spa_prop_add_list(*nvp, ZPOOL_PROP_GUID, NULL, spa_guid(spa), src);

	if (spa->spa_root != NULL)
		spa_prop_add_list(*nvp, ZPOOL_PROP_ALTROOT, spa->spa_root,
		    0, ZPROP_SRC_LOCAL);

	if ((dp = list_head(&spa->spa_config_list)) != NULL) {
		if (dp->scd_path == NULL) {
			spa_prop_add_list(*nvp, ZPOOL_PROP_CACHEFILE,
			    "none", 0, ZPROP_SRC_LOCAL);
		} else if (strcmp(dp->scd_path, spa_config_path) != 0) {
			spa_prop_add_list(*nvp, ZPOOL_PROP_CACHEFILE,
			    dp->scd_path, 0, ZPROP_SRC_LOCAL);
		}
	}
}

/*
 * Get zpool property values.
 */
int
spa_prop_get(spa_t *spa, nvlist_t **nvp)
{
	objset_t *mos = spa->spa_meta_objset;
	zap_cursor_t zc;
	zap_attribute_t za;
	int err;

	VERIFY(nvlist_alloc(nvp, NV_UNIQUE_NAME, KM_SLEEP) == 0);

	mutex_enter(&spa->spa_props_lock);

	/*
	 * Get properties from the spa config.
	 */
	spa_prop_get_config(spa, nvp);

	/* If no pool property object, no more prop to get. */
	if (mos == NULL || spa->spa_pool_props_object == 0) {
		mutex_exit(&spa->spa_props_lock);
		return (0);
	}

	/*
	 * Get properties from the MOS pool property object.
	 */
	for (zap_cursor_init(&zc, mos, spa->spa_pool_props_object);
	    (err = zap_cursor_retrieve(&zc, &za)) == 0;
	    zap_cursor_advance(&zc)) {
		uint64_t intval = 0;
		char *strval = NULL;
		zprop_source_t src = ZPROP_SRC_DEFAULT;
		zpool_prop_t prop;

		if ((prop = zpool_name_to_prop(za.za_name)) == ZPROP_INVAL)
			continue;

		switch (za.za_integer_length) {
		case 8:
			/* integer property */
			if (za.za_first_integer !=
			    zpool_prop_default_numeric(prop))
				src = ZPROP_SRC_LOCAL;

			if (prop == ZPOOL_PROP_BOOTFS) {
				dsl_pool_t *dp;
				dsl_dataset_t *ds = NULL;

				dp = spa_get_dsl(spa);
				rw_enter(&dp->dp_config_rwlock, RW_READER);
				if ((err = dsl_dataset_hold_obj(dp,
				    za.za_first_integer, FTAG, &ds))) {
					rw_exit(&dp->dp_config_rwlock);
					break;
				}

				strval = kmem_alloc(
				    MAXNAMELEN + strlen(MOS_DIR_NAME) + 1,
				    KM_SLEEP);
				dsl_dataset_name(ds, strval);
				dsl_dataset_rele(ds, FTAG);
				rw_exit(&dp->dp_config_rwlock);
			} else {
				strval = NULL;
				intval = za.za_first_integer;
			}

			spa_prop_add_list(*nvp, prop, strval, intval, src);

			if (strval != NULL)
				kmem_free(strval,
				    MAXNAMELEN + strlen(MOS_DIR_NAME) + 1);

			break;

		case 1:
			/* string property */
			strval = kmem_alloc(za.za_num_integers, KM_SLEEP);
			err = zap_lookup(mos, spa->spa_pool_props_object,
			    za.za_name, 1, za.za_num_integers, strval);
			if (err) {
				kmem_free(strval, za.za_num_integers);
				break;
			}
			spa_prop_add_list(*nvp, prop, strval, 0, src);
			kmem_free(strval, za.za_num_integers);
			break;

		default:
			break;
		}
	}
	zap_cursor_fini(&zc);
	mutex_exit(&spa->spa_props_lock);
out:
	if (err && err != ENOENT) {
		nvlist_free(*nvp);
		*nvp = NULL;
		return (err);
	}

	return (0);
}

/*
 * Validate the given pool properties nvlist and modify the list
 * for the property values to be set.
 */
static int
spa_prop_validate(spa_t *spa, nvlist_t *props)
{
	nvpair_t *elem;
	int error = 0, reset_bootfs = 0;
	uint64_t objnum;

	elem = NULL;
	while ((elem = nvlist_next_nvpair(props, elem)) != NULL) {
		zpool_prop_t prop;
		char *propname, *strval;
		uint64_t intval;
		objset_t *os;
		char *slash;

		propname = nvpair_name(elem);

		if ((prop = zpool_name_to_prop(propname)) == ZPROP_INVAL)
			return (EINVAL);

		switch (prop) {
		case ZPOOL_PROP_VERSION:
			error = nvpair_value_uint64(elem, &intval);
			if (!error &&
			    (intval < spa_version(spa) || intval > SPA_VERSION))
				error = EINVAL;
			break;

		case ZPOOL_PROP_DELEGATION:
		case ZPOOL_PROP_AUTOREPLACE:
		case ZPOOL_PROP_LISTSNAPS:
		case ZPOOL_PROP_AUTOEXPAND:
			error = nvpair_value_uint64(elem, &intval);
			if (!error && intval > 1)
				error = EINVAL;
			break;

		case ZPOOL_PROP_BOOTFS:
			/*
			 * If the pool version is less than SPA_VERSION_BOOTFS,
			 * or the pool is still being created (version == 0),
			 * the bootfs property cannot be set.
			 */
			if (spa_version(spa) < SPA_VERSION_BOOTFS) {
				error = ENOTSUP;
				break;
			}

			/*
			 * Make sure the vdev config is bootable
			 */
			if (!vdev_is_bootable(spa->spa_root_vdev)) {
				error = ENOTSUP;
				break;
			}

			reset_bootfs = 1;

			error = nvpair_value_string(elem, &strval);

			if (!error) {
				uint64_t compress;

				if (strval == NULL || strval[0] == '\0') {
					objnum = zpool_prop_default_numeric(
					    ZPOOL_PROP_BOOTFS);
					break;
				}

<<<<<<< HEAD
				if ((error = dmu_objset_open(strval,DMU_OST_ZFS,
				    DS_MODE_USER | DS_MODE_READONLY, &os)))
=======
				if (error = dmu_objset_hold(strval, FTAG, &os))
>>>>>>> 428870ff
					break;

				/* Must be ZPL and not gzip compressed. */

				if (dmu_objset_type(os) != DMU_OST_ZFS) {
					error = ENOTSUP;
				} else if ((error = dsl_prop_get_integer(strval,
				    zfs_prop_to_name(ZFS_PROP_COMPRESSION),
				    &compress, NULL)) == 0 &&
				    !BOOTFS_COMPRESS_VALID(compress)) {
					error = ENOTSUP;
				} else {
					objnum = dmu_objset_id(os);
				}
				dmu_objset_rele(os, FTAG);
			}
			break;

		case ZPOOL_PROP_FAILUREMODE:
			error = nvpair_value_uint64(elem, &intval);
			if (!error && (intval < ZIO_FAILURE_MODE_WAIT ||
			    intval > ZIO_FAILURE_MODE_PANIC))
				error = EINVAL;

			/*
			 * This is a special case which only occurs when
			 * the pool has completely failed. This allows
			 * the user to change the in-core failmode property
			 * without syncing it out to disk (I/Os might
			 * currently be blocked). We do this by returning
			 * EIO to the caller (spa_prop_set) to trick it
			 * into thinking we encountered a property validation
			 * error.
			 */
			if (!error && spa_suspended(spa)) {
				spa->spa_failmode = intval;
				error = EIO;
			}
			break;

		case ZPOOL_PROP_CACHEFILE:
			if ((error = nvpair_value_string(elem, &strval)) != 0)
				break;

			if (strval[0] == '\0')
				break;

			if (strcmp(strval, "none") == 0)
				break;

			if (strval[0] != '/') {
				error = EINVAL;
				break;
			}

			slash = strrchr(strval, '/');
			ASSERT(slash != NULL);

			if (slash[1] == '\0' || strcmp(slash, "/.") == 0 ||
			    strcmp(slash, "/..") == 0)
				error = EINVAL;
			break;

		case ZPOOL_PROP_DEDUPDITTO:
			if (spa_version(spa) < SPA_VERSION_DEDUP)
				error = ENOTSUP;
			else
				error = nvpair_value_uint64(elem, &intval);
			if (error == 0 &&
			    intval != 0 && intval < ZIO_DEDUPDITTO_MIN)
				error = EINVAL;
			break;
		}

		if (error)
			break;
	}

	if (!error && reset_bootfs) {
		error = nvlist_remove(props,
		    zpool_prop_to_name(ZPOOL_PROP_BOOTFS), DATA_TYPE_STRING);

		if (!error) {
			error = nvlist_add_uint64(props,
			    zpool_prop_to_name(ZPOOL_PROP_BOOTFS), objnum);
		}
	}

	return (error);
}

void
spa_configfile_set(spa_t *spa, nvlist_t *nvp, boolean_t need_sync)
{
	char *cachefile;
	spa_config_dirent_t *dp;

	if (nvlist_lookup_string(nvp, zpool_prop_to_name(ZPOOL_PROP_CACHEFILE),
	    &cachefile) != 0)
		return;

	dp = kmem_alloc(sizeof (spa_config_dirent_t),
	    KM_SLEEP);

	if (cachefile[0] == '\0')
		dp->scd_path = spa_strdup(spa_config_path);
	else if (strcmp(cachefile, "none") == 0)
		dp->scd_path = NULL;
	else
		dp->scd_path = spa_strdup(cachefile);

	list_insert_head(&spa->spa_config_list, dp);
	if (need_sync)
		spa_async_request(spa, SPA_ASYNC_CONFIG_UPDATE);
}

int
spa_prop_set(spa_t *spa, nvlist_t *nvp)
{
	int error;
	nvpair_t *elem;
	boolean_t need_sync = B_FALSE;
	zpool_prop_t prop;

	if ((error = spa_prop_validate(spa, nvp)) != 0)
		return (error);

	elem = NULL;
	while ((elem = nvlist_next_nvpair(nvp, elem)) != NULL) {
		if ((prop = zpool_name_to_prop(
		    nvpair_name(elem))) == ZPROP_INVAL)
			return (EINVAL);

		if (prop == ZPOOL_PROP_CACHEFILE || prop == ZPOOL_PROP_ALTROOT)
			continue;

		need_sync = B_TRUE;
		break;
	}

	if (need_sync)
		return (dsl_sync_task_do(spa_get_dsl(spa), NULL, spa_sync_props,
		    spa, nvp, 3));
	else
		return (0);
}

/*
 * If the bootfs property value is dsobj, clear it.
 */
void
spa_prop_clear_bootfs(spa_t *spa, uint64_t dsobj, dmu_tx_t *tx)
{
	if (spa->spa_bootfs == dsobj && spa->spa_pool_props_object != 0) {
		VERIFY(zap_remove(spa->spa_meta_objset,
		    spa->spa_pool_props_object,
		    zpool_prop_to_name(ZPOOL_PROP_BOOTFS), tx) == 0);
		spa->spa_bootfs = 0;
	}
}

/*
 * ==========================================================================
 * SPA state manipulation (open/create/destroy/import/export)
 * ==========================================================================
 */

static int
spa_error_entry_compare(const void *a, const void *b)
{
	spa_error_entry_t *sa = (spa_error_entry_t *)a;
	spa_error_entry_t *sb = (spa_error_entry_t *)b;
	int ret;

	ret = bcmp(&sa->se_bookmark, &sb->se_bookmark,
	    sizeof (zbookmark_t));

	if (ret < 0)
		return (-1);
	else if (ret > 0)
		return (1);
	else
		return (0);
}

/*
 * Utility function which retrieves copies of the current logs and
 * re-initializes them in the process.
 */
void
spa_get_errlists(spa_t *spa, avl_tree_t *last, avl_tree_t *scrub)
{
	ASSERT(MUTEX_HELD(&spa->spa_errlist_lock));

	bcopy(&spa->spa_errlist_last, last, sizeof (avl_tree_t));
	bcopy(&spa->spa_errlist_scrub, scrub, sizeof (avl_tree_t));

	avl_create(&spa->spa_errlist_scrub,
	    spa_error_entry_compare, sizeof (spa_error_entry_t),
	    offsetof(spa_error_entry_t, se_avl));
	avl_create(&spa->spa_errlist_last,
	    spa_error_entry_compare, sizeof (spa_error_entry_t),
	    offsetof(spa_error_entry_t, se_avl));
}

static taskq_t *
spa_taskq_create(spa_t *spa, const char *name, enum zti_modes mode,
    uint_t value)
{
	uint_t flags = TASKQ_PREPOPULATE;
	boolean_t batch = B_FALSE;

	switch (mode) {
	case zti_mode_null:
		return (NULL);		/* no taskq needed */

	case zti_mode_fixed:
		ASSERT3U(value, >=, 1);
		value = MAX(value, 1);
		break;

	case zti_mode_batch:
		batch = B_TRUE;
		flags |= TASKQ_THREADS_CPU_PCT;
		value = zio_taskq_batch_pct;
		break;

	case zti_mode_online_percent:
		flags |= TASKQ_THREADS_CPU_PCT;
		break;

	default:
		panic("unrecognized mode for %s taskq (%u:%u) in "
		    "spa_activate()",
		    name, mode, value);
		break;
	}

	if (zio_taskq_sysdc && spa->spa_proc != &p0) {
		if (batch)
			flags |= TASKQ_DC_BATCH;

		return (taskq_create_sysdc(name, value, 50, INT_MAX,
		    spa->spa_proc, zio_taskq_basedc, flags));
	}
	return (taskq_create_proc(name, value, maxclsyspri, 50, INT_MAX,
	    spa->spa_proc, flags));
}

static void
spa_create_zio_taskqs(spa_t *spa)
{
	for (int t = 0; t < ZIO_TYPES; t++) {
		for (int q = 0; q < ZIO_TASKQ_TYPES; q++) {
			const zio_taskq_info_t *ztip = &zio_taskqs[t][q];
			enum zti_modes mode = ztip->zti_mode;
			uint_t value = ztip->zti_value;
			char name[32];

			(void) snprintf(name, sizeof (name),
			    "%s_%s", zio_type_name[t], zio_taskq_types[q]);

			spa->spa_zio_taskq[t][q] =
			    spa_taskq_create(spa, name, mode, value);
		}
	}
}

#ifdef _KERNEL
static void
spa_thread(void *arg)
{
	callb_cpr_t cprinfo;

	spa_t *spa = arg;
	user_t *pu = PTOU(curproc);

	CALLB_CPR_INIT(&cprinfo, &spa->spa_proc_lock, callb_generic_cpr,
	    spa->spa_name);

	ASSERT(curproc != &p0);
	(void) snprintf(pu->u_psargs, sizeof (pu->u_psargs),
	    "zpool-%s", spa->spa_name);
	(void) strlcpy(pu->u_comm, pu->u_psargs, sizeof (pu->u_comm));

	/* bind this thread to the requested psrset */
	if (zio_taskq_psrset_bind != PS_NONE) {
		pool_lock();
		mutex_enter(&cpu_lock);
		mutex_enter(&pidlock);
		mutex_enter(&curproc->p_lock);

		if (cpupart_bind_thread(curthread, zio_taskq_psrset_bind,
		    0, NULL, NULL) == 0)  {
			curthread->t_bind_pset = zio_taskq_psrset_bind;
		} else {
			cmn_err(CE_WARN,
			    "Couldn't bind process for zfs pool \"%s\" to "
			    "pset %d\n", spa->spa_name, zio_taskq_psrset_bind);
		}

		mutex_exit(&curproc->p_lock);
		mutex_exit(&pidlock);
		mutex_exit(&cpu_lock);
		pool_unlock();
	}

	if (zio_taskq_sysdc) {
		sysdc_thread_enter(curthread, 100, 0);
	}

	spa->spa_proc = curproc;
	spa->spa_did = curthread->t_did;

	spa_create_zio_taskqs(spa);

	mutex_enter(&spa->spa_proc_lock);
	ASSERT(spa->spa_proc_state == SPA_PROC_CREATED);

	spa->spa_proc_state = SPA_PROC_ACTIVE;
	cv_broadcast(&spa->spa_proc_cv);

	CALLB_CPR_SAFE_BEGIN(&cprinfo);
	while (spa->spa_proc_state == SPA_PROC_ACTIVE)
		cv_wait(&spa->spa_proc_cv, &spa->spa_proc_lock);
	CALLB_CPR_SAFE_END(&cprinfo, &spa->spa_proc_lock);

	ASSERT(spa->spa_proc_state == SPA_PROC_DEACTIVATE);
	spa->spa_proc_state = SPA_PROC_GONE;
	spa->spa_proc = &p0;
	cv_broadcast(&spa->spa_proc_cv);
	CALLB_CPR_EXIT(&cprinfo);	/* drops spa_proc_lock */

	mutex_enter(&curproc->p_lock);
	lwp_exit();
}
#endif

/*
 * Activate an uninitialized pool.
 */
static void
spa_activate(spa_t *spa, int mode)
{
	ASSERT(spa->spa_state == POOL_STATE_UNINITIALIZED);

	spa->spa_state = POOL_STATE_ACTIVE;
	spa->spa_mode = mode;

	spa->spa_normal_class = metaslab_class_create(spa, zfs_metaslab_ops);
	spa->spa_log_class = metaslab_class_create(spa, zfs_metaslab_ops);

	/* Try to create a covering process */
	mutex_enter(&spa->spa_proc_lock);
	ASSERT(spa->spa_proc_state == SPA_PROC_NONE);
	ASSERT(spa->spa_proc == &p0);
	spa->spa_did = 0;

	/* Only create a process if we're going to be around a while. */
	if (spa_create_process && strcmp(spa->spa_name, TRYIMPORT_NAME) != 0) {
		if (newproc(spa_thread, (caddr_t)spa, syscid, maxclsyspri,
		    NULL, 0) == 0) {
			spa->spa_proc_state = SPA_PROC_CREATED;
			while (spa->spa_proc_state == SPA_PROC_CREATED) {
				cv_wait(&spa->spa_proc_cv,
				    &spa->spa_proc_lock);
			}
			ASSERT(spa->spa_proc_state == SPA_PROC_ACTIVE);
			ASSERT(spa->spa_proc != &p0);
			ASSERT(spa->spa_did != 0);
		} else {
#ifdef _KERNEL
			cmn_err(CE_WARN,
			    "Couldn't create process for zfs pool \"%s\"\n",
			    spa->spa_name);
#endif
		}
	}
	mutex_exit(&spa->spa_proc_lock);

	/* If we didn't create a process, we need to create our taskqs. */
	if (spa->spa_proc == &p0) {
		spa_create_zio_taskqs(spa);
	}

	list_create(&spa->spa_config_dirty_list, sizeof (vdev_t),
	    offsetof(vdev_t, vdev_config_dirty_node));
	list_create(&spa->spa_state_dirty_list, sizeof (vdev_t),
	    offsetof(vdev_t, vdev_state_dirty_node));

	txg_list_create(&spa->spa_vdev_txg_list,
	    offsetof(struct vdev, vdev_txg_node));

	avl_create(&spa->spa_errlist_scrub,
	    spa_error_entry_compare, sizeof (spa_error_entry_t),
	    offsetof(spa_error_entry_t, se_avl));
	avl_create(&spa->spa_errlist_last,
	    spa_error_entry_compare, sizeof (spa_error_entry_t),
	    offsetof(spa_error_entry_t, se_avl));
}

/*
 * Opposite of spa_activate().
 */
static void
spa_deactivate(spa_t *spa)
{
	ASSERT(spa->spa_sync_on == B_FALSE);
	ASSERT(spa->spa_dsl_pool == NULL);
	ASSERT(spa->spa_root_vdev == NULL);
	ASSERT(spa->spa_async_zio_root == NULL);
	ASSERT(spa->spa_state != POOL_STATE_UNINITIALIZED);

	txg_list_destroy(&spa->spa_vdev_txg_list);

	list_destroy(&spa->spa_config_dirty_list);
	list_destroy(&spa->spa_state_dirty_list);

	for (int t = 0; t < ZIO_TYPES; t++) {
		for (int q = 0; q < ZIO_TASKQ_TYPES; q++) {
			if (spa->spa_zio_taskq[t][q] != NULL)
				taskq_destroy(spa->spa_zio_taskq[t][q]);
			spa->spa_zio_taskq[t][q] = NULL;
		}
	}

	metaslab_class_destroy(spa->spa_normal_class);
	spa->spa_normal_class = NULL;

	metaslab_class_destroy(spa->spa_log_class);
	spa->spa_log_class = NULL;

	/*
	 * If this was part of an import or the open otherwise failed, we may
	 * still have errors left in the queues.  Empty them just in case.
	 */
	spa_errlog_drain(spa);

	avl_destroy(&spa->spa_errlist_scrub);
	avl_destroy(&spa->spa_errlist_last);

	spa->spa_state = POOL_STATE_UNINITIALIZED;

	mutex_enter(&spa->spa_proc_lock);
	if (spa->spa_proc_state != SPA_PROC_NONE) {
		ASSERT(spa->spa_proc_state == SPA_PROC_ACTIVE);
		spa->spa_proc_state = SPA_PROC_DEACTIVATE;
		cv_broadcast(&spa->spa_proc_cv);
		while (spa->spa_proc_state == SPA_PROC_DEACTIVATE) {
			ASSERT(spa->spa_proc != &p0);
			cv_wait(&spa->spa_proc_cv, &spa->spa_proc_lock);
		}
		ASSERT(spa->spa_proc_state == SPA_PROC_GONE);
		spa->spa_proc_state = SPA_PROC_NONE;
	}
	ASSERT(spa->spa_proc == &p0);
	mutex_exit(&spa->spa_proc_lock);

	/*
	 * We want to make sure spa_thread() has actually exited the ZFS
	 * module, so that the module can't be unloaded out from underneath
	 * it.
	 */
	if (spa->spa_did != 0) {
		thread_join(spa->spa_did);
		spa->spa_did = 0;
	}
}

/*
 * Verify a pool configuration, and construct the vdev tree appropriately.  This
 * will create all the necessary vdevs in the appropriate layout, with each vdev
 * in the CLOSED state.  This will prep the pool before open/creation/import.
 * All vdev validation is done by the vdev_alloc() routine.
 */
static int
spa_config_parse(spa_t *spa, vdev_t **vdp, nvlist_t *nv, vdev_t *parent,
    uint_t id, int atype)
{
	nvlist_t **child;
	uint_t children;
	int error;

	if ((error = vdev_alloc(spa, vdp, nv, parent, id, atype)) != 0)
		return (error);

	if ((*vdp)->vdev_ops->vdev_op_leaf)
		return (0);

	error = nvlist_lookup_nvlist_array(nv, ZPOOL_CONFIG_CHILDREN,
	    &child, &children);

	if (error == ENOENT)
		return (0);

	if (error) {
		vdev_free(*vdp);
		*vdp = NULL;
		return (EINVAL);
	}

	for (int c = 0; c < children; c++) {
		vdev_t *vd;
		if ((error = spa_config_parse(spa, &vd, child[c], *vdp, c,
		    atype)) != 0) {
			vdev_free(*vdp);
			*vdp = NULL;
			return (error);
		}
	}

	ASSERT(*vdp != NULL);

	return (0);
}

/*
 * Opposite of spa_load().
 */
static void
spa_unload(spa_t *spa)
{
	int i;

	ASSERT(MUTEX_HELD(&spa_namespace_lock));

	/*
	 * Stop async tasks.
	 */
	spa_async_suspend(spa);

	/*
	 * Stop syncing.
	 */
	if (spa->spa_sync_on) {
		txg_sync_stop(spa->spa_dsl_pool);
		spa->spa_sync_on = B_FALSE;
	}

	/*
	 * Wait for any outstanding async I/O to complete.
	 */
	if (spa->spa_async_zio_root != NULL) {
		(void) zio_wait(spa->spa_async_zio_root);
		spa->spa_async_zio_root = NULL;
	}

	bpobj_close(&spa->spa_deferred_bpobj);

	/*
	 * Close the dsl pool.
	 */
	if (spa->spa_dsl_pool) {
		dsl_pool_close(spa->spa_dsl_pool);
		spa->spa_dsl_pool = NULL;
		spa->spa_meta_objset = NULL;
	}

	ddt_unload(spa);

	spa_config_enter(spa, SCL_ALL, FTAG, RW_WRITER);

	/*
	 * Drop and purge level 2 cache
	 */
	spa_l2cache_drop(spa);

	/*
	 * Close all vdevs.
	 */
	if (spa->spa_root_vdev)
		vdev_free(spa->spa_root_vdev);
	ASSERT(spa->spa_root_vdev == NULL);

	for (i = 0; i < spa->spa_spares.sav_count; i++)
		vdev_free(spa->spa_spares.sav_vdevs[i]);
	if (spa->spa_spares.sav_vdevs) {
		kmem_free(spa->spa_spares.sav_vdevs,
		    spa->spa_spares.sav_count * sizeof (void *));
		spa->spa_spares.sav_vdevs = NULL;
	}
	if (spa->spa_spares.sav_config) {
		nvlist_free(spa->spa_spares.sav_config);
		spa->spa_spares.sav_config = NULL;
	}
	spa->spa_spares.sav_count = 0;

	for (i = 0; i < spa->spa_l2cache.sav_count; i++)
		vdev_free(spa->spa_l2cache.sav_vdevs[i]);
	if (spa->spa_l2cache.sav_vdevs) {
		kmem_free(spa->spa_l2cache.sav_vdevs,
		    spa->spa_l2cache.sav_count * sizeof (void *));
		spa->spa_l2cache.sav_vdevs = NULL;
	}
	if (spa->spa_l2cache.sav_config) {
		nvlist_free(spa->spa_l2cache.sav_config);
		spa->spa_l2cache.sav_config = NULL;
	}
	spa->spa_l2cache.sav_count = 0;

	spa->spa_async_suspended = 0;

	spa_config_exit(spa, SCL_ALL, FTAG);
}

/*
 * Load (or re-load) the current list of vdevs describing the active spares for
 * this pool.  When this is called, we have some form of basic information in
 * 'spa_spares.sav_config'.  We parse this into vdevs, try to open them, and
 * then re-generate a more complete list including status information.
 */
static void
spa_load_spares(spa_t *spa)
{
	nvlist_t **spares;
	uint_t nspares;
	int i;
	vdev_t *vd, *tvd;

	ASSERT(spa_config_held(spa, SCL_ALL, RW_WRITER) == SCL_ALL);

	/*
	 * First, close and free any existing spare vdevs.
	 */
	for (i = 0; i < spa->spa_spares.sav_count; i++) {
		vd = spa->spa_spares.sav_vdevs[i];

		/* Undo the call to spa_activate() below */
		if ((tvd = spa_lookup_by_guid(spa, vd->vdev_guid,
		    B_FALSE)) != NULL && tvd->vdev_isspare)
			spa_spare_remove(tvd);
		vdev_close(vd);
		vdev_free(vd);
	}

	if (spa->spa_spares.sav_vdevs)
		kmem_free(spa->spa_spares.sav_vdevs,
		    spa->spa_spares.sav_count * sizeof (void *));

	if (spa->spa_spares.sav_config == NULL)
		nspares = 0;
	else
		VERIFY(nvlist_lookup_nvlist_array(spa->spa_spares.sav_config,
		    ZPOOL_CONFIG_SPARES, &spares, &nspares) == 0);

	spa->spa_spares.sav_count = (int)nspares;
	spa->spa_spares.sav_vdevs = NULL;

	if (nspares == 0)
		return;

	/*
	 * Construct the array of vdevs, opening them to get status in the
	 * process.   For each spare, there is potentially two different vdev_t
	 * structures associated with it: one in the list of spares (used only
	 * for basic validation purposes) and one in the active vdev
	 * configuration (if it's spared in).  During this phase we open and
	 * validate each vdev on the spare list.  If the vdev also exists in the
	 * active configuration, then we also mark this vdev as an active spare.
	 */
	spa->spa_spares.sav_vdevs = kmem_alloc(nspares * sizeof (void *),
	    KM_SLEEP);
	for (i = 0; i < spa->spa_spares.sav_count; i++) {
		VERIFY(spa_config_parse(spa, &vd, spares[i], NULL, 0,
		    VDEV_ALLOC_SPARE) == 0);
		ASSERT(vd != NULL);

		spa->spa_spares.sav_vdevs[i] = vd;

		if ((tvd = spa_lookup_by_guid(spa, vd->vdev_guid,
		    B_FALSE)) != NULL) {
			if (!tvd->vdev_isspare)
				spa_spare_add(tvd);

			/*
			 * We only mark the spare active if we were successfully
			 * able to load the vdev.  Otherwise, importing a pool
			 * with a bad active spare would result in strange
			 * behavior, because multiple pool would think the spare
			 * is actively in use.
			 *
			 * There is a vulnerability here to an equally bizarre
			 * circumstance, where a dead active spare is later
			 * brought back to life (onlined or otherwise).  Given
			 * the rarity of this scenario, and the extra complexity
			 * it adds, we ignore the possibility.
			 */
			if (!vdev_is_dead(tvd))
				spa_spare_activate(tvd);
		}

		vd->vdev_top = vd;
		vd->vdev_aux = &spa->spa_spares;

		if (vdev_open(vd) != 0)
			continue;

		if (vdev_validate_aux(vd) == 0)
			spa_spare_add(vd);
	}

	/*
	 * Recompute the stashed list of spares, with status information
	 * this time.
	 */
	VERIFY(nvlist_remove(spa->spa_spares.sav_config, ZPOOL_CONFIG_SPARES,
	    DATA_TYPE_NVLIST_ARRAY) == 0);

	spares = kmem_alloc(spa->spa_spares.sav_count * sizeof (void *),
	    KM_SLEEP);
	for (i = 0; i < spa->spa_spares.sav_count; i++)
		spares[i] = vdev_config_generate(spa,
		    spa->spa_spares.sav_vdevs[i], B_TRUE, VDEV_CONFIG_SPARE);
	VERIFY(nvlist_add_nvlist_array(spa->spa_spares.sav_config,
	    ZPOOL_CONFIG_SPARES, spares, spa->spa_spares.sav_count) == 0);
	for (i = 0; i < spa->spa_spares.sav_count; i++)
		nvlist_free(spares[i]);
	kmem_free(spares, spa->spa_spares.sav_count * sizeof (void *));
}

/*
 * Load (or re-load) the current list of vdevs describing the active l2cache for
 * this pool.  When this is called, we have some form of basic information in
 * 'spa_l2cache.sav_config'.  We parse this into vdevs, try to open them, and
 * then re-generate a more complete list including status information.
 * Devices which are already active have their details maintained, and are
 * not re-opened.
 */
static void
spa_load_l2cache(spa_t *spa)
{
	nvlist_t **l2cache;
	uint_t nl2cache;
	int i, j, oldnvdevs;
	uint64_t guid;
	vdev_t *vd, **oldvdevs, **newvdevs;
	spa_aux_vdev_t *sav = &spa->spa_l2cache;

	ASSERT(spa_config_held(spa, SCL_ALL, RW_WRITER) == SCL_ALL);

	if (sav->sav_config != NULL) {
		VERIFY(nvlist_lookup_nvlist_array(sav->sav_config,
		    ZPOOL_CONFIG_L2CACHE, &l2cache, &nl2cache) == 0);
		newvdevs = kmem_alloc(nl2cache * sizeof (void *), KM_SLEEP);
	} else {
		nl2cache = 0;
	}

	oldvdevs = sav->sav_vdevs;
	oldnvdevs = sav->sav_count;
	sav->sav_vdevs = NULL;
	sav->sav_count = 0;

	/*
	 * Process new nvlist of vdevs.
	 */
	for (i = 0; i < nl2cache; i++) {
		VERIFY(nvlist_lookup_uint64(l2cache[i], ZPOOL_CONFIG_GUID,
		    &guid) == 0);

		newvdevs[i] = NULL;
		for (j = 0; j < oldnvdevs; j++) {
			vd = oldvdevs[j];
			if (vd != NULL && guid == vd->vdev_guid) {
				/*
				 * Retain previous vdev for add/remove ops.
				 */
				newvdevs[i] = vd;
				oldvdevs[j] = NULL;
				break;
			}
		}

		if (newvdevs[i] == NULL) {
			/*
			 * Create new vdev
			 */
			VERIFY(spa_config_parse(spa, &vd, l2cache[i], NULL, 0,
			    VDEV_ALLOC_L2CACHE) == 0);
			ASSERT(vd != NULL);
			newvdevs[i] = vd;

			/*
			 * Commit this vdev as an l2cache device,
			 * even if it fails to open.
			 */
			spa_l2cache_add(vd);

			vd->vdev_top = vd;
			vd->vdev_aux = sav;

			spa_l2cache_activate(vd);

			if (vdev_open(vd) != 0)
				continue;

			(void) vdev_validate_aux(vd);

			if (!vdev_is_dead(vd))
				l2arc_add_vdev(spa, vd);
		}
	}

	/*
	 * Purge vdevs that were dropped
	 */
	for (i = 0; i < oldnvdevs; i++) {
		uint64_t pool;

		vd = oldvdevs[i];
		if (vd != NULL) {
			if (spa_l2cache_exists(vd->vdev_guid, &pool) &&
			    pool != 0ULL && l2arc_vdev_present(vd))
				l2arc_remove_vdev(vd);
			(void) vdev_close(vd);
			spa_l2cache_remove(vd);
		}
	}

	if (oldvdevs)
		kmem_free(oldvdevs, oldnvdevs * sizeof (void *));

	if (sav->sav_config == NULL)
		goto out;

	sav->sav_vdevs = newvdevs;
	sav->sav_count = (int)nl2cache;

	/*
	 * Recompute the stashed list of l2cache devices, with status
	 * information this time.
	 */
	VERIFY(nvlist_remove(sav->sav_config, ZPOOL_CONFIG_L2CACHE,
	    DATA_TYPE_NVLIST_ARRAY) == 0);

	l2cache = kmem_alloc(sav->sav_count * sizeof (void *), KM_SLEEP);
	for (i = 0; i < sav->sav_count; i++)
		l2cache[i] = vdev_config_generate(spa,
		    sav->sav_vdevs[i], B_TRUE, VDEV_CONFIG_L2CACHE);
	VERIFY(nvlist_add_nvlist_array(sav->sav_config,
	    ZPOOL_CONFIG_L2CACHE, l2cache, sav->sav_count) == 0);
out:
	for (i = 0; i < sav->sav_count; i++)
		nvlist_free(l2cache[i]);
	if (sav->sav_count)
		kmem_free(l2cache, sav->sav_count * sizeof (void *));
}

static int
load_nvlist(spa_t *spa, uint64_t obj, nvlist_t **value)
{
	dmu_buf_t *db;
	char *packed = NULL;
	size_t nvsize = 0;
	int error;
	*value = NULL;

	VERIFY(0 == dmu_bonus_hold(spa->spa_meta_objset, obj, FTAG, &db));
	nvsize = *(uint64_t *)db->db_data;
	dmu_buf_rele(db, FTAG);

	packed = kmem_alloc(nvsize, KM_SLEEP);
	error = dmu_read(spa->spa_meta_objset, obj, 0, nvsize, packed,
	    DMU_READ_PREFETCH);
	if (error == 0)
		error = nvlist_unpack(packed, nvsize, value, 0);
	kmem_free(packed, nvsize);

	return (error);
}

/*
 * Checks to see if the given vdev could not be opened, in which case we post a
 * sysevent to notify the autoreplace code that the device has been removed.
 */
static void
spa_check_removed(vdev_t *vd)
{
	for (int c = 0; c < vd->vdev_children; c++)
		spa_check_removed(vd->vdev_child[c]);

	if (vd->vdev_ops->vdev_op_leaf && vdev_is_dead(vd)) {
		zfs_post_autoreplace(vd->vdev_spa, vd);
		spa_event_notify(vd->vdev_spa, vd, ESC_ZFS_VDEV_CHECK);
	}
}

/*
 * Load the slog device state from the config object since it's possible
 * that the label does not contain the most up-to-date information.
 */
void
spa_load_log_state(spa_t *spa, nvlist_t *nv)
{
	vdev_t *ovd, *rvd = spa->spa_root_vdev;

	/*
	 * Load the original root vdev tree from the passed config.
	 */
	spa_config_enter(spa, SCL_ALL, FTAG, RW_WRITER);
	VERIFY(spa_config_parse(spa, &ovd, nv, NULL, 0, VDEV_ALLOC_LOAD) == 0);

	for (int c = 0; c < rvd->vdev_children; c++) {
		vdev_t *cvd = rvd->vdev_child[c];
		if (cvd->vdev_islog)
			vdev_load_log_state(cvd, ovd->vdev_child[c]);
	}
	vdev_free(ovd);
	spa_config_exit(spa, SCL_ALL, FTAG);
}

/*
 * Check for missing log devices
 */
int
spa_check_logs(spa_t *spa)
{
	switch (spa->spa_log_state) {
	case SPA_LOG_MISSING:
		/* need to recheck in case slog has been restored */
	case SPA_LOG_UNKNOWN:
		if (dmu_objset_find(spa->spa_name, zil_check_log_chain, NULL,
		    DS_FIND_CHILDREN)) {
			spa_set_log_state(spa, SPA_LOG_MISSING);
			return (1);
		}
		break;
	}
	return (0);
}

static boolean_t
spa_passivate_log(spa_t *spa)
{
	vdev_t *rvd = spa->spa_root_vdev;
	boolean_t slog_found = B_FALSE;

	ASSERT(spa_config_held(spa, SCL_ALLOC, RW_WRITER));

	if (!spa_has_slogs(spa))
		return (B_FALSE);

	for (int c = 0; c < rvd->vdev_children; c++) {
		vdev_t *tvd = rvd->vdev_child[c];
		metaslab_group_t *mg = tvd->vdev_mg;

		if (tvd->vdev_islog) {
			metaslab_group_passivate(mg);
			slog_found = B_TRUE;
		}
	}

	return (slog_found);
}

static void
spa_activate_log(spa_t *spa)
{
	vdev_t *rvd = spa->spa_root_vdev;

	ASSERT(spa_config_held(spa, SCL_ALLOC, RW_WRITER));

	for (int c = 0; c < rvd->vdev_children; c++) {
		vdev_t *tvd = rvd->vdev_child[c];
		metaslab_group_t *mg = tvd->vdev_mg;

		if (tvd->vdev_islog)
			metaslab_group_activate(mg);
	}
}

int
spa_offline_log(spa_t *spa)
{
	int error = 0;

	if ((error = dmu_objset_find(spa_name(spa), zil_vdev_offline,
	    NULL, DS_FIND_CHILDREN)) == 0) {

		/*
		 * We successfully offlined the log device, sync out the
		 * current txg so that the "stubby" block can be removed
		 * by zil_sync().
		 */
		txg_wait_synced(spa->spa_dsl_pool, 0);
	}
	return (error);
}

static void
spa_aux_check_removed(spa_aux_vdev_t *sav)
{
	for (int i = 0; i < sav->sav_count; i++)
		spa_check_removed(sav->sav_vdevs[i]);
}

void
spa_claim_notify(zio_t *zio)
{
	spa_t *spa = zio->io_spa;

	if (zio->io_error)
		return;

	mutex_enter(&spa->spa_props_lock);	/* any mutex will do */
	if (spa->spa_claim_max_txg < zio->io_bp->blk_birth)
		spa->spa_claim_max_txg = zio->io_bp->blk_birth;
	mutex_exit(&spa->spa_props_lock);
}

typedef struct spa_load_error {
	uint64_t	sle_meta_count;
	uint64_t	sle_data_count;
} spa_load_error_t;

static void
spa_load_verify_done(zio_t *zio)
{
	blkptr_t *bp = zio->io_bp;
	spa_load_error_t *sle = zio->io_private;
	dmu_object_type_t type = BP_GET_TYPE(bp);
	int error = zio->io_error;

	if (error) {
		if ((BP_GET_LEVEL(bp) != 0 || dmu_ot[type].ot_metadata) &&
		    type != DMU_OT_INTENT_LOG)
			atomic_add_64(&sle->sle_meta_count, 1);
		else
			atomic_add_64(&sle->sle_data_count, 1);
	}
	zio_data_buf_free(zio->io_data, zio->io_size);
}

/*ARGSUSED*/
static int
spa_load_verify_cb(spa_t *spa, zilog_t *zilog, const blkptr_t *bp,
    arc_buf_t *pbuf, const zbookmark_t *zb, const dnode_phys_t *dnp, void *arg)
{
	if (bp != NULL) {
		zio_t *rio = arg;
		size_t size = BP_GET_PSIZE(bp);
		void *data = zio_data_buf_alloc(size);

		zio_nowait(zio_read(rio, spa, bp, data, size,
		    spa_load_verify_done, rio->io_private, ZIO_PRIORITY_SCRUB,
		    ZIO_FLAG_SPECULATIVE | ZIO_FLAG_CANFAIL |
		    ZIO_FLAG_SCRUB | ZIO_FLAG_RAW, zb));
	}
	return (0);
}

static int
spa_load_verify(spa_t *spa)
{
	zio_t *rio;
	spa_load_error_t sle = { 0 };
	zpool_rewind_policy_t policy;
	boolean_t verify_ok = B_FALSE;
	int error;

	zpool_get_rewind_policy(spa->spa_config, &policy);

	if (policy.zrp_request & ZPOOL_NEVER_REWIND)
		return (0);

	rio = zio_root(spa, NULL, &sle,
	    ZIO_FLAG_CANFAIL | ZIO_FLAG_SPECULATIVE);

	error = traverse_pool(spa, spa->spa_verify_min_txg,
	    TRAVERSE_PRE | TRAVERSE_PREFETCH, spa_load_verify_cb, rio);

	(void) zio_wait(rio);

	spa->spa_load_meta_errors = sle.sle_meta_count;
	spa->spa_load_data_errors = sle.sle_data_count;

	if (!error && sle.sle_meta_count <= policy.zrp_maxmeta &&
	    sle.sle_data_count <= policy.zrp_maxdata) {
		verify_ok = B_TRUE;
		spa->spa_load_txg = spa->spa_uberblock.ub_txg;
		spa->spa_load_txg_ts = spa->spa_uberblock.ub_timestamp;
	} else {
		spa->spa_load_max_txg = spa->spa_uberblock.ub_txg;
	}

	if (error) {
		if (error != ENXIO && error != EIO)
			error = EIO;
		return (error);
	}

	return (verify_ok ? 0 : EIO);
}

/*
 * Find a value in the pool props object.
 */
static void
spa_prop_find(spa_t *spa, zpool_prop_t prop, uint64_t *val)
{
	(void) zap_lookup(spa->spa_meta_objset, spa->spa_pool_props_object,
	    zpool_prop_to_name(prop), sizeof (uint64_t), 1, val);
}

/*
 * Find a value in the pool directory object.
 */
static int
spa_dir_prop(spa_t *spa, const char *name, uint64_t *val)
{
	return (zap_lookup(spa->spa_meta_objset, DMU_POOL_DIRECTORY_OBJECT,
	    name, sizeof (uint64_t), 1, val));
}

static int
spa_vdev_err(vdev_t *vdev, vdev_aux_t aux, int err)
{
	vdev_set_state(vdev, B_TRUE, VDEV_STATE_CANT_OPEN, aux);
	return (err);
}

/*
 * Fix up config after a partly-completed split.  This is done with the
 * ZPOOL_CONFIG_SPLIT nvlist.  Both the splitting pool and the split-off
 * pool have that entry in their config, but only the splitting one contains
 * a list of all the guids of the vdevs that are being split off.
 *
 * This function determines what to do with that list: either rejoin
 * all the disks to the pool, or complete the splitting process.  To attempt
 * the rejoin, each disk that is offlined is marked online again, and
 * we do a reopen() call.  If the vdev label for every disk that was
 * marked online indicates it was successfully split off (VDEV_AUX_SPLIT_POOL)
 * then we call vdev_split() on each disk, and complete the split.
 *
 * Otherwise we leave the config alone, with all the vdevs in place in
 * the original pool.
 */
static void
spa_try_repair(spa_t *spa, nvlist_t *config)
{
	uint_t extracted;
	uint64_t *glist;
	uint_t i, gcount;
	nvlist_t *nvl;
	vdev_t **vd;
	boolean_t attempt_reopen;

	if (nvlist_lookup_nvlist(config, ZPOOL_CONFIG_SPLIT, &nvl) != 0)
		return;

	/* check that the config is complete */
	if (nvlist_lookup_uint64_array(nvl, ZPOOL_CONFIG_SPLIT_LIST,
	    &glist, &gcount) != 0)
		return;

	vd = kmem_zalloc(gcount * sizeof (vdev_t *), KM_SLEEP);

	/* attempt to online all the vdevs & validate */
	attempt_reopen = B_TRUE;
	for (i = 0; i < gcount; i++) {
		if (glist[i] == 0)	/* vdev is hole */
			continue;

		vd[i] = spa_lookup_by_guid(spa, glist[i], B_FALSE);
		if (vd[i] == NULL) {
			/*
			 * Don't bother attempting to reopen the disks;
			 * just do the split.
			 */
			attempt_reopen = B_FALSE;
		} else {
			/* attempt to re-online it */
			vd[i]->vdev_offline = B_FALSE;
		}
	}

	if (attempt_reopen) {
		vdev_reopen(spa->spa_root_vdev);

		/* check each device to see what state it's in */
		for (extracted = 0, i = 0; i < gcount; i++) {
			if (vd[i] != NULL &&
			    vd[i]->vdev_stat.vs_aux != VDEV_AUX_SPLIT_POOL)
				break;
			++extracted;
		}
	}

	/*
	 * If every disk has been moved to the new pool, or if we never
	 * even attempted to look at them, then we split them off for
	 * good.
	 */
	if (!attempt_reopen || gcount == extracted) {
		for (i = 0; i < gcount; i++)
			if (vd[i] != NULL)
				vdev_split(vd[i]);
		vdev_reopen(spa->spa_root_vdev);
	}

	kmem_free(vd, gcount * sizeof (vdev_t *));
}

static int
spa_load(spa_t *spa, spa_load_state_t state, spa_import_type_t type,
    boolean_t mosconfig)
{
	nvlist_t *config = spa->spa_config;
	char *ereport = FM_EREPORT_ZFS_POOL;
	int error;
	uint64_t pool_guid;
	nvlist_t *nvl;

	if (nvlist_lookup_uint64(config, ZPOOL_CONFIG_POOL_GUID, &pool_guid))
		return (EINVAL);

	/*
	 * Versioning wasn't explicitly added to the label until later, so if
	 * it's not present treat it as the initial version.
	 */
	if (nvlist_lookup_uint64(config, ZPOOL_CONFIG_VERSION,
	    &spa->spa_ubsync.ub_version) != 0)
		spa->spa_ubsync.ub_version = SPA_VERSION_INITIAL;

	(void) nvlist_lookup_uint64(config, ZPOOL_CONFIG_POOL_TXG,
	    &spa->spa_config_txg);

	if ((state == SPA_LOAD_IMPORT || state == SPA_LOAD_TRYIMPORT) &&
	    spa_guid_exists(pool_guid, 0)) {
		error = EEXIST;
	} else {
		spa->spa_load_guid = pool_guid;

		if (nvlist_lookup_nvlist(config, ZPOOL_CONFIG_SPLIT,
		    &nvl) == 0) {
			VERIFY(nvlist_dup(nvl, &spa->spa_config_splitting,
			    KM_SLEEP) == 0);
		}

		error = spa_load_impl(spa, pool_guid, config, state, type,
		    mosconfig, &ereport);
	}

	spa->spa_minref = refcount_count(&spa->spa_refcount);
	if (error && error != EBADF)
		zfs_ereport_post(ereport, spa, NULL, NULL, 0, 0);
	spa->spa_load_state = error ? SPA_LOAD_ERROR : SPA_LOAD_NONE;
	spa->spa_ena = 0;

	return (error);
}

/*
 * Load an existing storage pool, using the pool's builtin spa_config as a
 * source of configuration information.
 */
static int
spa_load_impl(spa_t *spa, uint64_t pool_guid, nvlist_t *config,
    spa_load_state_t state, spa_import_type_t type, boolean_t mosconfig,
    char **ereport)
{
	int error = 0;
	nvlist_t *nvroot = NULL;
	vdev_t *rvd;
	uberblock_t *ub = &spa->spa_uberblock;
	uint64_t config_cache_txg = spa->spa_config_txg;
	int orig_mode = spa->spa_mode;
	int parse;
	uint64_t obj;

	/*
	 * If this is an untrusted config, access the pool in read-only mode.
	 * This prevents things like resilvering recently removed devices.
	 */
	if (!mosconfig)
		spa->spa_mode = FREAD;

	ASSERT(MUTEX_HELD(&spa_namespace_lock));

	spa->spa_load_state = state;

	if (nvlist_lookup_nvlist(config, ZPOOL_CONFIG_VDEV_TREE, &nvroot))
		return (EINVAL);

	parse = (type == SPA_IMPORT_EXISTING ?
	    VDEV_ALLOC_LOAD : VDEV_ALLOC_SPLIT);

	/*
	 * Create "The Godfather" zio to hold all async IOs
	 */
	spa->spa_async_zio_root = zio_root(spa, NULL, NULL,
	    ZIO_FLAG_CANFAIL | ZIO_FLAG_SPECULATIVE | ZIO_FLAG_GODFATHER);

	/*
	 * Parse the configuration into a vdev tree.  We explicitly set the
	 * value that will be returned by spa_version() since parsing the
	 * configuration requires knowing the version number.
	 */
	spa_config_enter(spa, SCL_ALL, FTAG, RW_WRITER);
	error = spa_config_parse(spa, &rvd, nvroot, NULL, 0, parse);
	spa_config_exit(spa, SCL_ALL, FTAG);

	if (error != 0)
		return (error);

	ASSERT(spa->spa_root_vdev == rvd);

	if (type != SPA_IMPORT_ASSEMBLE) {
		ASSERT(spa_guid(spa) == pool_guid);
	}

	/*
	 * Try to open all vdevs, loading each label in the process.
	 */
	spa_config_enter(spa, SCL_ALL, FTAG, RW_WRITER);
	error = vdev_open(rvd);
	spa_config_exit(spa, SCL_ALL, FTAG);
	if (error != 0)
		return (error);

	/*
	 * We need to validate the vdev labels against the configuration that
	 * we have in hand, which is dependent on the setting of mosconfig. If
	 * mosconfig is true then we're validating the vdev labels based on
	 * that config.  Otherwise, we're validating against the cached config
	 * (zpool.cache) that was read when we loaded the zfs module, and then
	 * later we will recursively call spa_load() and validate against
	 * the vdev config.
	 *
	 * If we're assembling a new pool that's been split off from an
	 * existing pool, the labels haven't yet been updated so we skip
	 * validation for now.
	 */
	if (type != SPA_IMPORT_ASSEMBLE) {
		spa_config_enter(spa, SCL_ALL, FTAG, RW_WRITER);
		error = vdev_validate(rvd);
		spa_config_exit(spa, SCL_ALL, FTAG);

		if (error != 0)
			return (error);

		if (rvd->vdev_state <= VDEV_STATE_CANT_OPEN)
			return (ENXIO);
	}

	/*
	 * Find the best uberblock.
	 */
	vdev_uberblock_load(NULL, rvd, ub);

	/*
	 * If we weren't able to find a single valid uberblock, return failure.
	 */
	if (ub->ub_txg == 0)
		return (spa_vdev_err(rvd, VDEV_AUX_CORRUPT_DATA, ENXIO));

	/*
	 * If the pool is newer than the code, we can't open it.
	 */
	if (ub->ub_version > SPA_VERSION)
		return (spa_vdev_err(rvd, VDEV_AUX_VERSION_NEWER, ENOTSUP));

	/*
	 * If the vdev guid sum doesn't match the uberblock, we have an
	 * incomplete configuration.
	 */
	if (mosconfig && type != SPA_IMPORT_ASSEMBLE &&
	    rvd->vdev_guid_sum != ub->ub_guid_sum)
		return (spa_vdev_err(rvd, VDEV_AUX_BAD_GUID_SUM, ENXIO));

	if (type != SPA_IMPORT_ASSEMBLE && spa->spa_config_splitting) {
		spa_config_enter(spa, SCL_ALL, FTAG, RW_WRITER);
		spa_try_repair(spa, config);
		spa_config_exit(spa, SCL_ALL, FTAG);
		nvlist_free(spa->spa_config_splitting);
		spa->spa_config_splitting = NULL;
	}

	/*
	 * Initialize internal SPA structures.
	 */
	spa->spa_state = POOL_STATE_ACTIVE;
	spa->spa_ubsync = spa->spa_uberblock;
	spa->spa_verify_min_txg = spa->spa_extreme_rewind ?
	    TXG_INITIAL - 1 : spa_last_synced_txg(spa) - TXG_DEFER_SIZE - 1;
	spa->spa_first_txg = spa->spa_last_ubsync_txg ?
	    spa->spa_last_ubsync_txg : spa_last_synced_txg(spa) + 1;
	spa->spa_claim_max_txg = spa->spa_first_txg;
	spa->spa_prev_software_version = ub->ub_software_version;

	error = dsl_pool_open(spa, spa->spa_first_txg, &spa->spa_dsl_pool);
	if (error)
		return (spa_vdev_err(rvd, VDEV_AUX_CORRUPT_DATA, EIO));
	spa->spa_meta_objset = spa->spa_dsl_pool->dp_meta_objset;

	if (spa_dir_prop(spa, DMU_POOL_CONFIG, &spa->spa_config_object) != 0)
		return (spa_vdev_err(rvd, VDEV_AUX_CORRUPT_DATA, EIO));

	if (!mosconfig) {
		uint64_t hostid;
		nvlist_t *policy = NULL, *nvconfig;

		if (load_nvlist(spa, spa->spa_config_object, &nvconfig) != 0)
			return (spa_vdev_err(rvd, VDEV_AUX_CORRUPT_DATA, EIO));

		if (!spa_is_root(spa) && nvlist_lookup_uint64(nvconfig,
		    ZPOOL_CONFIG_HOSTID, &hostid) == 0) {
			char *hostname;
			unsigned long myhostid = 0;

			VERIFY(nvlist_lookup_string(nvconfig,
			    ZPOOL_CONFIG_HOSTNAME, &hostname) == 0);

#ifdef	_KERNEL
			myhostid = zone_get_hostid(NULL);
#else	/* _KERNEL */
			/*
			 * We're emulating the system's hostid in userland, so
			 * we can't use zone_get_hostid().
			 */
			(void) ddi_strtoul(hw_serial, NULL, 10, &myhostid);
#endif	/* _KERNEL */
			if (hostid != 0 && myhostid != 0 &&
			    hostid != myhostid) {
				nvlist_free(nvconfig);
				cmn_err(CE_WARN, "pool '%s' could not be "
				    "loaded as it was last accessed by "
				    "another system (host: %s hostid: 0x%lx). "
				    "See: http://www.sun.com/msg/ZFS-8000-EY",
				    spa_name(spa), hostname,
				    (unsigned long)hostid);
				return (EBADF);
			}
		}
		if (nvlist_lookup_nvlist(spa->spa_config,
		    ZPOOL_REWIND_POLICY, &policy) == 0)
			VERIFY(nvlist_add_nvlist(nvconfig,
			    ZPOOL_REWIND_POLICY, policy) == 0);

		spa_config_set(spa, nvconfig);
		spa_unload(spa);
		spa_deactivate(spa);
		spa_activate(spa, orig_mode);

		return (spa_load(spa, state, SPA_IMPORT_EXISTING, B_TRUE));
	}

	if (spa_dir_prop(spa, DMU_POOL_SYNC_BPOBJ, &obj) != 0)
		return (spa_vdev_err(rvd, VDEV_AUX_CORRUPT_DATA, EIO));
	error = bpobj_open(&spa->spa_deferred_bpobj, spa->spa_meta_objset, obj);
	if (error != 0)
		return (spa_vdev_err(rvd, VDEV_AUX_CORRUPT_DATA, EIO));

	/*
	 * Load the bit that tells us to use the new accounting function
	 * (raid-z deflation).  If we have an older pool, this will not
	 * be present.
	 */
	error = spa_dir_prop(spa, DMU_POOL_DEFLATE, &spa->spa_deflate);
	if (error != 0 && error != ENOENT)
		return (spa_vdev_err(rvd, VDEV_AUX_CORRUPT_DATA, EIO));

	error = spa_dir_prop(spa, DMU_POOL_CREATION_VERSION,
	    &spa->spa_creation_version);
	if (error != 0 && error != ENOENT)
		return (spa_vdev_err(rvd, VDEV_AUX_CORRUPT_DATA, EIO));

	/*
	 * Load the persistent error log.  If we have an older pool, this will
	 * not be present.
	 */
	error = spa_dir_prop(spa, DMU_POOL_ERRLOG_LAST, &spa->spa_errlog_last);
	if (error != 0 && error != ENOENT)
		return (spa_vdev_err(rvd, VDEV_AUX_CORRUPT_DATA, EIO));

	error = spa_dir_prop(spa, DMU_POOL_ERRLOG_SCRUB,
	    &spa->spa_errlog_scrub);
	if (error != 0 && error != ENOENT)
		return (spa_vdev_err(rvd, VDEV_AUX_CORRUPT_DATA, EIO));

	/*
	 * Load the history object.  If we have an older pool, this
	 * will not be present.
	 */
	error = spa_dir_prop(spa, DMU_POOL_HISTORY, &spa->spa_history);
	if (error != 0 && error != ENOENT)
		return (spa_vdev_err(rvd, VDEV_AUX_CORRUPT_DATA, EIO));

	/*
	 * If we're assembling the pool from the split-off vdevs of
	 * an existing pool, we don't want to attach the spares & cache
	 * devices.
	 */

	/*
	 * Load any hot spares for this pool.
	 */
	error = spa_dir_prop(spa, DMU_POOL_SPARES, &spa->spa_spares.sav_object);
	if (error != 0 && error != ENOENT)
		return (spa_vdev_err(rvd, VDEV_AUX_CORRUPT_DATA, EIO));
	if (error == 0 && type != SPA_IMPORT_ASSEMBLE) {
		ASSERT(spa_version(spa) >= SPA_VERSION_SPARES);
		if (load_nvlist(spa, spa->spa_spares.sav_object,
		    &spa->spa_spares.sav_config) != 0)
			return (spa_vdev_err(rvd, VDEV_AUX_CORRUPT_DATA, EIO));

		spa_config_enter(spa, SCL_ALL, FTAG, RW_WRITER);
		spa_load_spares(spa);
		spa_config_exit(spa, SCL_ALL, FTAG);
	} else if (error == 0) {
		spa->spa_spares.sav_sync = B_TRUE;
	}

	/*
	 * Load any level 2 ARC devices for this pool.
	 */
	error = spa_dir_prop(spa, DMU_POOL_L2CACHE,
	    &spa->spa_l2cache.sav_object);
	if (error != 0 && error != ENOENT)
		return (spa_vdev_err(rvd, VDEV_AUX_CORRUPT_DATA, EIO));
	if (error == 0 && type != SPA_IMPORT_ASSEMBLE) {
		ASSERT(spa_version(spa) >= SPA_VERSION_L2CACHE);
		if (load_nvlist(spa, spa->spa_l2cache.sav_object,
		    &spa->spa_l2cache.sav_config) != 0)
			return (spa_vdev_err(rvd, VDEV_AUX_CORRUPT_DATA, EIO));

		spa_config_enter(spa, SCL_ALL, FTAG, RW_WRITER);
		spa_load_l2cache(spa);
		spa_config_exit(spa, SCL_ALL, FTAG);
	} else if (error == 0) {
		spa->spa_l2cache.sav_sync = B_TRUE;
	}

	spa->spa_delegation = zpool_prop_default_numeric(ZPOOL_PROP_DELEGATION);

	error = spa_dir_prop(spa, DMU_POOL_PROPS, &spa->spa_pool_props_object);
	if (error && error != ENOENT)
		return (spa_vdev_err(rvd, VDEV_AUX_CORRUPT_DATA, EIO));

	if (error == 0) {
		uint64_t autoreplace;

		spa_prop_find(spa, ZPOOL_PROP_BOOTFS, &spa->spa_bootfs);
		spa_prop_find(spa, ZPOOL_PROP_AUTOREPLACE, &autoreplace);
		spa_prop_find(spa, ZPOOL_PROP_DELEGATION, &spa->spa_delegation);
		spa_prop_find(spa, ZPOOL_PROP_FAILUREMODE, &spa->spa_failmode);
		spa_prop_find(spa, ZPOOL_PROP_AUTOEXPAND, &spa->spa_autoexpand);
		spa_prop_find(spa, ZPOOL_PROP_DEDUPDITTO,
		    &spa->spa_dedup_ditto);

		spa->spa_autoreplace = (autoreplace != 0);
	}

	/*
	 * If the 'autoreplace' property is set, then post a resource notifying
	 * the ZFS DE that it should not issue any faults for unopenable
	 * devices.  We also iterate over the vdevs, and post a sysevent for any
	 * unopenable vdevs so that the normal autoreplace handler can take
	 * over.
	 */
	if (spa->spa_autoreplace && state != SPA_LOAD_TRYIMPORT) {
		spa_check_removed(spa->spa_root_vdev);
		/*
		 * For the import case, this is done in spa_import(), because
		 * at this point we're using the spare definitions from
		 * the MOS config, not necessarily from the userland config.
		 */
		if (state != SPA_LOAD_IMPORT) {
			spa_aux_check_removed(&spa->spa_spares);
			spa_aux_check_removed(&spa->spa_l2cache);
		}
	}

	/*
	 * Load the vdev state for all toplevel vdevs.
	 */
	vdev_load(rvd);

	/*
	 * Propagate the leaf DTLs we just loaded all the way up the tree.
	 */
	spa_config_enter(spa, SCL_ALL, FTAG, RW_WRITER);
	vdev_dtl_reassess(rvd, 0, 0, B_FALSE);
	spa_config_exit(spa, SCL_ALL, FTAG);

	/*
	 * Check the state of the root vdev.  If it can't be opened, it
	 * indicates one or more toplevel vdevs are faulted.
	 */
	if (rvd->vdev_state <= VDEV_STATE_CANT_OPEN)
		return (ENXIO);

	/*
	 * Load the DDTs (dedup tables).
	 */
	error = ddt_load(spa);
	if (error != 0)
		return (spa_vdev_err(rvd, VDEV_AUX_CORRUPT_DATA, EIO));

	spa_update_dspace(spa);

	if (state != SPA_LOAD_TRYIMPORT) {
		error = spa_load_verify(spa);
		if (error)
			return (spa_vdev_err(rvd, VDEV_AUX_CORRUPT_DATA,
			    error));
	}

	/*
	 * Load the intent log state and check log integrity.  If we're
	 * assembling a pool from a split, the log is not transferred over.
	 */
	if (type != SPA_IMPORT_ASSEMBLE) {
		nvlist_t *nvconfig;

		if (load_nvlist(spa, spa->spa_config_object, &nvconfig) != 0)
			return (spa_vdev_err(rvd, VDEV_AUX_CORRUPT_DATA, EIO));

		VERIFY(nvlist_lookup_nvlist(nvconfig, ZPOOL_CONFIG_VDEV_TREE,
		    &nvroot) == 0);
		spa_load_log_state(spa, nvroot);
		nvlist_free(nvconfig);

		if (spa_check_logs(spa)) {
			*ereport = FM_EREPORT_ZFS_LOG_REPLAY;
			return (spa_vdev_err(rvd, VDEV_AUX_BAD_LOG, ENXIO));
		}
	}

	if (spa_writeable(spa) && (state == SPA_LOAD_RECOVER ||
	    spa->spa_load_max_txg == UINT64_MAX)) {
		dmu_tx_t *tx;
		int need_update = B_FALSE;

		ASSERT(state != SPA_LOAD_TRYIMPORT);

		/*
		 * Claim log blocks that haven't been committed yet.
		 * This must all happen in a single txg.
		 * Note: spa_claim_max_txg is updated by spa_claim_notify(),
		 * invoked from zil_claim_log_block()'s i/o done callback.
		 * Price of rollback is that we abandon the log.
		 */
		spa->spa_claiming = B_TRUE;

		tx = dmu_tx_create_assigned(spa_get_dsl(spa),
		    spa_first_txg(spa));
		(void) dmu_objset_find(spa_name(spa),
		    zil_claim, tx, DS_FIND_CHILDREN);
		dmu_tx_commit(tx);

		spa->spa_claiming = B_FALSE;

		spa_set_log_state(spa, SPA_LOG_GOOD);
		spa->spa_sync_on = B_TRUE;
		txg_sync_start(spa->spa_dsl_pool);

		/*
		 * Wait for all claims to sync.  We sync up to the highest
		 * claimed log block birth time so that claimed log blocks
		 * don't appear to be from the future.  spa_claim_max_txg
		 * will have been set for us by either zil_check_log_chain()
		 * (invoked from spa_check_logs()) or zil_claim() above.
		 */
		txg_wait_synced(spa->spa_dsl_pool, spa->spa_claim_max_txg);

		/*
		 * If the config cache is stale, or we have uninitialized
		 * metaslabs (see spa_vdev_add()), then update the config.
		 *
		 * If spa_load_verbatim is true, trust the current
		 * in-core spa_config and update the disk labels.
		 */
		if (config_cache_txg != spa->spa_config_txg ||
		    state == SPA_LOAD_IMPORT || spa->spa_load_verbatim ||
		    state == SPA_LOAD_RECOVER)
			need_update = B_TRUE;

		for (int c = 0; c < rvd->vdev_children; c++)
			if (rvd->vdev_child[c]->vdev_ms_array == 0)
				need_update = B_TRUE;

		/*
		 * Update the config cache asychronously in case we're the
		 * root pool, in which case the config cache isn't writable yet.
		 */
		if (need_update)
			spa_async_request(spa, SPA_ASYNC_CONFIG_UPDATE);

		/*
		 * Check all DTLs to see if anything needs resilvering.
		 */
		if (!dsl_scan_resilvering(spa->spa_dsl_pool) &&
		    vdev_resilver_needed(rvd, NULL, NULL))
			spa_async_request(spa, SPA_ASYNC_RESILVER);

		/*
		 * Delete any inconsistent datasets.
		 */
		(void) dmu_objset_find(spa_name(spa),
		    dsl_destroy_inconsistent, NULL, DS_FIND_CHILDREN);

		/*
		 * Clean up any stale temporary dataset userrefs.
		 */
		dsl_pool_clean_tmp_userrefs(spa->spa_dsl_pool);
	}

	return (0);
}

static int
spa_load_retry(spa_t *spa, spa_load_state_t state, int mosconfig)
{
	spa_unload(spa);
	spa_deactivate(spa);

	spa->spa_load_max_txg--;

	spa_activate(spa, spa_mode_global);
	spa_async_suspend(spa);

	return (spa_load(spa, state, SPA_IMPORT_EXISTING, mosconfig));
}

static int
spa_load_best(spa_t *spa, spa_load_state_t state, int mosconfig,
    uint64_t max_request, int rewind_flags)
{
	nvlist_t *config = NULL;
	int load_error, rewind_error;
	uint64_t safe_rewind_txg;
	uint64_t min_txg;

	if (spa->spa_load_txg && state == SPA_LOAD_RECOVER) {
		spa->spa_load_max_txg = spa->spa_load_txg;
		spa_set_log_state(spa, SPA_LOG_CLEAR);
	} else {
		spa->spa_load_max_txg = max_request;
	}

	load_error = rewind_error = spa_load(spa, state, SPA_IMPORT_EXISTING,
	    mosconfig);
	if (load_error == 0)
		return (0);

	if (spa->spa_root_vdev != NULL)
		config = spa_config_generate(spa, NULL, -1ULL, B_TRUE);

	spa->spa_last_ubsync_txg = spa->spa_uberblock.ub_txg;
	spa->spa_last_ubsync_txg_ts = spa->spa_uberblock.ub_timestamp;

	if (rewind_flags & ZPOOL_NEVER_REWIND) {
		nvlist_free(config);
		return (load_error);
	}

	/* Price of rolling back is discarding txgs, including log */
	if (state == SPA_LOAD_RECOVER)
		spa_set_log_state(spa, SPA_LOG_CLEAR);

	spa->spa_load_max_txg = spa->spa_last_ubsync_txg;
	safe_rewind_txg = spa->spa_last_ubsync_txg - TXG_DEFER_SIZE;
	min_txg = (rewind_flags & ZPOOL_EXTREME_REWIND) ?
	    TXG_INITIAL : safe_rewind_txg;

	/*
	 * Continue as long as we're finding errors, we're still within
	 * the acceptable rewind range, and we're still finding uberblocks
	 */
	while (rewind_error && spa->spa_uberblock.ub_txg >= min_txg &&
	    spa->spa_uberblock.ub_txg <= spa->spa_load_max_txg) {
		if (spa->spa_load_max_txg < safe_rewind_txg)
			spa->spa_extreme_rewind = B_TRUE;
		rewind_error = spa_load_retry(spa, state, mosconfig);
	}

	if (config)
		spa_rewind_data_to_nvlist(spa, config);

	spa->spa_extreme_rewind = B_FALSE;
	spa->spa_load_max_txg = UINT64_MAX;

	if (config && (rewind_error || state != SPA_LOAD_RECOVER))
		spa_config_set(spa, config);

	return (state == SPA_LOAD_RECOVER ? rewind_error : load_error);
}

/*
 * Pool Open/Import
 *
 * The import case is identical to an open except that the configuration is sent
 * down from userland, instead of grabbed from the configuration cache.  For the
 * case of an open, the pool configuration will exist in the
 * POOL_STATE_UNINITIALIZED state.
 *
 * The stats information (gen/count/ustats) is used to gather vdev statistics at
 * the same time open the pool, without having to keep around the spa_t in some
 * ambiguous state.
 */
static int
spa_open_common(const char *pool, spa_t **spapp, void *tag, nvlist_t *nvpolicy,
    nvlist_t **config)
{
	spa_t *spa;
	int error;
	int locked = B_FALSE;

	*spapp = NULL;

	/*
	 * As disgusting as this is, we need to support recursive calls to this
	 * function because dsl_dir_open() is called during spa_load(), and ends
	 * up calling spa_open() again.  The real fix is to figure out how to
	 * avoid dsl_dir_open() calling this in the first place.
	 */
	if (mutex_owner(&spa_namespace_lock) != curthread) {
		mutex_enter(&spa_namespace_lock);
		locked = B_TRUE;
	}

	if ((spa = spa_lookup(pool)) == NULL) {
		if (locked)
			mutex_exit(&spa_namespace_lock);
		return (ENOENT);
	}

	if (spa->spa_state == POOL_STATE_UNINITIALIZED) {
		spa_load_state_t state = SPA_LOAD_OPEN;
		zpool_rewind_policy_t policy;

		zpool_get_rewind_policy(nvpolicy ? nvpolicy : spa->spa_config,
		    &policy);
		if (policy.zrp_request & ZPOOL_DO_REWIND)
			state = SPA_LOAD_RECOVER;

		spa_activate(spa, spa_mode_global);

		if (state != SPA_LOAD_RECOVER)
			spa->spa_last_ubsync_txg = spa->spa_load_txg = 0;

		error = spa_load_best(spa, state, B_FALSE, policy.zrp_txg,
		    policy.zrp_request);

		if (error == EBADF) {
			/*
			 * If vdev_validate() returns failure (indicated by
			 * EBADF), it indicates that one of the vdevs indicates
			 * that the pool has been exported or destroyed.  If
			 * this is the case, the config cache is out of sync and
			 * we should remove the pool from the namespace.
			 */
			spa_unload(spa);
			spa_deactivate(spa);
			spa_config_sync(spa, B_TRUE, B_TRUE);
			spa_remove(spa);
			if (locked)
				mutex_exit(&spa_namespace_lock);
			return (ENOENT);
		}

		if (error) {
			/*
			 * We can't open the pool, but we still have useful
			 * information: the state of each vdev after the
			 * attempted vdev_open().  Return this to the user.
			 */
			if (config != NULL && spa->spa_config)
				VERIFY(nvlist_dup(spa->spa_config, config,
				    KM_SLEEP) == 0);
			spa_unload(spa);
			spa_deactivate(spa);
			spa->spa_last_open_failed = error;
			if (locked)
				mutex_exit(&spa_namespace_lock);
			*spapp = NULL;
			return (error);
		}

	}

	spa_open_ref(spa, tag);


	if (config != NULL)
		*config = spa_config_generate(spa, NULL, -1ULL, B_TRUE);

	if (locked) {
		spa->spa_last_open_failed = 0;
		spa->spa_last_ubsync_txg = 0;
		spa->spa_load_txg = 0;
		mutex_exit(&spa_namespace_lock);
	}

	*spapp = spa;

	return (0);
}

int
spa_open_rewind(const char *name, spa_t **spapp, void *tag, nvlist_t *policy,
    nvlist_t **config)
{
	return (spa_open_common(name, spapp, tag, policy, config));
}

int
spa_open(const char *name, spa_t **spapp, void *tag)
{
	return (spa_open_common(name, spapp, tag, NULL, NULL));
}

/*
 * Lookup the given spa_t, incrementing the inject count in the process,
 * preventing it from being exported or destroyed.
 */
spa_t *
spa_inject_addref(char *name)
{
	spa_t *spa;

	mutex_enter(&spa_namespace_lock);
	if ((spa = spa_lookup(name)) == NULL) {
		mutex_exit(&spa_namespace_lock);
		return (NULL);
	}
	spa->spa_inject_ref++;
	mutex_exit(&spa_namespace_lock);

	return (spa);
}

void
spa_inject_delref(spa_t *spa)
{
	mutex_enter(&spa_namespace_lock);
	spa->spa_inject_ref--;
	mutex_exit(&spa_namespace_lock);
}

/*
 * Add spares device information to the nvlist.
 */
static void
spa_add_spares(spa_t *spa, nvlist_t *config)
{
	nvlist_t **spares;
	uint_t i, nspares;
	nvlist_t *nvroot;
	uint64_t guid;
	vdev_stat_t *vs;
	uint_t vsc;
	uint64_t pool;

	ASSERT(spa_config_held(spa, SCL_CONFIG, RW_READER));

	if (spa->spa_spares.sav_count == 0)
		return;

	VERIFY(nvlist_lookup_nvlist(config,
	    ZPOOL_CONFIG_VDEV_TREE, &nvroot) == 0);
	VERIFY(nvlist_lookup_nvlist_array(spa->spa_spares.sav_config,
	    ZPOOL_CONFIG_SPARES, &spares, &nspares) == 0);
	if (nspares != 0) {
		VERIFY(nvlist_add_nvlist_array(nvroot,
		    ZPOOL_CONFIG_SPARES, spares, nspares) == 0);
		VERIFY(nvlist_lookup_nvlist_array(nvroot,
		    ZPOOL_CONFIG_SPARES, &spares, &nspares) == 0);

		/*
		 * Go through and find any spares which have since been
		 * repurposed as an active spare.  If this is the case, update
		 * their status appropriately.
		 */
		for (i = 0; i < nspares; i++) {
			VERIFY(nvlist_lookup_uint64(spares[i],
			    ZPOOL_CONFIG_GUID, &guid) == 0);
			if (spa_spare_exists(guid, &pool, NULL) &&
			    pool != 0ULL) {
				VERIFY(nvlist_lookup_uint64_array(
				    spares[i], ZPOOL_CONFIG_VDEV_STATS,
				    (uint64_t **)&vs, &vsc) == 0);
				vs->vs_state = VDEV_STATE_CANT_OPEN;
				vs->vs_aux = VDEV_AUX_SPARED;
			}
		}
	}
}

/*
 * Add l2cache device information to the nvlist, including vdev stats.
 */
static void
spa_add_l2cache(spa_t *spa, nvlist_t *config)
{
	nvlist_t **l2cache;
	uint_t i, j, nl2cache;
	nvlist_t *nvroot;
	uint64_t guid;
	vdev_t *vd;
	vdev_stat_t *vs;
	uint_t vsc;

	ASSERT(spa_config_held(spa, SCL_CONFIG, RW_READER));

	if (spa->spa_l2cache.sav_count == 0)
		return;

	VERIFY(nvlist_lookup_nvlist(config,
	    ZPOOL_CONFIG_VDEV_TREE, &nvroot) == 0);
	VERIFY(nvlist_lookup_nvlist_array(spa->spa_l2cache.sav_config,
	    ZPOOL_CONFIG_L2CACHE, &l2cache, &nl2cache) == 0);
	if (nl2cache != 0) {
		VERIFY(nvlist_add_nvlist_array(nvroot,
		    ZPOOL_CONFIG_L2CACHE, l2cache, nl2cache) == 0);
		VERIFY(nvlist_lookup_nvlist_array(nvroot,
		    ZPOOL_CONFIG_L2CACHE, &l2cache, &nl2cache) == 0);

		/*
		 * Update level 2 cache device stats.
		 */

		for (i = 0; i < nl2cache; i++) {
			VERIFY(nvlist_lookup_uint64(l2cache[i],
			    ZPOOL_CONFIG_GUID, &guid) == 0);

			vd = NULL;
			for (j = 0; j < spa->spa_l2cache.sav_count; j++) {
				if (guid ==
				    spa->spa_l2cache.sav_vdevs[j]->vdev_guid) {
					vd = spa->spa_l2cache.sav_vdevs[j];
					break;
				}
			}
			ASSERT(vd != NULL);

			VERIFY(nvlist_lookup_uint64_array(l2cache[i],
			    ZPOOL_CONFIG_VDEV_STATS, (uint64_t **)&vs, &vsc)
			    == 0);
			vdev_get_stats(vd, vs);
		}
	}
}

int
spa_get_stats(const char *name, nvlist_t **config, char *altroot, size_t buflen)
{
	int error;
	spa_t *spa;

	*config = NULL;
	error = spa_open_common(name, &spa, FTAG, NULL, config);

	if (spa != NULL) {
		/*
		 * This still leaves a window of inconsistency where the spares
		 * or l2cache devices could change and the config would be
		 * self-inconsistent.
		 */
		spa_config_enter(spa, SCL_CONFIG, FTAG, RW_READER);

		if (*config != NULL) {
			VERIFY(nvlist_add_uint64(*config,
			    ZPOOL_CONFIG_ERRCOUNT,
			    spa_get_errlog_size(spa)) == 0);

			if (spa_suspended(spa))
				VERIFY(nvlist_add_uint64(*config,
				    ZPOOL_CONFIG_SUSPENDED,
				    spa->spa_failmode) == 0);

			spa_add_spares(spa, *config);
			spa_add_l2cache(spa, *config);
		}
	}

	/*
	 * We want to get the alternate root even for faulted pools, so we cheat
	 * and call spa_lookup() directly.
	 */
	if (altroot) {
		if (spa == NULL) {
			mutex_enter(&spa_namespace_lock);
			spa = spa_lookup(name);
			if (spa)
				spa_altroot(spa, altroot, buflen);
			else
				altroot[0] = '\0';
			spa = NULL;
			mutex_exit(&spa_namespace_lock);
		} else {
			spa_altroot(spa, altroot, buflen);
		}
	}

	if (spa != NULL) {
		spa_config_exit(spa, SCL_CONFIG, FTAG);
		spa_close(spa, FTAG);
	}

	return (error);
}

/*
 * Validate that the auxiliary device array is well formed.  We must have an
 * array of nvlists, each which describes a valid leaf vdev.  If this is an
 * import (mode is VDEV_ALLOC_SPARE), then we allow corrupted spares to be
 * specified, as long as they are well-formed.
 */
static int
spa_validate_aux_devs(spa_t *spa, nvlist_t *nvroot, uint64_t crtxg, int mode,
    spa_aux_vdev_t *sav, const char *config, uint64_t version,
    vdev_labeltype_t label)
{
	nvlist_t **dev;
	uint_t i, ndev;
	vdev_t *vd;
	int error;

	ASSERT(spa_config_held(spa, SCL_ALL, RW_WRITER) == SCL_ALL);

	/*
	 * It's acceptable to have no devs specified.
	 */
	if (nvlist_lookup_nvlist_array(nvroot, config, &dev, &ndev) != 0)
		return (0);

	if (ndev == 0)
		return (EINVAL);

	/*
	 * Make sure the pool is formatted with a version that supports this
	 * device type.
	 */
	if (spa_version(spa) < version)
		return (ENOTSUP);

	/*
	 * Set the pending device list so we correctly handle device in-use
	 * checking.
	 */
	sav->sav_pending = dev;
	sav->sav_npending = ndev;

	for (i = 0; i < ndev; i++) {
		if ((error = spa_config_parse(spa, &vd, dev[i], NULL, 0,
		    mode)) != 0)
			goto out;

		if (!vd->vdev_ops->vdev_op_leaf) {
			vdev_free(vd);
			error = EINVAL;
			goto out;
		}

		/*
		 * The L2ARC currently only supports disk devices in
		 * kernel context.  For user-level testing, we allow it.
		 */
#ifdef _KERNEL
		if ((strcmp(config, ZPOOL_CONFIG_L2CACHE) == 0) &&
		    strcmp(vd->vdev_ops->vdev_op_type, VDEV_TYPE_DISK) != 0) {
			error = ENOTBLK;
			goto out;
		}
#endif
		vd->vdev_top = vd;

		if ((error = vdev_open(vd)) == 0 &&
		    (error = vdev_label_init(vd, crtxg, label)) == 0) {
			VERIFY(nvlist_add_uint64(dev[i], ZPOOL_CONFIG_GUID,
			    vd->vdev_guid) == 0);
		}

		vdev_free(vd);

		if (error &&
		    (mode != VDEV_ALLOC_SPARE && mode != VDEV_ALLOC_L2CACHE))
			goto out;
		else
			error = 0;
	}

out:
	sav->sav_pending = NULL;
	sav->sav_npending = 0;
	return (error);
}

static int
spa_validate_aux(spa_t *spa, nvlist_t *nvroot, uint64_t crtxg, int mode)
{
	int error;

	ASSERT(spa_config_held(spa, SCL_ALL, RW_WRITER) == SCL_ALL);

	if ((error = spa_validate_aux_devs(spa, nvroot, crtxg, mode,
	    &spa->spa_spares, ZPOOL_CONFIG_SPARES, SPA_VERSION_SPARES,
	    VDEV_LABEL_SPARE)) != 0) {
		return (error);
	}

	return (spa_validate_aux_devs(spa, nvroot, crtxg, mode,
	    &spa->spa_l2cache, ZPOOL_CONFIG_L2CACHE, SPA_VERSION_L2CACHE,
	    VDEV_LABEL_L2CACHE));
}

static void
spa_set_aux_vdevs(spa_aux_vdev_t *sav, nvlist_t **devs, int ndevs,
    const char *config)
{
	int i;

	if (sav->sav_config != NULL) {
		nvlist_t **olddevs;
		uint_t oldndevs;
		nvlist_t **newdevs;

		/*
		 * Generate new dev list by concatentating with the
		 * current dev list.
		 */
		VERIFY(nvlist_lookup_nvlist_array(sav->sav_config, config,
		    &olddevs, &oldndevs) == 0);

		newdevs = kmem_alloc(sizeof (void *) *
		    (ndevs + oldndevs), KM_SLEEP);
		for (i = 0; i < oldndevs; i++)
			VERIFY(nvlist_dup(olddevs[i], &newdevs[i],
			    KM_SLEEP) == 0);
		for (i = 0; i < ndevs; i++)
			VERIFY(nvlist_dup(devs[i], &newdevs[i + oldndevs],
			    KM_SLEEP) == 0);

		VERIFY(nvlist_remove(sav->sav_config, config,
		    DATA_TYPE_NVLIST_ARRAY) == 0);

		VERIFY(nvlist_add_nvlist_array(sav->sav_config,
		    config, newdevs, ndevs + oldndevs) == 0);
		for (i = 0; i < oldndevs + ndevs; i++)
			nvlist_free(newdevs[i]);
		kmem_free(newdevs, (oldndevs + ndevs) * sizeof (void *));
	} else {
		/*
		 * Generate a new dev list.
		 */
		VERIFY(nvlist_alloc(&sav->sav_config, NV_UNIQUE_NAME,
		    KM_SLEEP) == 0);
		VERIFY(nvlist_add_nvlist_array(sav->sav_config, config,
		    devs, ndevs) == 0);
	}
}

/*
 * Stop and drop level 2 ARC devices
 */
void
spa_l2cache_drop(spa_t *spa)
{
	vdev_t *vd;
	int i;
	spa_aux_vdev_t *sav = &spa->spa_l2cache;

	for (i = 0; i < sav->sav_count; i++) {
		uint64_t pool;

		vd = sav->sav_vdevs[i];
		ASSERT(vd != NULL);

		if (spa_l2cache_exists(vd->vdev_guid, &pool) &&
		    pool != 0ULL && l2arc_vdev_present(vd))
			l2arc_remove_vdev(vd);
		if (vd->vdev_isl2cache)
			spa_l2cache_remove(vd);
		vdev_clear_stats(vd);
		(void) vdev_close(vd);
	}
}

/*
 * Pool Creation
 */
int
spa_create(const char *pool, nvlist_t *nvroot, nvlist_t *props,
    const char *history_str, nvlist_t *zplprops)
{
	spa_t *spa;
	char *altroot = NULL;
	vdev_t *rvd;
	dsl_pool_t *dp;
	dmu_tx_t *tx;
	int error = 0;
	uint64_t txg = TXG_INITIAL;
	nvlist_t **spares, **l2cache;
	uint_t nspares, nl2cache;
	uint64_t version, obj;

	/*
	 * If this pool already exists, return failure.
	 */
	mutex_enter(&spa_namespace_lock);
	if (spa_lookup(pool) != NULL) {
		mutex_exit(&spa_namespace_lock);
		return (EEXIST);
	}

	/*
	 * Allocate a new spa_t structure.
	 */
	(void) nvlist_lookup_string(props,
	    zpool_prop_to_name(ZPOOL_PROP_ALTROOT), &altroot);
	spa = spa_add(pool, NULL, altroot);
	spa_activate(spa, spa_mode_global);

	if (props && (error = spa_prop_validate(spa, props))) {
		spa_deactivate(spa);
		spa_remove(spa);
		mutex_exit(&spa_namespace_lock);
		return (error);
	}

	if (nvlist_lookup_uint64(props, zpool_prop_to_name(ZPOOL_PROP_VERSION),
	    &version) != 0)
		version = SPA_VERSION;
	ASSERT(version <= SPA_VERSION);

	spa->spa_first_txg = txg;
	spa->spa_uberblock.ub_txg = txg - 1;
	spa->spa_uberblock.ub_version = version;
	spa->spa_ubsync = spa->spa_uberblock;

	/*
	 * Create "The Godfather" zio to hold all async IOs
	 */
	spa->spa_async_zio_root = zio_root(spa, NULL, NULL,
	    ZIO_FLAG_CANFAIL | ZIO_FLAG_SPECULATIVE | ZIO_FLAG_GODFATHER);

	/*
	 * Create the root vdev.
	 */
	spa_config_enter(spa, SCL_ALL, FTAG, RW_WRITER);

	error = spa_config_parse(spa, &rvd, nvroot, NULL, 0, VDEV_ALLOC_ADD);

	ASSERT(error != 0 || rvd != NULL);
	ASSERT(error != 0 || spa->spa_root_vdev == rvd);

	if (error == 0 && !zfs_allocatable_devs(nvroot))
		error = EINVAL;

	if (error == 0 &&
	    (error = vdev_create(rvd, txg, B_FALSE)) == 0 &&
	    (error = spa_validate_aux(spa, nvroot, txg,
	    VDEV_ALLOC_ADD)) == 0) {
		for (int c = 0; c < rvd->vdev_children; c++) {
			vdev_metaslab_set_size(rvd->vdev_child[c]);
			vdev_expand(rvd->vdev_child[c], txg);
		}
	}

	spa_config_exit(spa, SCL_ALL, FTAG);

	if (error != 0) {
		spa_unload(spa);
		spa_deactivate(spa);
		spa_remove(spa);
		mutex_exit(&spa_namespace_lock);
		return (error);
	}

	/*
	 * Get the list of spares, if specified.
	 */
	if (nvlist_lookup_nvlist_array(nvroot, ZPOOL_CONFIG_SPARES,
	    &spares, &nspares) == 0) {
		VERIFY(nvlist_alloc(&spa->spa_spares.sav_config, NV_UNIQUE_NAME,
		    KM_SLEEP) == 0);
		VERIFY(nvlist_add_nvlist_array(spa->spa_spares.sav_config,
		    ZPOOL_CONFIG_SPARES, spares, nspares) == 0);
		spa_config_enter(spa, SCL_ALL, FTAG, RW_WRITER);
		spa_load_spares(spa);
		spa_config_exit(spa, SCL_ALL, FTAG);
		spa->spa_spares.sav_sync = B_TRUE;
	}

	/*
	 * Get the list of level 2 cache devices, if specified.
	 */
	if (nvlist_lookup_nvlist_array(nvroot, ZPOOL_CONFIG_L2CACHE,
	    &l2cache, &nl2cache) == 0) {
		VERIFY(nvlist_alloc(&spa->spa_l2cache.sav_config,
		    NV_UNIQUE_NAME, KM_SLEEP) == 0);
		VERIFY(nvlist_add_nvlist_array(spa->spa_l2cache.sav_config,
		    ZPOOL_CONFIG_L2CACHE, l2cache, nl2cache) == 0);
		spa_config_enter(spa, SCL_ALL, FTAG, RW_WRITER);
		spa_load_l2cache(spa);
		spa_config_exit(spa, SCL_ALL, FTAG);
		spa->spa_l2cache.sav_sync = B_TRUE;
	}

	spa->spa_dsl_pool = dp = dsl_pool_create(spa, zplprops, txg);
	spa->spa_meta_objset = dp->dp_meta_objset;

	/*
	 * Create DDTs (dedup tables).
	 */
	ddt_create(spa);

	spa_update_dspace(spa);

	tx = dmu_tx_create_assigned(dp, txg);

	/*
	 * Create the pool config object.
	 */
	spa->spa_config_object = dmu_object_alloc(spa->spa_meta_objset,
	    DMU_OT_PACKED_NVLIST, SPA_CONFIG_BLOCKSIZE,
	    DMU_OT_PACKED_NVLIST_SIZE, sizeof (uint64_t), tx);

	if (zap_add(spa->spa_meta_objset,
	    DMU_POOL_DIRECTORY_OBJECT, DMU_POOL_CONFIG,
	    sizeof (uint64_t), 1, &spa->spa_config_object, tx) != 0) {
		cmn_err(CE_PANIC, "failed to add pool config");
	}

	if (zap_add(spa->spa_meta_objset,
	    DMU_POOL_DIRECTORY_OBJECT, DMU_POOL_CREATION_VERSION,
	    sizeof (uint64_t), 1, &version, tx) != 0) {
		cmn_err(CE_PANIC, "failed to add pool version");
	}

	/* Newly created pools with the right version are always deflated. */
	if (version >= SPA_VERSION_RAIDZ_DEFLATE) {
		spa->spa_deflate = TRUE;
		if (zap_add(spa->spa_meta_objset,
		    DMU_POOL_DIRECTORY_OBJECT, DMU_POOL_DEFLATE,
		    sizeof (uint64_t), 1, &spa->spa_deflate, tx) != 0) {
			cmn_err(CE_PANIC, "failed to add deflate");
		}
	}

	/*
	 * Create the deferred-free bpobj.  Turn off compression
	 * because sync-to-convergence takes longer if the blocksize
	 * keeps changing.
	 */
	obj = bpobj_alloc(spa->spa_meta_objset, 1 << 14, tx);
	dmu_object_set_compress(spa->spa_meta_objset, obj,
	    ZIO_COMPRESS_OFF, tx);
	if (zap_add(spa->spa_meta_objset,
	    DMU_POOL_DIRECTORY_OBJECT, DMU_POOL_SYNC_BPOBJ,
	    sizeof (uint64_t), 1, &obj, tx) != 0) {
		cmn_err(CE_PANIC, "failed to add bpobj");
	}
	VERIFY3U(0, ==, bpobj_open(&spa->spa_deferred_bpobj,
	    spa->spa_meta_objset, obj));

	/*
	 * Create the pool's history object.
	 */
	if (version >= SPA_VERSION_ZPOOL_HISTORY)
		spa_history_create_obj(spa, tx);

	/*
	 * Set pool properties.
	 */
	spa->spa_bootfs = zpool_prop_default_numeric(ZPOOL_PROP_BOOTFS);
	spa->spa_delegation = zpool_prop_default_numeric(ZPOOL_PROP_DELEGATION);
	spa->spa_failmode = zpool_prop_default_numeric(ZPOOL_PROP_FAILUREMODE);
	spa->spa_autoexpand = zpool_prop_default_numeric(ZPOOL_PROP_AUTOEXPAND);

	if (props != NULL) {
		spa_configfile_set(spa, props, B_FALSE);
		spa_sync_props(spa, props, tx);
	}

	dmu_tx_commit(tx);

	spa->spa_sync_on = B_TRUE;
	txg_sync_start(spa->spa_dsl_pool);

	/*
	 * We explicitly wait for the first transaction to complete so that our
	 * bean counters are appropriately updated.
	 */
	txg_wait_synced(spa->spa_dsl_pool, txg);

	spa_config_sync(spa, B_FALSE, B_TRUE);

	if (version >= SPA_VERSION_ZPOOL_HISTORY && history_str != NULL)
		(void) spa_history_log(spa, history_str, LOG_CMD_POOL_CREATE);
	spa_history_log_version(spa, LOG_POOL_CREATE);

	spa->spa_minref = refcount_count(&spa->spa_refcount);

	mutex_exit(&spa_namespace_lock);

	return (0);
}

#ifdef _KERNEL
/*
 * Get the root pool information from the root disk, then import the root pool
 * during the system boot up time.
 */
extern int vdev_disk_read_rootlabel(char *, char *, nvlist_t **);

static nvlist_t *
spa_generate_rootconf(char *devpath, char *devid, uint64_t *guid)
{
	nvlist_t *config;
	nvlist_t *nvtop, *nvroot;
	uint64_t pgid;

	if (vdev_disk_read_rootlabel(devpath, devid, &config) != 0)
		return (NULL);

	/*
	 * Add this top-level vdev to the child array.
	 */
	VERIFY(nvlist_lookup_nvlist(config, ZPOOL_CONFIG_VDEV_TREE,
	    &nvtop) == 0);
	VERIFY(nvlist_lookup_uint64(config, ZPOOL_CONFIG_POOL_GUID,
	    &pgid) == 0);
	VERIFY(nvlist_lookup_uint64(config, ZPOOL_CONFIG_GUID, guid) == 0);

	/*
	 * Put this pool's top-level vdevs into a root vdev.
	 */
	VERIFY(nvlist_alloc(&nvroot, NV_UNIQUE_NAME, KM_SLEEP) == 0);
	VERIFY(nvlist_add_string(nvroot, ZPOOL_CONFIG_TYPE,
	    VDEV_TYPE_ROOT) == 0);
	VERIFY(nvlist_add_uint64(nvroot, ZPOOL_CONFIG_ID, 0ULL) == 0);
	VERIFY(nvlist_add_uint64(nvroot, ZPOOL_CONFIG_GUID, pgid) == 0);
	VERIFY(nvlist_add_nvlist_array(nvroot, ZPOOL_CONFIG_CHILDREN,
	    &nvtop, 1) == 0);

	/*
	 * Replace the existing vdev_tree with the new root vdev in
	 * this pool's configuration (remove the old, add the new).
	 */
	VERIFY(nvlist_add_nvlist(config, ZPOOL_CONFIG_VDEV_TREE, nvroot) == 0);
	nvlist_free(nvroot);
	return (config);
}

/*
 * Walk the vdev tree and see if we can find a device with "better"
 * configuration. A configuration is "better" if the label on that
 * device has a more recent txg.
 */
static void
spa_alt_rootvdev(vdev_t *vd, vdev_t **avd, uint64_t *txg)
{
	for (int c = 0; c < vd->vdev_children; c++)
		spa_alt_rootvdev(vd->vdev_child[c], avd, txg);

	if (vd->vdev_ops->vdev_op_leaf) {
		nvlist_t *label;
		uint64_t label_txg;

		if (vdev_disk_read_rootlabel(vd->vdev_physpath, vd->vdev_devid,
		    &label) != 0)
			return;

		VERIFY(nvlist_lookup_uint64(label, ZPOOL_CONFIG_POOL_TXG,
		    &label_txg) == 0);

		/*
		 * Do we have a better boot device?
		 */
		if (label_txg > *txg) {
			*txg = label_txg;
			*avd = vd;
		}
		nvlist_free(label);
	}
}

/*
 * Import a root pool.
 *
 * For x86. devpath_list will consist of devid and/or physpath name of
 * the vdev (e.g. "id1,sd@SSEAGATE..." or "/pci@1f,0/ide@d/disk@0,0:a").
 * The GRUB "findroot" command will return the vdev we should boot.
 *
 * For Sparc, devpath_list consists the physpath name of the booting device
 * no matter the rootpool is a single device pool or a mirrored pool.
 * e.g.
 *	"/pci@1f,0/ide@d/disk@0,0:a"
 */
int
spa_import_rootpool(char *devpath, char *devid)
{
	spa_t *spa;
	vdev_t *rvd, *bvd, *avd = NULL;
	nvlist_t *config, *nvtop;
	uint64_t guid, txg;
	char *pname;
	int error;

	/*
	 * Read the label from the boot device and generate a configuration.
	 */
	config = spa_generate_rootconf(devpath, devid, &guid);
#if defined(_OBP) && defined(_KERNEL)
	if (config == NULL) {
		if (strstr(devpath, "/iscsi/ssd") != NULL) {
			/* iscsi boot */
			get_iscsi_bootpath_phy(devpath);
			config = spa_generate_rootconf(devpath, devid, &guid);
		}
	}
#endif
	if (config == NULL) {
		cmn_err(CE_NOTE, "Can not read the pool label from '%s'",
		    devpath);
		return (EIO);
	}

	VERIFY(nvlist_lookup_string(config, ZPOOL_CONFIG_POOL_NAME,
	    &pname) == 0);
	VERIFY(nvlist_lookup_uint64(config, ZPOOL_CONFIG_POOL_TXG, &txg) == 0);

	mutex_enter(&spa_namespace_lock);
	if ((spa = spa_lookup(pname)) != NULL) {
		/*
		 * Remove the existing root pool from the namespace so that we
		 * can replace it with the correct config we just read in.
		 */
		spa_remove(spa);
	}

	spa = spa_add(pname, config, NULL);
	spa->spa_is_root = B_TRUE;
	spa->spa_load_verbatim = B_TRUE;

	/*
	 * Build up a vdev tree based on the boot device's label config.
	 */
	VERIFY(nvlist_lookup_nvlist(config, ZPOOL_CONFIG_VDEV_TREE,
	    &nvtop) == 0);
	spa_config_enter(spa, SCL_ALL, FTAG, RW_WRITER);
	error = spa_config_parse(spa, &rvd, nvtop, NULL, 0,
	    VDEV_ALLOC_ROOTPOOL);
	spa_config_exit(spa, SCL_ALL, FTAG);
	if (error) {
		mutex_exit(&spa_namespace_lock);
		nvlist_free(config);
		cmn_err(CE_NOTE, "Can not parse the config for pool '%s'",
		    pname);
		return (error);
	}

	/*
	 * Get the boot vdev.
	 */
	if ((bvd = vdev_lookup_by_guid(rvd, guid)) == NULL) {
		cmn_err(CE_NOTE, "Can not find the boot vdev for guid %llu",
		    (u_longlong_t)guid);
		error = ENOENT;
		goto out;
	}

	/*
	 * Determine if there is a better boot device.
	 */
	avd = bvd;
	spa_alt_rootvdev(rvd, &avd, &txg);
	if (avd != bvd) {
		cmn_err(CE_NOTE, "The boot device is 'degraded'. Please "
		    "try booting from '%s'", avd->vdev_path);
		error = EINVAL;
		goto out;
	}

	/*
	 * If the boot device is part of a spare vdev then ensure that
	 * we're booting off the active spare.
	 */
	if (bvd->vdev_parent->vdev_ops == &vdev_spare_ops &&
	    !bvd->vdev_isspare) {
		cmn_err(CE_NOTE, "The boot device is currently spared. Please "
		    "try booting from '%s'",
		    bvd->vdev_parent->vdev_child[1]->vdev_path);
		error = EINVAL;
		goto out;
	}

	error = 0;
	spa_history_log_version(spa, LOG_POOL_IMPORT);
out:
	spa_config_enter(spa, SCL_ALL, FTAG, RW_WRITER);
	vdev_free(rvd);
	spa_config_exit(spa, SCL_ALL, FTAG);
	mutex_exit(&spa_namespace_lock);

	nvlist_free(config);
	return (error);
}

#endif

/*
 * Take a pool and insert it into the namespace as if it had been loaded at
 * boot.
 */
int
spa_import_verbatim(const char *pool, nvlist_t *config, nvlist_t *props)
{
	spa_t *spa;
	char *altroot = NULL;

	mutex_enter(&spa_namespace_lock);
	if (spa_lookup(pool) != NULL) {
		mutex_exit(&spa_namespace_lock);
		return (EEXIST);
	}

	(void) nvlist_lookup_string(props,
	    zpool_prop_to_name(ZPOOL_PROP_ALTROOT), &altroot);
	spa = spa_add(pool, config, altroot);

	spa->spa_load_verbatim = B_TRUE;

	if (props != NULL)
		spa_configfile_set(spa, props, B_FALSE);

	spa_config_sync(spa, B_FALSE, B_TRUE);

	mutex_exit(&spa_namespace_lock);
	spa_history_log_version(spa, LOG_POOL_IMPORT);

	return (0);
}

/*
 * Import a non-root pool into the system.
 */
int
spa_import(const char *pool, nvlist_t *config, nvlist_t *props)
{
	spa_t *spa;
	char *altroot = NULL;
	spa_load_state_t state = SPA_LOAD_IMPORT;
	zpool_rewind_policy_t policy;
	int error;
	nvlist_t *nvroot;
	nvlist_t **spares, **l2cache;
	uint_t nspares, nl2cache;

	/*
	 * If a pool with this name exists, return failure.
	 */
	mutex_enter(&spa_namespace_lock);
	if (spa_lookup(pool) != NULL) {
		mutex_exit(&spa_namespace_lock);
		return (EEXIST);
	}

	zpool_get_rewind_policy(config, &policy);
	if (policy.zrp_request & ZPOOL_DO_REWIND)
		state = SPA_LOAD_RECOVER;

	/*
	 * Create and initialize the spa structure.
	 */
	(void) nvlist_lookup_string(props,
	    zpool_prop_to_name(ZPOOL_PROP_ALTROOT), &altroot);
	spa = spa_add(pool, config, altroot);
	spa_activate(spa, spa_mode_global);

	/*
	 * Don't start async tasks until we know everything is healthy.
	 */
	spa_async_suspend(spa);

	/*
	 * Pass off the heavy lifting to spa_load().  Pass TRUE for mosconfig
	 * because the user-supplied config is actually the one to trust when
	 * doing an import.
	 */
	if (state != SPA_LOAD_RECOVER)
		spa->spa_last_ubsync_txg = spa->spa_load_txg = 0;
	error = spa_load_best(spa, state, B_TRUE, policy.zrp_txg,
	    policy.zrp_request);

	/*
	 * Propagate anything learned about failing or best txgs
	 * back to caller
	 */
	spa_rewind_data_to_nvlist(spa, config);

	spa_config_enter(spa, SCL_ALL, FTAG, RW_WRITER);
	/*
	 * Toss any existing sparelist, as it doesn't have any validity
	 * anymore, and conflicts with spa_has_spare().
	 */
	if (spa->spa_spares.sav_config) {
		nvlist_free(spa->spa_spares.sav_config);
		spa->spa_spares.sav_config = NULL;
		spa_load_spares(spa);
	}
	if (spa->spa_l2cache.sav_config) {
		nvlist_free(spa->spa_l2cache.sav_config);
		spa->spa_l2cache.sav_config = NULL;
		spa_load_l2cache(spa);
	}

	VERIFY(nvlist_lookup_nvlist(config, ZPOOL_CONFIG_VDEV_TREE,
	    &nvroot) == 0);
	if (error == 0)
		error = spa_validate_aux(spa, nvroot, -1ULL,
		    VDEV_ALLOC_SPARE);
	if (error == 0)
		error = spa_validate_aux(spa, nvroot, -1ULL,
		    VDEV_ALLOC_L2CACHE);
	spa_config_exit(spa, SCL_ALL, FTAG);

	if (props != NULL)
		spa_configfile_set(spa, props, B_FALSE);

	if (error != 0 || (props && spa_writeable(spa) &&
	    (error = spa_prop_set(spa, props)))) {
		spa_unload(spa);
		spa_deactivate(spa);
		spa_remove(spa);
		mutex_exit(&spa_namespace_lock);
		return (error);
	}

	/*
	 * Override any spares and level 2 cache devices as specified by
	 * the user, as these may have correct device names/devids, etc.
	 */
	if (nvlist_lookup_nvlist_array(nvroot, ZPOOL_CONFIG_SPARES,
	    &spares, &nspares) == 0) {
		if (spa->spa_spares.sav_config)
			VERIFY(nvlist_remove(spa->spa_spares.sav_config,
			    ZPOOL_CONFIG_SPARES, DATA_TYPE_NVLIST_ARRAY) == 0);
		else
			VERIFY(nvlist_alloc(&spa->spa_spares.sav_config,
			    NV_UNIQUE_NAME, KM_SLEEP) == 0);
		VERIFY(nvlist_add_nvlist_array(spa->spa_spares.sav_config,
		    ZPOOL_CONFIG_SPARES, spares, nspares) == 0);
		spa_config_enter(spa, SCL_ALL, FTAG, RW_WRITER);
		spa_load_spares(spa);
		spa_config_exit(spa, SCL_ALL, FTAG);
		spa->spa_spares.sav_sync = B_TRUE;
	}
	if (nvlist_lookup_nvlist_array(nvroot, ZPOOL_CONFIG_L2CACHE,
	    &l2cache, &nl2cache) == 0) {
		if (spa->spa_l2cache.sav_config)
			VERIFY(nvlist_remove(spa->spa_l2cache.sav_config,
			    ZPOOL_CONFIG_L2CACHE, DATA_TYPE_NVLIST_ARRAY) == 0);
		else
			VERIFY(nvlist_alloc(&spa->spa_l2cache.sav_config,
			    NV_UNIQUE_NAME, KM_SLEEP) == 0);
		VERIFY(nvlist_add_nvlist_array(spa->spa_l2cache.sav_config,
		    ZPOOL_CONFIG_L2CACHE, l2cache, nl2cache) == 0);
		spa_config_enter(spa, SCL_ALL, FTAG, RW_WRITER);
		spa_load_l2cache(spa);
		spa_config_exit(spa, SCL_ALL, FTAG);
		spa->spa_l2cache.sav_sync = B_TRUE;
	}

	/*
	 * Check for any removed devices.
	 */
	if (spa->spa_autoreplace) {
		spa_aux_check_removed(&spa->spa_spares);
		spa_aux_check_removed(&spa->spa_l2cache);
	}

	if (spa_writeable(spa)) {
		/*
		 * Update the config cache to include the newly-imported pool.
		 */
		spa_config_update(spa, SPA_CONFIG_UPDATE_POOL);
	}

	spa_async_resume(spa);

	/*
	 * It's possible that the pool was expanded while it was exported.
	 * We kick off an async task to handle this for us.
	 */
	spa_async_request(spa, SPA_ASYNC_AUTOEXPAND);

	mutex_exit(&spa_namespace_lock);
	spa_history_log_version(spa, LOG_POOL_IMPORT);

	return (0);
}

<<<<<<< HEAD
/*
 * This (illegal) pool name is used when temporarily importing a spa_t in order
 * to get the vdev stats associated with the imported devices.
 */
#define	TRYIMPORT_NAME	"$import"

=======
>>>>>>> 428870ff
nvlist_t *
spa_tryimport(nvlist_t *tryconfig)
{
	nvlist_t *config = NULL;
	char *poolname;
	spa_t *spa;
	uint64_t state;
	int error;

	if (nvlist_lookup_string(tryconfig, ZPOOL_CONFIG_POOL_NAME, &poolname))
		return (NULL);

	if (nvlist_lookup_uint64(tryconfig, ZPOOL_CONFIG_POOL_STATE, &state))
		return (NULL);

	/*
	 * Create and initialize the spa structure.
	 */
	mutex_enter(&spa_namespace_lock);
	spa = spa_add(TRYIMPORT_NAME, tryconfig, NULL);
	spa_activate(spa, FREAD);

	/*
	 * Pass off the heavy lifting to spa_load().
	 * Pass TRUE for mosconfig because the user-supplied config
	 * is actually the one to trust when doing an import.
	 */
	error = spa_load(spa, SPA_LOAD_TRYIMPORT, SPA_IMPORT_EXISTING, B_TRUE);

	/*
	 * If 'tryconfig' was at least parsable, return the current config.
	 */
	if (spa->spa_root_vdev != NULL) {
		config = spa_config_generate(spa, NULL, -1ULL, B_TRUE);
		VERIFY(nvlist_add_string(config, ZPOOL_CONFIG_POOL_NAME,
		    poolname) == 0);
		VERIFY(nvlist_add_uint64(config, ZPOOL_CONFIG_POOL_STATE,
		    state) == 0);
		VERIFY(nvlist_add_uint64(config, ZPOOL_CONFIG_TIMESTAMP,
		    spa->spa_uberblock.ub_timestamp) == 0);

		/*
		 * If the bootfs property exists on this pool then we
		 * copy it out so that external consumers can tell which
		 * pools are bootable.
		 */
		if ((!error || error == EEXIST) && spa->spa_bootfs) {
			char *tmpname = kmem_alloc(MAXPATHLEN, KM_SLEEP);

			/*
			 * We have to play games with the name since the
			 * pool was opened as TRYIMPORT_NAME.
			 */
			if (dsl_dsobj_to_dsname(spa_name(spa),
			    spa->spa_bootfs, tmpname) == 0) {
				char *cp;
				char *dsname = kmem_alloc(MAXPATHLEN, KM_SLEEP);

				cp = strchr(tmpname, '/');
				if (cp == NULL) {
					(void) strlcpy(dsname, tmpname,
					    MAXPATHLEN);
				} else {
					(void) snprintf(dsname, MAXPATHLEN,
					    "%s/%s", poolname, ++cp);
				}
				VERIFY(nvlist_add_string(config,
				    ZPOOL_CONFIG_BOOTFS, dsname) == 0);
				kmem_free(dsname, MAXPATHLEN);
			}
			kmem_free(tmpname, MAXPATHLEN);
		}

		/*
		 * Add the list of hot spares and level 2 cache devices.
		 */
		spa_config_enter(spa, SCL_CONFIG, FTAG, RW_READER);
		spa_add_spares(spa, config);
		spa_add_l2cache(spa, config);
		spa_config_exit(spa, SCL_CONFIG, FTAG);
	}

	spa_unload(spa);
	spa_deactivate(spa);
	spa_remove(spa);
	mutex_exit(&spa_namespace_lock);

	return (config);
}

/*
 * Pool export/destroy
 *
 * The act of destroying or exporting a pool is very simple.  We make sure there
 * is no more pending I/O and any references to the pool are gone.  Then, we
 * update the pool state and sync all the labels to disk, removing the
 * configuration from the cache afterwards. If the 'hardforce' flag is set, then
 * we don't sync the labels or remove the configuration cache.
 */
static int
spa_export_common(char *pool, int new_state, nvlist_t **oldconfig,
    boolean_t force, boolean_t hardforce)
{
	spa_t *spa;

	if (oldconfig)
		*oldconfig = NULL;

	if (!(spa_mode_global & FWRITE))
		return (EROFS);

	mutex_enter(&spa_namespace_lock);
	if ((spa = spa_lookup(pool)) == NULL) {
		mutex_exit(&spa_namespace_lock);
		return (ENOENT);
	}

	/*
	 * Put a hold on the pool, drop the namespace lock, stop async tasks,
	 * reacquire the namespace lock, and see if we can export.
	 */
	spa_open_ref(spa, FTAG);
	mutex_exit(&spa_namespace_lock);
	spa_async_suspend(spa);
	mutex_enter(&spa_namespace_lock);
	spa_close(spa, FTAG);

	/*
	 * The pool will be in core if it's openable,
	 * in which case we can modify its state.
	 */
	if (spa->spa_state != POOL_STATE_UNINITIALIZED && spa->spa_sync_on) {
		/*
		 * Objsets may be open only because they're dirty, so we
		 * have to force it to sync before checking spa_refcnt.
		 */
		txg_wait_synced(spa->spa_dsl_pool, 0);

		/*
		 * A pool cannot be exported or destroyed if there are active
		 * references.  If we are resetting a pool, allow references by
		 * fault injection handlers.
		 */
		if (!spa_refcount_zero(spa) ||
		    (spa->spa_inject_ref != 0 &&
		    new_state != POOL_STATE_UNINITIALIZED)) {
			spa_async_resume(spa);
			mutex_exit(&spa_namespace_lock);
			return (EBUSY);
		}

		/*
		 * A pool cannot be exported if it has an active shared spare.
		 * This is to prevent other pools stealing the active spare
		 * from an exported pool. At user's own will, such pool can
		 * be forcedly exported.
		 */
		if (!force && new_state == POOL_STATE_EXPORTED &&
		    spa_has_active_shared_spare(spa)) {
			spa_async_resume(spa);
			mutex_exit(&spa_namespace_lock);
			return (EXDEV);
		}

		/*
		 * We want this to be reflected on every label,
		 * so mark them all dirty.  spa_unload() will do the
		 * final sync that pushes these changes out.
		 */
		if (new_state != POOL_STATE_UNINITIALIZED && !hardforce) {
			spa_config_enter(spa, SCL_ALL, FTAG, RW_WRITER);
			spa->spa_state = new_state;
			spa->spa_final_txg = spa_last_synced_txg(spa) +
			    TXG_DEFER_SIZE + 1;
			vdev_config_dirty(spa->spa_root_vdev);
			spa_config_exit(spa, SCL_ALL, FTAG);
		}
	}

	spa_event_notify(spa, NULL, ESC_ZFS_POOL_DESTROY);

	if (spa->spa_state != POOL_STATE_UNINITIALIZED) {
		spa_unload(spa);
		spa_deactivate(spa);
	}

	if (oldconfig && spa->spa_config)
		VERIFY(nvlist_dup(spa->spa_config, oldconfig, 0) == 0);

	if (new_state != POOL_STATE_UNINITIALIZED) {
		if (!hardforce)
			spa_config_sync(spa, B_TRUE, B_TRUE);
		spa_remove(spa);
	}
	mutex_exit(&spa_namespace_lock);

	return (0);
}

/*
 * Destroy a storage pool.
 */
int
spa_destroy(char *pool)
{
	return (spa_export_common(pool, POOL_STATE_DESTROYED, NULL,
	    B_FALSE, B_FALSE));
}

/*
 * Export a storage pool.
 */
int
spa_export(char *pool, nvlist_t **oldconfig, boolean_t force,
    boolean_t hardforce)
{
	return (spa_export_common(pool, POOL_STATE_EXPORTED, oldconfig,
	    force, hardforce));
}

/*
 * Similar to spa_export(), this unloads the spa_t without actually removing it
 * from the namespace in any way.
 */
int
spa_reset(char *pool)
{
	return (spa_export_common(pool, POOL_STATE_UNINITIALIZED, NULL,
	    B_FALSE, B_FALSE));
}

/*
 * ==========================================================================
 * Device manipulation
 * ==========================================================================
 */

/*
 * Add a device to a storage pool.
 */
int
spa_vdev_add(spa_t *spa, nvlist_t *nvroot)
{
	uint64_t txg, id;
	int error;
	vdev_t *rvd = spa->spa_root_vdev;
	vdev_t *vd, *tvd;
	nvlist_t **spares, **l2cache;
	uint_t nspares, nl2cache;

	txg = spa_vdev_enter(spa);

	if ((error = spa_config_parse(spa, &vd, nvroot, NULL, 0,
	    VDEV_ALLOC_ADD)) != 0)
		return (spa_vdev_exit(spa, NULL, txg, error));

	spa->spa_pending_vdev = vd;	/* spa_vdev_exit() will clear this */

	if (nvlist_lookup_nvlist_array(nvroot, ZPOOL_CONFIG_SPARES, &spares,
	    &nspares) != 0)
		nspares = 0;

	if (nvlist_lookup_nvlist_array(nvroot, ZPOOL_CONFIG_L2CACHE, &l2cache,
	    &nl2cache) != 0)
		nl2cache = 0;

	if (vd->vdev_children == 0 && nspares == 0 && nl2cache == 0)
		return (spa_vdev_exit(spa, vd, txg, EINVAL));

	if (vd->vdev_children != 0 &&
	    (error = vdev_create(vd, txg, B_FALSE)) != 0)
		return (spa_vdev_exit(spa, vd, txg, error));

	/*
	 * We must validate the spares and l2cache devices after checking the
	 * children.  Otherwise, vdev_inuse() will blindly overwrite the spare.
	 */
	if ((error = spa_validate_aux(spa, nvroot, txg, VDEV_ALLOC_ADD)) != 0)
		return (spa_vdev_exit(spa, vd, txg, error));

	/*
	 * Transfer each new top-level vdev from vd to rvd.
	 */
	for (int c = 0; c < vd->vdev_children; c++) {

		/*
		 * Set the vdev id to the first hole, if one exists.
		 */
		for (id = 0; id < rvd->vdev_children; id++) {
			if (rvd->vdev_child[id]->vdev_ishole) {
				vdev_free(rvd->vdev_child[id]);
				break;
			}
		}
		tvd = vd->vdev_child[c];
		vdev_remove_child(vd, tvd);
		tvd->vdev_id = id;
		vdev_add_child(rvd, tvd);
		vdev_config_dirty(tvd);
	}

	if (nspares != 0) {
		spa_set_aux_vdevs(&spa->spa_spares, spares, nspares,
		    ZPOOL_CONFIG_SPARES);
		spa_load_spares(spa);
		spa->spa_spares.sav_sync = B_TRUE;
	}

	if (nl2cache != 0) {
		spa_set_aux_vdevs(&spa->spa_l2cache, l2cache, nl2cache,
		    ZPOOL_CONFIG_L2CACHE);
		spa_load_l2cache(spa);
		spa->spa_l2cache.sav_sync = B_TRUE;
	}

	/*
	 * We have to be careful when adding new vdevs to an existing pool.
	 * If other threads start allocating from these vdevs before we
	 * sync the config cache, and we lose power, then upon reboot we may
	 * fail to open the pool because there are DVAs that the config cache
	 * can't translate.  Therefore, we first add the vdevs without
	 * initializing metaslabs; sync the config cache (via spa_vdev_exit());
	 * and then let spa_config_update() initialize the new metaslabs.
	 *
	 * spa_load() checks for added-but-not-initialized vdevs, so that
	 * if we lose power at any point in this sequence, the remaining
	 * steps will be completed the next time we load the pool.
	 */
	(void) spa_vdev_exit(spa, vd, txg, 0);

	mutex_enter(&spa_namespace_lock);
	spa_config_update(spa, SPA_CONFIG_UPDATE_POOL);
	mutex_exit(&spa_namespace_lock);

	return (0);
}

/*
 * Attach a device to a mirror.  The arguments are the path to any device
 * in the mirror, and the nvroot for the new device.  If the path specifies
 * a device that is not mirrored, we automatically insert the mirror vdev.
 *
 * If 'replacing' is specified, the new device is intended to replace the
 * existing device; in this case the two devices are made into their own
 * mirror using the 'replacing' vdev, which is functionally identical to
 * the mirror vdev (it actually reuses all the same ops) but has a few
 * extra rules: you can't attach to it after it's been created, and upon
 * completion of resilvering, the first disk (the one being replaced)
 * is automatically detached.
 */
int
spa_vdev_attach(spa_t *spa, uint64_t guid, nvlist_t *nvroot, int replacing)
{
	uint64_t txg, dtl_max_txg;
	vdev_t *rvd = spa->spa_root_vdev;
	vdev_t *oldvd, *newvd, *newrootvd, *pvd, *tvd;
	vdev_ops_t *pvops;
	char *oldvdpath, *newvdpath;
	int newvd_isspare;
	int error;

	txg = spa_vdev_enter(spa);

	oldvd = spa_lookup_by_guid(spa, guid, B_FALSE);

	if (oldvd == NULL)
		return (spa_vdev_exit(spa, NULL, txg, ENODEV));

	if (!oldvd->vdev_ops->vdev_op_leaf)
		return (spa_vdev_exit(spa, NULL, txg, ENOTSUP));

	pvd = oldvd->vdev_parent;

	if ((error = spa_config_parse(spa, &newrootvd, nvroot, NULL, 0,
	    VDEV_ALLOC_ADD)) != 0)
		return (spa_vdev_exit(spa, NULL, txg, EINVAL));

	if (newrootvd->vdev_children != 1)
		return (spa_vdev_exit(spa, newrootvd, txg, EINVAL));

	newvd = newrootvd->vdev_child[0];

	if (!newvd->vdev_ops->vdev_op_leaf)
		return (spa_vdev_exit(spa, newrootvd, txg, EINVAL));

	if ((error = vdev_create(newrootvd, txg, replacing)) != 0)
		return (spa_vdev_exit(spa, newrootvd, txg, error));

	/*
	 * Spares can't replace logs
	 */
	if (oldvd->vdev_top->vdev_islog && newvd->vdev_isspare)
		return (spa_vdev_exit(spa, newrootvd, txg, ENOTSUP));

	if (!replacing) {
		/*
		 * For attach, the only allowable parent is a mirror or the root
		 * vdev.
		 */
		if (pvd->vdev_ops != &vdev_mirror_ops &&
		    pvd->vdev_ops != &vdev_root_ops)
			return (spa_vdev_exit(spa, newrootvd, txg, ENOTSUP));

		pvops = &vdev_mirror_ops;
	} else {
		/*
		 * Active hot spares can only be replaced by inactive hot
		 * spares.
		 */
		if (pvd->vdev_ops == &vdev_spare_ops &&
		    pvd->vdev_child[1] == oldvd &&
		    !spa_has_spare(spa, newvd->vdev_guid))
			return (spa_vdev_exit(spa, newrootvd, txg, ENOTSUP));

		/*
		 * If the source is a hot spare, and the parent isn't already a
		 * spare, then we want to create a new hot spare.  Otherwise, we
		 * want to create a replacing vdev.  The user is not allowed to
		 * attach to a spared vdev child unless the 'isspare' state is
		 * the same (spare replaces spare, non-spare replaces
		 * non-spare).
		 */
		if (pvd->vdev_ops == &vdev_replacing_ops)
			return (spa_vdev_exit(spa, newrootvd, txg, ENOTSUP));
		else if (pvd->vdev_ops == &vdev_spare_ops &&
		    newvd->vdev_isspare != oldvd->vdev_isspare)
			return (spa_vdev_exit(spa, newrootvd, txg, ENOTSUP));
		else if (pvd->vdev_ops != &vdev_spare_ops &&
		    newvd->vdev_isspare)
			pvops = &vdev_spare_ops;
		else
			pvops = &vdev_replacing_ops;
	}

	/*
	 * Make sure the new device is big enough.
	 */
	if (newvd->vdev_asize < vdev_get_min_asize(oldvd))
		return (spa_vdev_exit(spa, newrootvd, txg, EOVERFLOW));

	/*
	 * The new device cannot have a higher alignment requirement
	 * than the top-level vdev.
	 */
	if (newvd->vdev_ashift > oldvd->vdev_top->vdev_ashift)
		return (spa_vdev_exit(spa, newrootvd, txg, EDOM));

	/*
	 * If this is an in-place replacement, update oldvd's path and devid
	 * to make it distinguishable from newvd, and unopenable from now on.
	 */
	if (strcmp(oldvd->vdev_path, newvd->vdev_path) == 0) {
		spa_strfree(oldvd->vdev_path);
		oldvd->vdev_path = kmem_alloc(strlen(newvd->vdev_path) + 5,
		    KM_SLEEP);
		(void) sprintf(oldvd->vdev_path, "%s/%s",
		    newvd->vdev_path, "old");
		if (oldvd->vdev_devid != NULL) {
			spa_strfree(oldvd->vdev_devid);
			oldvd->vdev_devid = NULL;
		}
	}

	/*
	 * If the parent is not a mirror, or if we're replacing, insert the new
	 * mirror/replacing/spare vdev above oldvd.
	 */
	if (pvd->vdev_ops != pvops)
		pvd = vdev_add_parent(oldvd, pvops);

	ASSERT(pvd->vdev_top->vdev_parent == rvd);
	ASSERT(pvd->vdev_ops == pvops);
	ASSERT(oldvd->vdev_parent == pvd);

	/*
	 * Extract the new device from its root and add it to pvd.
	 */
	vdev_remove_child(newrootvd, newvd);
	newvd->vdev_id = pvd->vdev_children;
	newvd->vdev_crtxg = oldvd->vdev_crtxg;
	vdev_add_child(pvd, newvd);

	tvd = newvd->vdev_top;
	ASSERT(pvd->vdev_top == tvd);
	ASSERT(tvd->vdev_parent == rvd);

	vdev_config_dirty(tvd);

	/*
	 * Set newvd's DTL to [TXG_INITIAL, dtl_max_txg) so that we account
	 * for any dmu_sync-ed blocks.  It will propagate upward when
	 * spa_vdev_exit() calls vdev_dtl_reassess().
	 */
	dtl_max_txg = txg + TXG_CONCURRENT_STATES;

	vdev_dtl_dirty(newvd, DTL_MISSING, TXG_INITIAL,
	    dtl_max_txg - TXG_INITIAL);

	if (newvd->vdev_isspare) {
		spa_spare_activate(newvd);
		spa_event_notify(spa, newvd, ESC_ZFS_VDEV_SPARE);
	}

	oldvdpath = spa_strdup(oldvd->vdev_path);
	newvdpath = spa_strdup(newvd->vdev_path);
	newvd_isspare = newvd->vdev_isspare;

	/*
	 * Mark newvd's DTL dirty in this txg.
	 */
	vdev_dirty(tvd, VDD_DTL, newvd, txg);

	/*
	 * Restart the resilver
	 */
	dsl_resilver_restart(spa->spa_dsl_pool, dtl_max_txg);

	/*
	 * Commit the config
	 */
	(void) spa_vdev_exit(spa, newrootvd, dtl_max_txg, 0);

	spa_history_log_internal(LOG_POOL_VDEV_ATTACH, spa, NULL,
	    "%s vdev=%s %s vdev=%s",
	    replacing && newvd_isspare ? "spare in" :
	    replacing ? "replace" : "attach", newvdpath,
	    replacing ? "for" : "to", oldvdpath);

	spa_strfree(oldvdpath);
	spa_strfree(newvdpath);

	return (0);
}

/*
 * Detach a device from a mirror or replacing vdev.
 * If 'replace_done' is specified, only detach if the parent
 * is a replacing vdev.
 */
int
spa_vdev_detach(spa_t *spa, uint64_t guid, uint64_t pguid, int replace_done)
{
	uint64_t txg;
	int error;
	vdev_t *rvd = spa->spa_root_vdev;
	vdev_t *vd, *pvd, *cvd, *tvd;
	boolean_t unspare = B_FALSE;
	uint64_t unspare_guid;
	size_t len;
	char *vdpath;

	txg = spa_vdev_enter(spa);

	vd = spa_lookup_by_guid(spa, guid, B_FALSE);

	if (vd == NULL)
		return (spa_vdev_exit(spa, NULL, txg, ENODEV));

	if (!vd->vdev_ops->vdev_op_leaf)
		return (spa_vdev_exit(spa, NULL, txg, ENOTSUP));

	pvd = vd->vdev_parent;

	/*
	 * If the parent/child relationship is not as expected, don't do it.
	 * Consider M(A,R(B,C)) -- that is, a mirror of A with a replacing
	 * vdev that's replacing B with C.  The user's intent in replacing
	 * is to go from M(A,B) to M(A,C).  If the user decides to cancel
	 * the replace by detaching C, the expected behavior is to end up
	 * M(A,B).  But suppose that right after deciding to detach C,
	 * the replacement of B completes.  We would have M(A,C), and then
	 * ask to detach C, which would leave us with just A -- not what
	 * the user wanted.  To prevent this, we make sure that the
	 * parent/child relationship hasn't changed -- in this example,
	 * that C's parent is still the replacing vdev R.
	 */
	if (pvd->vdev_guid != pguid && pguid != 0)
		return (spa_vdev_exit(spa, NULL, txg, EBUSY));

	/*
	 * If replace_done is specified, only remove this device if it's
	 * the first child of a replacing vdev.  For the 'spare' vdev, either
	 * disk can be removed.
	 */
	if (replace_done) {
		if (pvd->vdev_ops == &vdev_replacing_ops) {
			if (vd->vdev_id != 0)
				return (spa_vdev_exit(spa, NULL, txg, ENOTSUP));
		} else if (pvd->vdev_ops != &vdev_spare_ops) {
			return (spa_vdev_exit(spa, NULL, txg, ENOTSUP));
		}
	}

	ASSERT(pvd->vdev_ops != &vdev_spare_ops ||
	    spa_version(spa) >= SPA_VERSION_SPARES);

	/*
	 * Only mirror, replacing, and spare vdevs support detach.
	 */
	if (pvd->vdev_ops != &vdev_replacing_ops &&
	    pvd->vdev_ops != &vdev_mirror_ops &&
	    pvd->vdev_ops != &vdev_spare_ops)
		return (spa_vdev_exit(spa, NULL, txg, ENOTSUP));

	/*
	 * If this device has the only valid copy of some data,
	 * we cannot safely detach it.
	 */
	if (vdev_dtl_required(vd))
		return (spa_vdev_exit(spa, NULL, txg, EBUSY));

	ASSERT(pvd->vdev_children >= 2);

	/*
	 * If we are detaching the second disk from a replacing vdev, then
	 * check to see if we changed the original vdev's path to have "/old"
	 * at the end in spa_vdev_attach().  If so, undo that change now.
	 */
	if (pvd->vdev_ops == &vdev_replacing_ops && vd->vdev_id == 1 &&
	    pvd->vdev_child[0]->vdev_path != NULL &&
	    pvd->vdev_child[1]->vdev_path != NULL) {
		ASSERT(pvd->vdev_child[1] == vd);
		cvd = pvd->vdev_child[0];
		len = strlen(vd->vdev_path);
		if (strncmp(cvd->vdev_path, vd->vdev_path, len) == 0 &&
		    strcmp(cvd->vdev_path + len, "/old") == 0) {
			spa_strfree(cvd->vdev_path);
			cvd->vdev_path = spa_strdup(vd->vdev_path);
		}
	}

	/*
	 * If we are detaching the original disk from a spare, then it implies
	 * that the spare should become a real disk, and be removed from the
	 * active spare list for the pool.
	 */
	if (pvd->vdev_ops == &vdev_spare_ops &&
	    vd->vdev_id == 0 && pvd->vdev_child[1]->vdev_isspare)
		unspare = B_TRUE;

	/*
	 * Erase the disk labels so the disk can be used for other things.
	 * This must be done after all other error cases are handled,
	 * but before we disembowel vd (so we can still do I/O to it).
	 * But if we can't do it, don't treat the error as fatal --
	 * it may be that the unwritability of the disk is the reason
	 * it's being detached!
	 */
	error = vdev_label_init(vd, 0, VDEV_LABEL_REMOVE);

	/*
	 * Remove vd from its parent and compact the parent's children.
	 */
	vdev_remove_child(pvd, vd);
	vdev_compact_children(pvd);

	/*
	 * Remember one of the remaining children so we can get tvd below.
	 */
	cvd = pvd->vdev_child[0];

	/*
	 * If we need to remove the remaining child from the list of hot spares,
	 * do it now, marking the vdev as no longer a spare in the process.
	 * We must do this before vdev_remove_parent(), because that can
	 * change the GUID if it creates a new toplevel GUID.  For a similar
	 * reason, we must remove the spare now, in the same txg as the detach;
	 * otherwise someone could attach a new sibling, change the GUID, and
	 * the subsequent attempt to spa_vdev_remove(unspare_guid) would fail.
	 */
	if (unspare) {
		ASSERT(cvd->vdev_isspare);
		spa_spare_remove(cvd);
		unspare_guid = cvd->vdev_guid;
		(void) spa_vdev_remove(spa, unspare_guid, B_TRUE);
	}

	/*
	 * If the parent mirror/replacing vdev only has one child,
	 * the parent is no longer needed.  Remove it from the tree.
	 */
	if (pvd->vdev_children == 1)
		vdev_remove_parent(cvd);

	/*
	 * We don't set tvd until now because the parent we just removed
	 * may have been the previous top-level vdev.
	 */
	tvd = cvd->vdev_top;
	ASSERT(tvd->vdev_parent == rvd);

	/*
	 * Reevaluate the parent vdev state.
	 */
	vdev_propagate_state(cvd);

	/*
	 * If the 'autoexpand' property is set on the pool then automatically
	 * try to expand the size of the pool. For example if the device we
	 * just detached was smaller than the others, it may be possible to
	 * add metaslabs (i.e. grow the pool). We need to reopen the vdev
	 * first so that we can obtain the updated sizes of the leaf vdevs.
	 */
	if (spa->spa_autoexpand) {
		vdev_reopen(tvd);
		vdev_expand(tvd, txg);
	}

	vdev_config_dirty(tvd);

	/*
	 * Mark vd's DTL as dirty in this txg.  vdev_dtl_sync() will see that
	 * vd->vdev_detached is set and free vd's DTL object in syncing context.
	 * But first make sure we're not on any *other* txg's DTL list, to
	 * prevent vd from being accessed after it's freed.
	 */
	vdpath = spa_strdup(vd->vdev_path);
	for (int t = 0; t < TXG_SIZE; t++)
		(void) txg_list_remove_this(&tvd->vdev_dtl_list, vd, t);
	vd->vdev_detached = B_TRUE;
	vdev_dirty(tvd, VDD_DTL, vd, txg);

	spa_event_notify(spa, vd, ESC_ZFS_VDEV_REMOVE);

	error = spa_vdev_exit(spa, vd, txg, 0);

	spa_history_log_internal(LOG_POOL_VDEV_DETACH, spa, NULL,
	    "vdev=%s", vdpath);
	spa_strfree(vdpath);

	/*
	 * If this was the removal of the original device in a hot spare vdev,
	 * then we want to go through and remove the device from the hot spare
	 * list of every other pool.
	 */
	if (unspare) {
		spa_t *myspa = spa;
		spa = NULL;
		mutex_enter(&spa_namespace_lock);
		while ((spa = spa_next(spa)) != NULL) {
			if (spa->spa_state != POOL_STATE_ACTIVE)
				continue;
			if (spa == myspa)
				continue;
			spa_open_ref(spa, FTAG);
			mutex_exit(&spa_namespace_lock);
			(void) spa_vdev_remove(spa, unspare_guid,
			    B_TRUE);
			mutex_enter(&spa_namespace_lock);
			spa_close(spa, FTAG);
		}
		mutex_exit(&spa_namespace_lock);
	}

	return (error);
}

/*
 * Split a set of devices from their mirrors, and create a new pool from them.
 */
int
spa_vdev_split_mirror(spa_t *spa, char *newname, nvlist_t *config,
    nvlist_t *props, boolean_t exp)
{
	int error = 0;
	uint64_t txg, *glist;
	spa_t *newspa;
	uint_t c, children, lastlog;
	nvlist_t **child, *nvl, *tmp;
	dmu_tx_t *tx;
	char *altroot = NULL;
	vdev_t *rvd, **vml = NULL;			/* vdev modify list */
	boolean_t activate_slog;

	if (!spa_writeable(spa))
		return (EROFS);

	txg = spa_vdev_enter(spa);

	/* clear the log and flush everything up to now */
	activate_slog = spa_passivate_log(spa);
	(void) spa_vdev_config_exit(spa, NULL, txg, 0, FTAG);
	error = spa_offline_log(spa);
	txg = spa_vdev_config_enter(spa);

	if (activate_slog)
		spa_activate_log(spa);

	if (error != 0)
		return (spa_vdev_exit(spa, NULL, txg, error));

	/* check new spa name before going any further */
	if (spa_lookup(newname) != NULL)
		return (spa_vdev_exit(spa, NULL, txg, EEXIST));

	/*
	 * scan through all the children to ensure they're all mirrors
	 */
	if (nvlist_lookup_nvlist(config, ZPOOL_CONFIG_VDEV_TREE, &nvl) != 0 ||
	    nvlist_lookup_nvlist_array(nvl, ZPOOL_CONFIG_CHILDREN, &child,
	    &children) != 0)
		return (spa_vdev_exit(spa, NULL, txg, EINVAL));

	/* first, check to ensure we've got the right child count */
	rvd = spa->spa_root_vdev;
	lastlog = 0;
	for (c = 0; c < rvd->vdev_children; c++) {
		vdev_t *vd = rvd->vdev_child[c];

		/* don't count the holes & logs as children */
		if (vd->vdev_islog || vd->vdev_ishole) {
			if (lastlog == 0)
				lastlog = c;
			continue;
		}

		lastlog = 0;
	}
	if (children != (lastlog != 0 ? lastlog : rvd->vdev_children))
		return (spa_vdev_exit(spa, NULL, txg, EINVAL));

	/* next, ensure no spare or cache devices are part of the split */
	if (nvlist_lookup_nvlist(nvl, ZPOOL_CONFIG_SPARES, &tmp) == 0 ||
	    nvlist_lookup_nvlist(nvl, ZPOOL_CONFIG_L2CACHE, &tmp) == 0)
		return (spa_vdev_exit(spa, NULL, txg, EINVAL));

	vml = kmem_zalloc(children * sizeof (vdev_t *), KM_SLEEP);
	glist = kmem_zalloc(children * sizeof (uint64_t), KM_SLEEP);

	/* then, loop over each vdev and validate it */
	for (c = 0; c < children; c++) {
		uint64_t is_hole = 0;

		(void) nvlist_lookup_uint64(child[c], ZPOOL_CONFIG_IS_HOLE,
		    &is_hole);

		if (is_hole != 0) {
			if (spa->spa_root_vdev->vdev_child[c]->vdev_ishole ||
			    spa->spa_root_vdev->vdev_child[c]->vdev_islog) {
				continue;
			} else {
				error = EINVAL;
				break;
			}
		}

		/* which disk is going to be split? */
		if (nvlist_lookup_uint64(child[c], ZPOOL_CONFIG_GUID,
		    &glist[c]) != 0) {
			error = EINVAL;
			break;
		}

		/* look it up in the spa */
		vml[c] = spa_lookup_by_guid(spa, glist[c], B_FALSE);
		if (vml[c] == NULL) {
			error = ENODEV;
			break;
		}

		/* make sure there's nothing stopping the split */
		if (vml[c]->vdev_parent->vdev_ops != &vdev_mirror_ops ||
		    vml[c]->vdev_islog ||
		    vml[c]->vdev_ishole ||
		    vml[c]->vdev_isspare ||
		    vml[c]->vdev_isl2cache ||
		    !vdev_writeable(vml[c]) ||
		    vml[c]->vdev_children != 0 ||
		    vml[c]->vdev_state != VDEV_STATE_HEALTHY ||
		    c != spa->spa_root_vdev->vdev_child[c]->vdev_id) {
			error = EINVAL;
			break;
		}

		if (vdev_dtl_required(vml[c])) {
			error = EBUSY;
			break;
		}

		/* we need certain info from the top level */
		VERIFY(nvlist_add_uint64(child[c], ZPOOL_CONFIG_METASLAB_ARRAY,
		    vml[c]->vdev_top->vdev_ms_array) == 0);
		VERIFY(nvlist_add_uint64(child[c], ZPOOL_CONFIG_METASLAB_SHIFT,
		    vml[c]->vdev_top->vdev_ms_shift) == 0);
		VERIFY(nvlist_add_uint64(child[c], ZPOOL_CONFIG_ASIZE,
		    vml[c]->vdev_top->vdev_asize) == 0);
		VERIFY(nvlist_add_uint64(child[c], ZPOOL_CONFIG_ASHIFT,
		    vml[c]->vdev_top->vdev_ashift) == 0);
	}

	if (error != 0) {
		kmem_free(vml, children * sizeof (vdev_t *));
		kmem_free(glist, children * sizeof (uint64_t));
		return (spa_vdev_exit(spa, NULL, txg, error));
	}

	/* stop writers from using the disks */
	for (c = 0; c < children; c++) {
		if (vml[c] != NULL)
			vml[c]->vdev_offline = B_TRUE;
	}
	vdev_reopen(spa->spa_root_vdev);

	/*
	 * Temporarily record the splitting vdevs in the spa config.  This
	 * will disappear once the config is regenerated.
	 */
	VERIFY(nvlist_alloc(&nvl, NV_UNIQUE_NAME, KM_SLEEP) == 0);
	VERIFY(nvlist_add_uint64_array(nvl, ZPOOL_CONFIG_SPLIT_LIST,
	    glist, children) == 0);
	kmem_free(glist, children * sizeof (uint64_t));

	mutex_enter(&spa->spa_props_lock);
	VERIFY(nvlist_add_nvlist(spa->spa_config, ZPOOL_CONFIG_SPLIT,
	    nvl) == 0);
	mutex_exit(&spa->spa_props_lock);
	spa->spa_config_splitting = nvl;
	vdev_config_dirty(spa->spa_root_vdev);

	/* configure and create the new pool */
	VERIFY(nvlist_add_string(config, ZPOOL_CONFIG_POOL_NAME, newname) == 0);
	VERIFY(nvlist_add_uint64(config, ZPOOL_CONFIG_POOL_STATE,
	    exp ? POOL_STATE_EXPORTED : POOL_STATE_ACTIVE) == 0);
	VERIFY(nvlist_add_uint64(config, ZPOOL_CONFIG_VERSION,
	    spa_version(spa)) == 0);
	VERIFY(nvlist_add_uint64(config, ZPOOL_CONFIG_POOL_TXG,
	    spa->spa_config_txg) == 0);
	VERIFY(nvlist_add_uint64(config, ZPOOL_CONFIG_POOL_GUID,
	    spa_generate_guid(NULL)) == 0);
	(void) nvlist_lookup_string(props,
	    zpool_prop_to_name(ZPOOL_PROP_ALTROOT), &altroot);

	/* add the new pool to the namespace */
	newspa = spa_add(newname, config, altroot);
	newspa->spa_config_txg = spa->spa_config_txg;
	spa_set_log_state(newspa, SPA_LOG_CLEAR);

	/* release the spa config lock, retaining the namespace lock */
	spa_vdev_config_exit(spa, NULL, txg, 0, FTAG);

	if (zio_injection_enabled)
		zio_handle_panic_injection(spa, FTAG, 1);

	spa_activate(newspa, spa_mode_global);
	spa_async_suspend(newspa);

	/* create the new pool from the disks of the original pool */
	error = spa_load(newspa, SPA_LOAD_IMPORT, SPA_IMPORT_ASSEMBLE, B_TRUE);
	if (error)
		goto out;

	/* if that worked, generate a real config for the new pool */
	if (newspa->spa_root_vdev != NULL) {
		VERIFY(nvlist_alloc(&newspa->spa_config_splitting,
		    NV_UNIQUE_NAME, KM_SLEEP) == 0);
		VERIFY(nvlist_add_uint64(newspa->spa_config_splitting,
		    ZPOOL_CONFIG_SPLIT_GUID, spa_guid(spa)) == 0);
		spa_config_set(newspa, spa_config_generate(newspa, NULL, -1ULL,
		    B_TRUE));
	}

	/* set the props */
	if (props != NULL) {
		spa_configfile_set(newspa, props, B_FALSE);
		error = spa_prop_set(newspa, props);
		if (error)
			goto out;
	}

	/* flush everything */
	txg = spa_vdev_config_enter(newspa);
	vdev_config_dirty(newspa->spa_root_vdev);
	(void) spa_vdev_config_exit(newspa, NULL, txg, 0, FTAG);

	if (zio_injection_enabled)
		zio_handle_panic_injection(spa, FTAG, 2);

	spa_async_resume(newspa);

	/* finally, update the original pool's config */
	txg = spa_vdev_config_enter(spa);
	tx = dmu_tx_create_dd(spa_get_dsl(spa)->dp_mos_dir);
	error = dmu_tx_assign(tx, TXG_WAIT);
	if (error != 0)
		dmu_tx_abort(tx);
	for (c = 0; c < children; c++) {
		if (vml[c] != NULL) {
			vdev_split(vml[c]);
			if (error == 0)
				spa_history_log_internal(LOG_POOL_VDEV_DETACH,
				    spa, tx, "vdev=%s",
				    vml[c]->vdev_path);
			vdev_free(vml[c]);
		}
	}
	vdev_config_dirty(spa->spa_root_vdev);
	spa->spa_config_splitting = NULL;
	nvlist_free(nvl);
	if (error == 0)
		dmu_tx_commit(tx);
	(void) spa_vdev_exit(spa, NULL, txg, 0);

	if (zio_injection_enabled)
		zio_handle_panic_injection(spa, FTAG, 3);

	/* split is complete; log a history record */
	spa_history_log_internal(LOG_POOL_SPLIT, newspa, NULL,
	    "split new pool %s from pool %s", newname, spa_name(spa));

	kmem_free(vml, children * sizeof (vdev_t *));

	/* if we're not going to mount the filesystems in userland, export */
	if (exp)
		error = spa_export_common(newname, POOL_STATE_EXPORTED, NULL,
		    B_FALSE, B_FALSE);

	return (error);

out:
	spa_unload(newspa);
	spa_deactivate(newspa);
	spa_remove(newspa);

	txg = spa_vdev_config_enter(spa);

	/* re-online all offlined disks */
	for (c = 0; c < children; c++) {
		if (vml[c] != NULL)
			vml[c]->vdev_offline = B_FALSE;
	}
	vdev_reopen(spa->spa_root_vdev);

	nvlist_free(spa->spa_config_splitting);
	spa->spa_config_splitting = NULL;
	(void) spa_vdev_exit(spa, NULL, txg, error);

	kmem_free(vml, children * sizeof (vdev_t *));
	return (error);
}

static nvlist_t *
spa_nvlist_lookup_by_guid(nvlist_t **nvpp, int count, uint64_t target_guid)
{
	for (int i = 0; i < count; i++) {
		uint64_t guid;

		VERIFY(nvlist_lookup_uint64(nvpp[i], ZPOOL_CONFIG_GUID,
		    &guid) == 0);

		if (guid == target_guid)
			return (nvpp[i]);
	}

	return (NULL);
}

static void
spa_vdev_remove_aux(nvlist_t *config, char *name, nvlist_t **dev, int count,
	nvlist_t *dev_to_remove)
{
	nvlist_t **newdev = NULL;

	if (count > 1)
		newdev = kmem_alloc((count - 1) * sizeof (void *), KM_SLEEP);

	for (int i = 0, j = 0; i < count; i++) {
		if (dev[i] == dev_to_remove)
			continue;
		VERIFY(nvlist_dup(dev[i], &newdev[j++], KM_SLEEP) == 0);
	}

	VERIFY(nvlist_remove(config, name, DATA_TYPE_NVLIST_ARRAY) == 0);
	VERIFY(nvlist_add_nvlist_array(config, name, newdev, count - 1) == 0);

	for (int i = 0; i < count - 1; i++)
		nvlist_free(newdev[i]);

	if (count > 1)
		kmem_free(newdev, (count - 1) * sizeof (void *));
}

/*
 * Evacuate the device.
 */
static int
spa_vdev_remove_evacuate(spa_t *spa, vdev_t *vd)
{
	uint64_t txg;
	int error = 0;

	ASSERT(MUTEX_HELD(&spa_namespace_lock));
	ASSERT(spa_config_held(spa, SCL_ALL, RW_WRITER) == 0);
	ASSERT(vd == vd->vdev_top);

	/*
	 * Evacuate the device.  We don't hold the config lock as writer
	 * since we need to do I/O but we do keep the
	 * spa_namespace_lock held.  Once this completes the device
	 * should no longer have any blocks allocated on it.
	 */
	if (vd->vdev_islog) {
		if (vd->vdev_stat.vs_alloc != 0)
			error = spa_offline_log(spa);
	} else {
		error = ENOTSUP;
	}

	if (error)
		return (error);

	/*
	 * The evacuation succeeded.  Remove any remaining MOS metadata
	 * associated with this vdev, and wait for these changes to sync.
	 */
	ASSERT3U(vd->vdev_stat.vs_alloc, ==, 0);
	txg = spa_vdev_config_enter(spa);
	vd->vdev_removing = B_TRUE;
	vdev_dirty(vd, 0, NULL, txg);
	vdev_config_dirty(vd);
	spa_vdev_config_exit(spa, NULL, txg, 0, FTAG);

	return (0);
}

/*
 * Complete the removal by cleaning up the namespace.
 */
static void
spa_vdev_remove_from_namespace(spa_t *spa, vdev_t *vd)
{
	vdev_t *rvd = spa->spa_root_vdev;
	uint64_t id = vd->vdev_id;
	boolean_t last_vdev = (id == (rvd->vdev_children - 1));

	ASSERT(MUTEX_HELD(&spa_namespace_lock));
	ASSERT(spa_config_held(spa, SCL_ALL, RW_WRITER) == SCL_ALL);
	ASSERT(vd == vd->vdev_top);

	/*
	 * Only remove any devices which are empty.
	 */
	if (vd->vdev_stat.vs_alloc != 0)
		return;

	(void) vdev_label_init(vd, 0, VDEV_LABEL_REMOVE);

	if (list_link_active(&vd->vdev_state_dirty_node))
		vdev_state_clean(vd);
	if (list_link_active(&vd->vdev_config_dirty_node))
		vdev_config_clean(vd);

	vdev_free(vd);

	if (last_vdev) {
		vdev_compact_children(rvd);
	} else {
		vd = vdev_alloc_common(spa, id, 0, &vdev_hole_ops);
		vdev_add_child(rvd, vd);
	}
	vdev_config_dirty(rvd);

	/*
	 * Reassess the health of our root vdev.
	 */
	vdev_reopen(rvd);
}

/*
 * Remove a device from the pool -
 *
 * Removing a device from the vdev namespace requires several steps
 * and can take a significant amount of time.  As a result we use
 * the spa_vdev_config_[enter/exit] functions which allow us to
 * grab and release the spa_config_lock while still holding the namespace
 * lock.  During each step the configuration is synced out.
 */

/*
 * Remove a device from the pool.  Currently, this supports removing only hot
 * spares, slogs, and level 2 ARC devices.
 */
int
spa_vdev_remove(spa_t *spa, uint64_t guid, boolean_t unspare)
{
	vdev_t *vd;
	metaslab_group_t *mg;
	nvlist_t **spares, **l2cache, *nv;
	uint64_t txg = 0;
	uint_t nspares, nl2cache;
	int error = 0;
	boolean_t locked = MUTEX_HELD(&spa_namespace_lock);

	if (!locked)
		txg = spa_vdev_enter(spa);

	vd = spa_lookup_by_guid(spa, guid, B_FALSE);

	if (spa->spa_spares.sav_vdevs != NULL &&
	    nvlist_lookup_nvlist_array(spa->spa_spares.sav_config,
	    ZPOOL_CONFIG_SPARES, &spares, &nspares) == 0 &&
	    (nv = spa_nvlist_lookup_by_guid(spares, nspares, guid)) != NULL) {
		/*
		 * Only remove the hot spare if it's not currently in use
		 * in this pool.
		 */
		if (vd == NULL || unspare) {
			spa_vdev_remove_aux(spa->spa_spares.sav_config,
			    ZPOOL_CONFIG_SPARES, spares, nspares, nv);
			spa_load_spares(spa);
			spa->spa_spares.sav_sync = B_TRUE;
		} else {
			error = EBUSY;
		}
	} else if (spa->spa_l2cache.sav_vdevs != NULL &&
	    nvlist_lookup_nvlist_array(spa->spa_l2cache.sav_config,
	    ZPOOL_CONFIG_L2CACHE, &l2cache, &nl2cache) == 0 &&
	    (nv = spa_nvlist_lookup_by_guid(l2cache, nl2cache, guid)) != NULL) {
		/*
		 * Cache devices can always be removed.
		 */
		spa_vdev_remove_aux(spa->spa_l2cache.sav_config,
		    ZPOOL_CONFIG_L2CACHE, l2cache, nl2cache, nv);
		spa_load_l2cache(spa);
		spa->spa_l2cache.sav_sync = B_TRUE;
	} else if (vd != NULL && vd->vdev_islog) {
		ASSERT(!locked);
		ASSERT(vd == vd->vdev_top);

		/*
		 * XXX - Once we have bp-rewrite this should
		 * become the common case.
		 */

		mg = vd->vdev_mg;

		/*
		 * Stop allocating from this vdev.
		 */
		metaslab_group_passivate(mg);

		/*
		 * Wait for the youngest allocations and frees to sync,
		 * and then wait for the deferral of those frees to finish.
		 */
		spa_vdev_config_exit(spa, NULL,
		    txg + TXG_CONCURRENT_STATES + TXG_DEFER_SIZE, 0, FTAG);

		/*
		 * Attempt to evacuate the vdev.
		 */
		error = spa_vdev_remove_evacuate(spa, vd);

		txg = spa_vdev_config_enter(spa);

		/*
		 * If we couldn't evacuate the vdev, unwind.
		 */
		if (error) {
			metaslab_group_activate(mg);
			return (spa_vdev_exit(spa, NULL, txg, error));
		}

		/*
		 * Clean up the vdev namespace.
		 */
		spa_vdev_remove_from_namespace(spa, vd);

	} else if (vd != NULL) {
		/*
		 * Normal vdevs cannot be removed (yet).
		 */
		error = ENOTSUP;
	} else {
		/*
		 * There is no vdev of any kind with the specified guid.
		 */
		error = ENOENT;
	}

	if (!locked)
		return (spa_vdev_exit(spa, NULL, txg, error));

	return (error);
}

/*
 * Find any device that's done replacing, or a vdev marked 'unspare' that's
 * current spared, so we can detach it.
 */
static vdev_t *
spa_vdev_resilver_done_hunt(vdev_t *vd)
{
	vdev_t *newvd, *oldvd;

	for (int c = 0; c < vd->vdev_children; c++) {
		oldvd = spa_vdev_resilver_done_hunt(vd->vdev_child[c]);
		if (oldvd != NULL)
			return (oldvd);
	}

	/*
	 * Check for a completed replacement.
	 */
	if (vd->vdev_ops == &vdev_replacing_ops && vd->vdev_children == 2) {
		oldvd = vd->vdev_child[0];
		newvd = vd->vdev_child[1];

		if (vdev_dtl_empty(newvd, DTL_MISSING) &&
		    vdev_dtl_empty(newvd, DTL_OUTAGE) &&
		    !vdev_dtl_required(oldvd))
			return (oldvd);
	}

	/*
	 * Check for a completed resilver with the 'unspare' flag set.
	 */
	if (vd->vdev_ops == &vdev_spare_ops && vd->vdev_children == 2) {
		newvd = vd->vdev_child[0];
		oldvd = vd->vdev_child[1];

		if (newvd->vdev_unspare &&
		    vdev_dtl_empty(newvd, DTL_MISSING) &&
		    vdev_dtl_empty(newvd, DTL_OUTAGE) &&
		    !vdev_dtl_required(oldvd)) {
			newvd->vdev_unspare = 0;
			return (oldvd);
		}
	}

	return (NULL);
}

static void
spa_vdev_resilver_done(spa_t *spa)
{
	vdev_t *vd, *pvd, *ppvd;
	uint64_t guid, sguid, pguid, ppguid;

	spa_config_enter(spa, SCL_ALL, FTAG, RW_WRITER);

	while ((vd = spa_vdev_resilver_done_hunt(spa->spa_root_vdev)) != NULL) {
		pvd = vd->vdev_parent;
		ppvd = pvd->vdev_parent;
		guid = vd->vdev_guid;
		pguid = pvd->vdev_guid;
		ppguid = ppvd->vdev_guid;
		sguid = 0;
		/*
		 * If we have just finished replacing a hot spared device, then
		 * we need to detach the parent's first child (the original hot
		 * spare) as well.
		 */
		if (ppvd->vdev_ops == &vdev_spare_ops && pvd->vdev_id == 0) {
			ASSERT(pvd->vdev_ops == &vdev_replacing_ops);
			ASSERT(ppvd->vdev_children == 2);
			sguid = ppvd->vdev_child[1]->vdev_guid;
		}
		spa_config_exit(spa, SCL_ALL, FTAG);
		if (spa_vdev_detach(spa, guid, pguid, B_TRUE) != 0)
			return;
		if (sguid && spa_vdev_detach(spa, sguid, ppguid, B_TRUE) != 0)
			return;
		spa_config_enter(spa, SCL_ALL, FTAG, RW_WRITER);
	}

	spa_config_exit(spa, SCL_ALL, FTAG);
}

/*
 * Update the stored path or FRU for this vdev.
 */
int
spa_vdev_set_common(spa_t *spa, uint64_t guid, const char *value,
    boolean_t ispath)
{
	vdev_t *vd;
	boolean_t sync = B_FALSE;

	spa_vdev_state_enter(spa, SCL_ALL);

	if ((vd = spa_lookup_by_guid(spa, guid, B_TRUE)) == NULL)
		return (spa_vdev_state_exit(spa, NULL, ENOENT));

	if (!vd->vdev_ops->vdev_op_leaf)
		return (spa_vdev_state_exit(spa, NULL, ENOTSUP));

	if (ispath) {
		if (strcmp(value, vd->vdev_path) != 0) {
			spa_strfree(vd->vdev_path);
			vd->vdev_path = spa_strdup(value);
			sync = B_TRUE;
		}
	} else {
		if (vd->vdev_fru == NULL) {
			vd->vdev_fru = spa_strdup(value);
			sync = B_TRUE;
		} else if (strcmp(value, vd->vdev_fru) != 0) {
			spa_strfree(vd->vdev_fru);
			vd->vdev_fru = spa_strdup(value);
			sync = B_TRUE;
		}
	}

	return (spa_vdev_state_exit(spa, sync ? vd : NULL, 0));
}

int
spa_vdev_setpath(spa_t *spa, uint64_t guid, const char *newpath)
{
	return (spa_vdev_set_common(spa, guid, newpath, B_TRUE));
}

int
spa_vdev_setfru(spa_t *spa, uint64_t guid, const char *newfru)
{
	return (spa_vdev_set_common(spa, guid, newfru, B_FALSE));
}

/*
 * ==========================================================================
 * SPA Scanning
 * ==========================================================================
 */

int
spa_scan_stop(spa_t *spa)
{
	ASSERT(spa_config_held(spa, SCL_ALL, RW_WRITER) == 0);
	if (dsl_scan_resilvering(spa->spa_dsl_pool))
		return (EBUSY);
	return (dsl_scan_cancel(spa->spa_dsl_pool));
}

int
spa_scan(spa_t *spa, pool_scan_func_t func)
{
	ASSERT(spa_config_held(spa, SCL_ALL, RW_WRITER) == 0);

	if (func >= POOL_SCAN_FUNCS || func == POOL_SCAN_NONE)
		return (ENOTSUP);

	/*
	 * If a resilver was requested, but there is no DTL on a
	 * writeable leaf device, we have nothing to do.
	 */
	if (func == POOL_SCAN_RESILVER &&
	    !vdev_resilver_needed(spa->spa_root_vdev, NULL, NULL)) {
		spa_async_request(spa, SPA_ASYNC_RESILVER_DONE);
		return (0);
	}

	return (dsl_scan(spa->spa_dsl_pool, func));
}

/*
 * ==========================================================================
 * SPA async task processing
 * ==========================================================================
 */

static void
spa_async_remove(spa_t *spa, vdev_t *vd)
{
	if (vd->vdev_remove_wanted) {
		vd->vdev_remove_wanted = B_FALSE;
		vd->vdev_delayed_close = B_FALSE;
		vdev_set_state(vd, B_FALSE, VDEV_STATE_REMOVED, VDEV_AUX_NONE);

		/*
		 * We want to clear the stats, but we don't want to do a full
		 * vdev_clear() as that will cause us to throw away
		 * degraded/faulted state as well as attempt to reopen the
		 * device, all of which is a waste.
		 */
		vd->vdev_stat.vs_read_errors = 0;
		vd->vdev_stat.vs_write_errors = 0;
		vd->vdev_stat.vs_checksum_errors = 0;

		vdev_state_dirty(vd->vdev_top);
	}

	for (int c = 0; c < vd->vdev_children; c++)
		spa_async_remove(spa, vd->vdev_child[c]);
}

static void
spa_async_probe(spa_t *spa, vdev_t *vd)
{
	if (vd->vdev_probe_wanted) {
		vd->vdev_probe_wanted = B_FALSE;
		vdev_reopen(vd);	/* vdev_open() does the actual probe */
	}

	for (int c = 0; c < vd->vdev_children; c++)
		spa_async_probe(spa, vd->vdev_child[c]);
}

static void
spa_async_autoexpand(spa_t *spa, vdev_t *vd)
{
	sysevent_id_t eid;
	nvlist_t *attr;
	char *physpath;

	if (!spa->spa_autoexpand)
		return;

	for (int c = 0; c < vd->vdev_children; c++) {
		vdev_t *cvd = vd->vdev_child[c];
		spa_async_autoexpand(spa, cvd);
	}

	if (!vd->vdev_ops->vdev_op_leaf || vd->vdev_physpath == NULL)
		return;

	physpath = kmem_zalloc(MAXPATHLEN, KM_SLEEP);
	(void) snprintf(physpath, MAXPATHLEN, "/devices%s", vd->vdev_physpath);

	VERIFY(nvlist_alloc(&attr, NV_UNIQUE_NAME, KM_SLEEP) == 0);
	VERIFY(nvlist_add_string(attr, DEV_PHYS_PATH, physpath) == 0);

	(void) ddi_log_sysevent(zfs_dip, SUNW_VENDOR, EC_DEV_STATUS,
	    ESC_DEV_DLE, attr, &eid, DDI_SLEEP);

	nvlist_free(attr);
	kmem_free(physpath, MAXPATHLEN);
}

static void
spa_async_thread(spa_t *spa)
{
	int tasks;

	ASSERT(spa->spa_sync_on);

	mutex_enter(&spa->spa_async_lock);
	tasks = spa->spa_async_tasks;
	spa->spa_async_tasks = 0;
	mutex_exit(&spa->spa_async_lock);

	/*
	 * See if the config needs to be updated.
	 */
	if (tasks & SPA_ASYNC_CONFIG_UPDATE) {
		uint64_t old_space, new_space;

		mutex_enter(&spa_namespace_lock);
		old_space = metaslab_class_get_space(spa_normal_class(spa));
		spa_config_update(spa, SPA_CONFIG_UPDATE_POOL);
		new_space = metaslab_class_get_space(spa_normal_class(spa));
		mutex_exit(&spa_namespace_lock);

		/*
		 * If the pool grew as a result of the config update,
		 * then log an internal history event.
		 */
		if (new_space != old_space) {
			spa_history_log_internal(LOG_POOL_VDEV_ONLINE,
			    spa, NULL,
			    "pool '%s' size: %llu(+%llu)",
			    spa_name(spa), new_space, new_space - old_space);
		}
	}

	/*
	 * See if any devices need to be marked REMOVED.
	 */
	if (tasks & SPA_ASYNC_REMOVE) {
		spa_vdev_state_enter(spa, SCL_NONE);
		spa_async_remove(spa, spa->spa_root_vdev);
		for (int i = 0; i < spa->spa_l2cache.sav_count; i++)
			spa_async_remove(spa, spa->spa_l2cache.sav_vdevs[i]);
		for (int i = 0; i < spa->spa_spares.sav_count; i++)
			spa_async_remove(spa, spa->spa_spares.sav_vdevs[i]);
		(void) spa_vdev_state_exit(spa, NULL, 0);
	}

	if ((tasks & SPA_ASYNC_AUTOEXPAND) && !spa_suspended(spa)) {
		spa_config_enter(spa, SCL_CONFIG, FTAG, RW_READER);
		spa_async_autoexpand(spa, spa->spa_root_vdev);
		spa_config_exit(spa, SCL_CONFIG, FTAG);
	}

	/*
	 * See if any devices need to be probed.
	 */
	if (tasks & SPA_ASYNC_PROBE) {
		spa_vdev_state_enter(spa, SCL_NONE);
		spa_async_probe(spa, spa->spa_root_vdev);
		(void) spa_vdev_state_exit(spa, NULL, 0);
	}

	/*
	 * If any devices are done replacing, detach them.
	 */
	if (tasks & SPA_ASYNC_RESILVER_DONE)
		spa_vdev_resilver_done(spa);

	/*
	 * Kick off a resilver.
	 */
	if (tasks & SPA_ASYNC_RESILVER)
		dsl_resilver_restart(spa->spa_dsl_pool, 0);

	/*
	 * Let the world know that we're done.
	 */
	mutex_enter(&spa->spa_async_lock);
	spa->spa_async_thread = NULL;
	cv_broadcast(&spa->spa_async_cv);
	mutex_exit(&spa->spa_async_lock);
	thread_exit();
}

void
spa_async_suspend(spa_t *spa)
{
	mutex_enter(&spa->spa_async_lock);
	spa->spa_async_suspended++;
	while (spa->spa_async_thread != NULL)
		cv_wait(&spa->spa_async_cv, &spa->spa_async_lock);
	mutex_exit(&spa->spa_async_lock);
}

void
spa_async_resume(spa_t *spa)
{
	mutex_enter(&spa->spa_async_lock);
	ASSERT(spa->spa_async_suspended != 0);
	spa->spa_async_suspended--;
	mutex_exit(&spa->spa_async_lock);
}

static void
spa_async_dispatch(spa_t *spa)
{
	mutex_enter(&spa->spa_async_lock);
	if (spa->spa_async_tasks && !spa->spa_async_suspended &&
	    spa->spa_async_thread == NULL &&
	    rootdir != NULL && !vn_is_readonly(rootdir))
		spa->spa_async_thread = thread_create(NULL, 0,
		    spa_async_thread, spa, 0, &p0, TS_RUN, maxclsyspri);
	mutex_exit(&spa->spa_async_lock);
}

void
spa_async_request(spa_t *spa, int task)
{
	zfs_dbgmsg("spa=%s async request task=%u", spa->spa_name, task);
	mutex_enter(&spa->spa_async_lock);
	spa->spa_async_tasks |= task;
	mutex_exit(&spa->spa_async_lock);
}

/*
 * ==========================================================================
 * SPA syncing routines
 * ==========================================================================
 */

static int
bpobj_enqueue_cb(void *arg, const blkptr_t *bp, dmu_tx_t *tx)
{
	bpobj_t *bpo = arg;
	bpobj_enqueue(bpo, bp, tx);
	return (0);
}

static int
spa_free_sync_cb(void *arg, const blkptr_t *bp, dmu_tx_t *tx)
{
	zio_t *zio = arg;

	zio_nowait(zio_free_sync(zio, zio->io_spa, dmu_tx_get_txg(tx), bp,
	    zio->io_flags));
	return (0);
}

static void
spa_sync_nvlist(spa_t *spa, uint64_t obj, nvlist_t *nv, dmu_tx_t *tx)
{
	char *packed = NULL;
	size_t bufsize;
	size_t nvsize = 0;
	dmu_buf_t *db;

	VERIFY(nvlist_size(nv, &nvsize, NV_ENCODE_XDR) == 0);

	/*
	 * Write full (SPA_CONFIG_BLOCKSIZE) blocks of configuration
	 * information.  This avoids the dbuf_will_dirty() path and
	 * saves us a pre-read to get data we don't actually care about.
	 */
	bufsize = P2ROUNDUP(nvsize, SPA_CONFIG_BLOCKSIZE);
	packed = kmem_alloc(bufsize, KM_SLEEP);

	VERIFY(nvlist_pack(nv, &packed, &nvsize, NV_ENCODE_XDR,
	    KM_SLEEP) == 0);
	bzero(packed + nvsize, bufsize - nvsize);

	dmu_write(spa->spa_meta_objset, obj, 0, bufsize, packed, tx);

	kmem_free(packed, bufsize);

	VERIFY(0 == dmu_bonus_hold(spa->spa_meta_objset, obj, FTAG, &db));
	dmu_buf_will_dirty(db, tx);
	*(uint64_t *)db->db_data = nvsize;
	dmu_buf_rele(db, FTAG);
}

static void
spa_sync_aux_dev(spa_t *spa, spa_aux_vdev_t *sav, dmu_tx_t *tx,
    const char *config, const char *entry)
{
	nvlist_t *nvroot;
	nvlist_t **list;
	int i;

	if (!sav->sav_sync)
		return;

	/*
	 * Update the MOS nvlist describing the list of available devices.
	 * spa_validate_aux() will have already made sure this nvlist is
	 * valid and the vdevs are labeled appropriately.
	 */
	if (sav->sav_object == 0) {
		sav->sav_object = dmu_object_alloc(spa->spa_meta_objset,
		    DMU_OT_PACKED_NVLIST, 1 << 14, DMU_OT_PACKED_NVLIST_SIZE,
		    sizeof (uint64_t), tx);
		VERIFY(zap_update(spa->spa_meta_objset,
		    DMU_POOL_DIRECTORY_OBJECT, entry, sizeof (uint64_t), 1,
		    &sav->sav_object, tx) == 0);
	}

	VERIFY(nvlist_alloc(&nvroot, NV_UNIQUE_NAME, KM_SLEEP) == 0);
	if (sav->sav_count == 0) {
		VERIFY(nvlist_add_nvlist_array(nvroot, config, NULL, 0) == 0);
	} else {
		list = kmem_alloc(sav->sav_count * sizeof (void *), KM_SLEEP);
		for (i = 0; i < sav->sav_count; i++)
			list[i] = vdev_config_generate(spa, sav->sav_vdevs[i],
			    B_FALSE, VDEV_CONFIG_L2CACHE);
		VERIFY(nvlist_add_nvlist_array(nvroot, config, list,
		    sav->sav_count) == 0);
		for (i = 0; i < sav->sav_count; i++)
			nvlist_free(list[i]);
		kmem_free(list, sav->sav_count * sizeof (void *));
	}

	spa_sync_nvlist(spa, sav->sav_object, nvroot, tx);
	nvlist_free(nvroot);

	sav->sav_sync = B_FALSE;
}

static void
spa_sync_config_object(spa_t *spa, dmu_tx_t *tx)
{
	nvlist_t *config;

	if (list_is_empty(&spa->spa_config_dirty_list))
		return;

	spa_config_enter(spa, SCL_STATE, FTAG, RW_READER);

	config = spa_config_generate(spa, spa->spa_root_vdev,
	    dmu_tx_get_txg(tx), B_FALSE);

	spa_config_exit(spa, SCL_STATE, FTAG);

	if (spa->spa_config_syncing)
		nvlist_free(spa->spa_config_syncing);
	spa->spa_config_syncing = config;

	spa_sync_nvlist(spa, spa->spa_config_object, config, tx);
}

/*
 * Set zpool properties.
 */
static void
spa_sync_props(void *arg1, void *arg2, dmu_tx_t *tx)
{
	spa_t *spa = arg1;
	objset_t *mos = spa->spa_meta_objset;
	nvlist_t *nvp = arg2;
	nvpair_t *elem;
	uint64_t intval;
	char *strval;
	zpool_prop_t prop;
	const char *propname;
	zprop_type_t proptype;

	mutex_enter(&spa->spa_props_lock);

	elem = NULL;
	while ((elem = nvlist_next_nvpair(nvp, elem))) {
		switch (prop = zpool_name_to_prop(nvpair_name(elem))) {
		case ZPOOL_PROP_VERSION:
			/*
			 * Only set version for non-zpool-creation cases
			 * (set/import). spa_create() needs special care
			 * for version setting.
			 */
			if (tx->tx_txg != TXG_INITIAL) {
				VERIFY(nvpair_value_uint64(elem,
				    &intval) == 0);
				ASSERT(intval <= SPA_VERSION);
				ASSERT(intval >= spa_version(spa));
				spa->spa_uberblock.ub_version = intval;
				vdev_config_dirty(spa->spa_root_vdev);
			}
			break;

		case ZPOOL_PROP_ALTROOT:
			/*
			 * 'altroot' is a non-persistent property. It should
			 * have been set temporarily at creation or import time.
			 */
			ASSERT(spa->spa_root != NULL);
			break;

		case ZPOOL_PROP_CACHEFILE:
			/*
			 * 'cachefile' is also a non-persisitent property.
			 */
			break;
		default:
			/*
			 * Set pool property values in the poolprops mos object.
			 */
			if (spa->spa_pool_props_object == 0) {
				VERIFY((spa->spa_pool_props_object =
				    zap_create(mos, DMU_OT_POOL_PROPS,
				    DMU_OT_NONE, 0, tx)) > 0);

				VERIFY(zap_update(mos,
				    DMU_POOL_DIRECTORY_OBJECT, DMU_POOL_PROPS,
				    8, 1, &spa->spa_pool_props_object, tx)
				    == 0);
			}

			/* normalize the property name */
			propname = zpool_prop_to_name(prop);
			proptype = zpool_prop_get_type(prop);

			if (nvpair_type(elem) == DATA_TYPE_STRING) {
				ASSERT(proptype == PROP_TYPE_STRING);
				VERIFY(nvpair_value_string(elem, &strval) == 0);
				VERIFY(zap_update(mos,
				    spa->spa_pool_props_object, propname,
				    1, strlen(strval) + 1, strval, tx) == 0);

			} else if (nvpair_type(elem) == DATA_TYPE_UINT64) {
				VERIFY(nvpair_value_uint64(elem, &intval) == 0);

				if (proptype == PROP_TYPE_INDEX) {
					const char *unused;
					VERIFY(zpool_prop_index_to_string(
					    prop, intval, &unused) == 0);
				}
				VERIFY(zap_update(mos,
				    spa->spa_pool_props_object, propname,
				    8, 1, &intval, tx) == 0);
			} else {
				ASSERT(0); /* not allowed */
			}

			switch (prop) {
			case ZPOOL_PROP_DELEGATION:
				spa->spa_delegation = intval;
				break;
			case ZPOOL_PROP_BOOTFS:
				spa->spa_bootfs = intval;
				break;
			case ZPOOL_PROP_FAILUREMODE:
				spa->spa_failmode = intval;
				break;
			case ZPOOL_PROP_AUTOEXPAND:
				spa->spa_autoexpand = intval;
				if (tx->tx_txg != TXG_INITIAL)
					spa_async_request(spa,
					    SPA_ASYNC_AUTOEXPAND);
				break;
			case ZPOOL_PROP_DEDUPDITTO:
				spa->spa_dedup_ditto = intval;
				break;
			default:
				break;
			}
		}

		/* log internal history if this is not a zpool create */
		if (spa_version(spa) >= SPA_VERSION_ZPOOL_HISTORY &&
		    tx->tx_txg != TXG_INITIAL) {
			spa_history_log_internal(LOG_POOL_PROPSET,
			    spa, tx, "%s %lld %s",
			    nvpair_name(elem), intval, spa_name(spa));
		}
	}

	mutex_exit(&spa->spa_props_lock);
}

/*
 * Perform one-time upgrade on-disk changes.  spa_version() does not
 * reflect the new version this txg, so there must be no changes this
 * txg to anything that the upgrade code depends on after it executes.
 * Therefore this must be called after dsl_pool_sync() does the sync
 * tasks.
 */
static void
spa_sync_upgrades(spa_t *spa, dmu_tx_t *tx)
{
	dsl_pool_t *dp = spa->spa_dsl_pool;

	ASSERT(spa->spa_sync_pass == 1);

	if (spa->spa_ubsync.ub_version < SPA_VERSION_ORIGIN &&
	    spa->spa_uberblock.ub_version >= SPA_VERSION_ORIGIN) {
		dsl_pool_create_origin(dp, tx);

		/* Keeping the origin open increases spa_minref */
		spa->spa_minref += 3;
	}

	if (spa->spa_ubsync.ub_version < SPA_VERSION_NEXT_CLONES &&
	    spa->spa_uberblock.ub_version >= SPA_VERSION_NEXT_CLONES) {
		dsl_pool_upgrade_clones(dp, tx);
	}

	if (spa->spa_ubsync.ub_version < SPA_VERSION_DIR_CLONES &&
	    spa->spa_uberblock.ub_version >= SPA_VERSION_DIR_CLONES) {
		dsl_pool_upgrade_dir_clones(dp, tx);

		/* Keeping the freedir open increases spa_minref */
		spa->spa_minref += 3;
	}
}

/*
 * Sync the specified transaction group.  New blocks may be dirtied as
 * part of the process, so we iterate until it converges.
 */
void
spa_sync(spa_t *spa, uint64_t txg)
{
	dsl_pool_t *dp = spa->spa_dsl_pool;
	objset_t *mos = spa->spa_meta_objset;
	bpobj_t *defer_bpo = &spa->spa_deferred_bpobj;
	bplist_t *free_bpl = &spa->spa_free_bplist[txg & TXG_MASK];
	vdev_t *rvd = spa->spa_root_vdev;
	vdev_t *vd;
	dmu_tx_t *tx;
	int error;

	/*
	 * Lock out configuration changes.
	 */
	spa_config_enter(spa, SCL_CONFIG, FTAG, RW_READER);

	spa->spa_syncing_txg = txg;
	spa->spa_sync_pass = 0;

	/*
	 * If there are any pending vdev state changes, convert them
	 * into config changes that go out with this transaction group.
	 */
	spa_config_enter(spa, SCL_STATE, FTAG, RW_READER);
	while (list_head(&spa->spa_state_dirty_list) != NULL) {
		/*
		 * We need the write lock here because, for aux vdevs,
		 * calling vdev_config_dirty() modifies sav_config.
		 * This is ugly and will become unnecessary when we
		 * eliminate the aux vdev wart by integrating all vdevs
		 * into the root vdev tree.
		 */
		spa_config_exit(spa, SCL_CONFIG | SCL_STATE, FTAG);
		spa_config_enter(spa, SCL_CONFIG | SCL_STATE, FTAG, RW_WRITER);
		while ((vd = list_head(&spa->spa_state_dirty_list)) != NULL) {
			vdev_state_clean(vd);
			vdev_config_dirty(vd);
		}
		spa_config_exit(spa, SCL_CONFIG | SCL_STATE, FTAG);
		spa_config_enter(spa, SCL_CONFIG | SCL_STATE, FTAG, RW_READER);
	}
	spa_config_exit(spa, SCL_STATE, FTAG);

	tx = dmu_tx_create_assigned(dp, txg);

	/*
	 * If we are upgrading to SPA_VERSION_RAIDZ_DEFLATE this txg,
	 * set spa_deflate if we have no raid-z vdevs.
	 */
	if (spa->spa_ubsync.ub_version < SPA_VERSION_RAIDZ_DEFLATE &&
	    spa->spa_uberblock.ub_version >= SPA_VERSION_RAIDZ_DEFLATE) {
		int i;

		for (i = 0; i < rvd->vdev_children; i++) {
			vd = rvd->vdev_child[i];
			if (vd->vdev_deflate_ratio != SPA_MINBLOCKSIZE)
				break;
		}
		if (i == rvd->vdev_children) {
			spa->spa_deflate = TRUE;
			VERIFY(0 == zap_add(spa->spa_meta_objset,
			    DMU_POOL_DIRECTORY_OBJECT, DMU_POOL_DEFLATE,
			    sizeof (uint64_t), 1, &spa->spa_deflate, tx));
		}
	}

	/*
	 * If anything has changed in this txg, or if someone is waiting
	 * for this txg to sync (eg, spa_vdev_remove()), push the
	 * deferred frees from the previous txg.  If not, leave them
	 * alone so that we don't generate work on an otherwise idle
	 * system.
	 */
	if (!txg_list_empty(&dp->dp_dirty_datasets, txg) ||
	    !txg_list_empty(&dp->dp_dirty_dirs, txg) ||
	    !txg_list_empty(&dp->dp_sync_tasks, txg) ||
	    ((dsl_scan_active(dp->dp_scan) ||
	    txg_sync_waiting(dp)) && !spa_shutting_down(spa))) {
		zio_t *zio = zio_root(spa, NULL, NULL, 0);
		VERIFY3U(bpobj_iterate(defer_bpo,
		    spa_free_sync_cb, zio, tx), ==, 0);
		VERIFY3U(zio_wait(zio), ==, 0);
	}

	/*
	 * Iterate to convergence.
	 */
	do {
		int pass = ++spa->spa_sync_pass;

		spa_sync_config_object(spa, tx);
		spa_sync_aux_dev(spa, &spa->spa_spares, tx,
		    ZPOOL_CONFIG_SPARES, DMU_POOL_SPARES);
		spa_sync_aux_dev(spa, &spa->spa_l2cache, tx,
		    ZPOOL_CONFIG_L2CACHE, DMU_POOL_L2CACHE);
		spa_errlog_sync(spa, txg);
		dsl_pool_sync(dp, txg);

<<<<<<< HEAD
		dirty_vdevs = 0;
		while ((vd = txg_list_remove(&spa->spa_vdev_txg_list, txg))) {
			vdev_sync(vd, txg);
			dirty_vdevs++;
=======
		if (pass <= SYNC_PASS_DEFERRED_FREE) {
			zio_t *zio = zio_root(spa, NULL, NULL, 0);
			bplist_iterate(free_bpl, spa_free_sync_cb,
			    zio, tx);
			VERIFY(zio_wait(zio) == 0);
		} else {
			bplist_iterate(free_bpl, bpobj_enqueue_cb,
			    defer_bpo, tx);
>>>>>>> 428870ff
		}

		ddt_sync(spa, txg);
		dsl_scan_sync(dp, tx);

		while (vd = txg_list_remove(&spa->spa_vdev_txg_list, txg))
			vdev_sync(vd, txg);

		if (pass == 1)
			spa_sync_upgrades(spa, tx);

	} while (dmu_objset_is_dirty(mos, txg));

	/*
	 * Rewrite the vdev configuration (which includes the uberblock)
	 * to commit the transaction group.
	 *
	 * If there are no dirty vdevs, we sync the uberblock to a few
	 * random top-level vdevs that are known to be visible in the
	 * config cache (see spa_vdev_add() for a complete description).
	 * If there *are* dirty vdevs, sync the uberblock to all vdevs.
	 */
	for (;;) {
		/*
		 * We hold SCL_STATE to prevent vdev open/close/etc.
		 * while we're attempting to write the vdev labels.
		 */
		spa_config_enter(spa, SCL_STATE, FTAG, RW_READER);

		if (list_is_empty(&spa->spa_config_dirty_list)) {
			vdev_t *svd[SPA_DVAS_PER_BP];
			int svdcount = 0;
			int children = rvd->vdev_children;
			int c0 = spa_get_random(children);

			for (int c = 0; c < children; c++) {
				vd = rvd->vdev_child[(c0 + c) % children];
				if (vd->vdev_ms_array == 0 || vd->vdev_islog)
					continue;
				svd[svdcount++] = vd;
				if (svdcount == SPA_DVAS_PER_BP)
					break;
			}
			error = vdev_config_sync(svd, svdcount, txg, B_FALSE);
			if (error != 0)
				error = vdev_config_sync(svd, svdcount, txg,
				    B_TRUE);
		} else {
			error = vdev_config_sync(rvd->vdev_child,
			    rvd->vdev_children, txg, B_FALSE);
			if (error != 0)
				error = vdev_config_sync(rvd->vdev_child,
				    rvd->vdev_children, txg, B_TRUE);
		}

		spa_config_exit(spa, SCL_STATE, FTAG);

		if (error == 0)
			break;
		zio_suspend(spa, NULL);
		zio_resume_wait(spa);
	}
	dmu_tx_commit(tx);

	/*
	 * Clear the dirty config list.
	 */
	while ((vd = list_head(&spa->spa_config_dirty_list)) != NULL)
		vdev_config_clean(vd);

	/*
	 * Now that the new config has synced transactionally,
	 * let it become visible to the config cache.
	 */
	if (spa->spa_config_syncing != NULL) {
		spa_config_set(spa, spa->spa_config_syncing);
		spa->spa_config_txg = txg;
		spa->spa_config_syncing = NULL;
	}

	spa->spa_ubsync = spa->spa_uberblock;

	dsl_pool_sync_done(dp, txg);

	/*
	 * Update usable space statistics.
	 */
	while ((vd = txg_list_remove(&spa->spa_vdev_txg_list, TXG_CLEAN(txg))))
		vdev_sync_done(vd, txg);

	spa_update_dspace(spa);

	/*
	 * It had better be the case that we didn't dirty anything
	 * since vdev_config_sync().
	 */
	ASSERT(txg_list_empty(&dp->dp_dirty_datasets, txg));
	ASSERT(txg_list_empty(&dp->dp_dirty_dirs, txg));
	ASSERT(txg_list_empty(&spa->spa_vdev_txg_list, txg));

	spa->spa_sync_pass = 0;

	spa_config_exit(spa, SCL_CONFIG, FTAG);

	spa_handle_ignored_writes(spa);

	/*
	 * If any async tasks have been requested, kick them off.
	 */
	spa_async_dispatch(spa);
}

/*
 * Sync all pools.  We don't want to hold the namespace lock across these
 * operations, so we take a reference on the spa_t and drop the lock during the
 * sync.
 */
void
spa_sync_allpools(void)
{
	spa_t *spa = NULL;
	mutex_enter(&spa_namespace_lock);
	while ((spa = spa_next(spa)) != NULL) {
		if (spa_state(spa) != POOL_STATE_ACTIVE || spa_suspended(spa))
			continue;
		spa_open_ref(spa, FTAG);
		mutex_exit(&spa_namespace_lock);
		txg_wait_synced(spa_get_dsl(spa), 0);
		mutex_enter(&spa_namespace_lock);
		spa_close(spa, FTAG);
	}
	mutex_exit(&spa_namespace_lock);
}

/*
 * ==========================================================================
 * Miscellaneous routines
 * ==========================================================================
 */

/*
 * Remove all pools in the system.
 */
void
spa_evict_all(void)
{
	spa_t *spa;

	/*
	 * Remove all cached state.  All pools should be closed now,
	 * so every spa in the AVL tree should be unreferenced.
	 */
	mutex_enter(&spa_namespace_lock);
	while ((spa = spa_next(NULL)) != NULL) {
		/*
		 * Stop async tasks.  The async thread may need to detach
		 * a device that's been replaced, which requires grabbing
		 * spa_namespace_lock, so we must drop it here.
		 */
		spa_open_ref(spa, FTAG);
		mutex_exit(&spa_namespace_lock);
		spa_async_suspend(spa);
		mutex_enter(&spa_namespace_lock);
		spa_close(spa, FTAG);

		if (spa->spa_state != POOL_STATE_UNINITIALIZED) {
			spa_unload(spa);
			spa_deactivate(spa);
		}
		spa_remove(spa);
	}
	mutex_exit(&spa_namespace_lock);
}

vdev_t *
spa_lookup_by_guid(spa_t *spa, uint64_t guid, boolean_t aux)
{
	vdev_t *vd;
	int i;

	if ((vd = vdev_lookup_by_guid(spa->spa_root_vdev, guid)) != NULL)
		return (vd);

	if (aux) {
		for (i = 0; i < spa->spa_l2cache.sav_count; i++) {
			vd = spa->spa_l2cache.sav_vdevs[i];
			if (vd->vdev_guid == guid)
				return (vd);
		}

		for (i = 0; i < spa->spa_spares.sav_count; i++) {
			vd = spa->spa_spares.sav_vdevs[i];
			if (vd->vdev_guid == guid)
				return (vd);
		}
	}

	return (NULL);
}

void
spa_upgrade(spa_t *spa, uint64_t version)
{
	spa_config_enter(spa, SCL_ALL, FTAG, RW_WRITER);

	/*
	 * This should only be called for a non-faulted pool, and since a
	 * future version would result in an unopenable pool, this shouldn't be
	 * possible.
	 */
	ASSERT(spa->spa_uberblock.ub_version <= SPA_VERSION);
	ASSERT(version >= spa->spa_uberblock.ub_version);

	spa->spa_uberblock.ub_version = version;
	vdev_config_dirty(spa->spa_root_vdev);

	spa_config_exit(spa, SCL_ALL, FTAG);

	txg_wait_synced(spa_get_dsl(spa), 0);
}

boolean_t
spa_has_spare(spa_t *spa, uint64_t guid)
{
	int i;
	uint64_t spareguid;
	spa_aux_vdev_t *sav = &spa->spa_spares;

	for (i = 0; i < sav->sav_count; i++)
		if (sav->sav_vdevs[i]->vdev_guid == guid)
			return (B_TRUE);

	for (i = 0; i < sav->sav_npending; i++) {
		if (nvlist_lookup_uint64(sav->sav_pending[i], ZPOOL_CONFIG_GUID,
		    &spareguid) == 0 && spareguid == guid)
			return (B_TRUE);
	}

	return (B_FALSE);
}

/*
 * Check if a pool has an active shared spare device.
 * Note: reference count of an active spare is 2, as a spare and as a replace
 */
static boolean_t
spa_has_active_shared_spare(spa_t *spa)
{
	int i, refcnt;
	uint64_t pool;
	spa_aux_vdev_t *sav = &spa->spa_spares;

	for (i = 0; i < sav->sav_count; i++) {
		if (spa_spare_exists(sav->sav_vdevs[i]->vdev_guid, &pool,
		    &refcnt) && pool != 0ULL && pool == spa_guid(spa) &&
		    refcnt > 2)
			return (B_TRUE);
	}

	return (B_FALSE);
}

/*
 * Post a sysevent corresponding to the given event.  The 'name' must be one of
 * the event definitions in sys/sysevent/eventdefs.h.  The payload will be
 * filled in from the spa and (optionally) the vdev.  This doesn't do anything
 * in the userland libzpool, as we don't want consumers to misinterpret ztest
 * or zdb as real changes.
 */
void
spa_event_notify(spa_t *spa, vdev_t *vd, const char *name)
{
#ifdef _KERNEL
	sysevent_t		*ev;
	sysevent_attr_list_t	*attr = NULL;
	sysevent_value_t	value;
	sysevent_id_t		eid;

	ev = sysevent_alloc(EC_ZFS, (char *)name, SUNW_KERN_PUB "zfs",
	    SE_SLEEP);

	value.value_type = SE_DATA_TYPE_STRING;
	value.value.sv_string = spa_name(spa);
	if (sysevent_add_attr(&attr, ZFS_EV_POOL_NAME, &value, SE_SLEEP) != 0)
		goto done;

	value.value_type = SE_DATA_TYPE_UINT64;
	value.value.sv_uint64 = spa_guid(spa);
	if (sysevent_add_attr(&attr, ZFS_EV_POOL_GUID, &value, SE_SLEEP) != 0)
		goto done;

	if (vd) {
		value.value_type = SE_DATA_TYPE_UINT64;
		value.value.sv_uint64 = vd->vdev_guid;
		if (sysevent_add_attr(&attr, ZFS_EV_VDEV_GUID, &value,
		    SE_SLEEP) != 0)
			goto done;

		if (vd->vdev_path) {
			value.value_type = SE_DATA_TYPE_STRING;
			value.value.sv_string = vd->vdev_path;
			if (sysevent_add_attr(&attr, ZFS_EV_VDEV_PATH,
			    &value, SE_SLEEP) != 0)
				goto done;
		}
	}

	if (sysevent_attach_attributes(ev, attr) != 0)
		goto done;
	attr = NULL;

	(void) log_sysevent(ev, SE_SLEEP, &eid);

done:
	if (attr)
		sysevent_free_attr(attr);
	sysevent_free(ev);
#endif
}<|MERGE_RESOLUTION|>--- conflicted
+++ resolved
@@ -395,12 +395,7 @@
 					break;
 				}
 
-<<<<<<< HEAD
-				if ((error = dmu_objset_open(strval,DMU_OST_ZFS,
-				    DS_MODE_USER | DS_MODE_READONLY, &os)))
-=======
-				if (error = dmu_objset_hold(strval, FTAG, &os))
->>>>>>> 428870ff
+				if ((error = dmu_objset_hold(strval,FTAG,&os)))
 					break;
 
 				/* Must be ZPL and not gzip compressed. */
@@ -3297,15 +3292,6 @@
 	return (0);
 }
 
-<<<<<<< HEAD
-/*
- * This (illegal) pool name is used when temporarily importing a spa_t in order
- * to get the vdev stats associated with the imported devices.
- */
-#define	TRYIMPORT_NAME	"$import"
-
-=======
->>>>>>> 428870ff
 nvlist_t *
 spa_tryimport(nvlist_t *tryconfig)
 {
@@ -5350,12 +5336,6 @@
 		spa_errlog_sync(spa, txg);
 		dsl_pool_sync(dp, txg);
 
-<<<<<<< HEAD
-		dirty_vdevs = 0;
-		while ((vd = txg_list_remove(&spa->spa_vdev_txg_list, txg))) {
-			vdev_sync(vd, txg);
-			dirty_vdevs++;
-=======
 		if (pass <= SYNC_PASS_DEFERRED_FREE) {
 			zio_t *zio = zio_root(spa, NULL, NULL, 0);
 			bplist_iterate(free_bpl, spa_free_sync_cb,
@@ -5364,7 +5344,6 @@
 		} else {
 			bplist_iterate(free_bpl, bpobj_enqueue_cb,
 			    defer_bpo, tx);
->>>>>>> 428870ff
 		}
 
 		ddt_sync(spa, txg);
