/*
 * CDDL HEADER START
 *
 * The contents of this file are subject to the terms of the
 * Common Development and Distribution License (the "License").
 * You may not use this file except in compliance with the License.
 *
 * You can obtain a copy of the license at usr/src/OPENSOLARIS.LICENSE
 * or http://www.opensolaris.org/os/licensing.
 * See the License for the specific language governing permissions
 * and limitations under the License.
 *
 * When distributing Covered Code, include this CDDL HEADER in each
 * file and include the License file at usr/src/OPENSOLARIS.LICENSE.
 * If applicable, add the following below this CDDL HEADER, with the
 * fields enclosed by brackets "[]" replaced with your own identifying
 * information: Portions Copyright [yyyy] [name of copyright owner]
 *
 * CDDL HEADER END
 */

/*
 * Copyright (c) 2005, 2010, Oracle and/or its affiliates. All rights reserved.
 */

#include <assert.h>
#include <ctype.h>
#include <dirent.h>
#include <errno.h>
#include <fcntl.h>
#include <libgen.h>
#include <libintl.h>
#include <libuutil.h>
#include <locale.h>
#include <stdio.h>
#include <stdlib.h>
#include <string.h>
#include <strings.h>
#include <unistd.h>
#include <priv.h>
#include <pwd.h>
#include <zone.h>
#include <sys/fs/zfs.h>
#include <sys/stat.h>

#include <libzfs.h>

#include "zpool_util.h"
#include "zfs_comutil.h"

#include "statcommon.h"

static int zpool_do_create(int, char **);
static int zpool_do_destroy(int, char **);

static int zpool_do_add(int, char **);
static int zpool_do_remove(int, char **);

static int zpool_do_list(int, char **);
static int zpool_do_iostat(int, char **);
static int zpool_do_status(int, char **);

static int zpool_do_online(int, char **);
static int zpool_do_offline(int, char **);
static int zpool_do_clear(int, char **);

static int zpool_do_attach(int, char **);
static int zpool_do_detach(int, char **);
static int zpool_do_replace(int, char **);
static int zpool_do_split(int, char **);

static int zpool_do_scrub(int, char **);

static int zpool_do_import(int, char **);
static int zpool_do_export(int, char **);

static int zpool_do_upgrade(int, char **);

static int zpool_do_history(int, char **);

static int zpool_do_get(int, char **);
static int zpool_do_set(int, char **);

/*
 * These libumem hooks provide a reasonable set of defaults for the allocator's
 * debugging facilities.
 */

#ifdef DEBUG
const char *
_umem_debug_init(void)
{
	return ("default,verbose"); /* $UMEM_DEBUG setting */
}

const char *
_umem_logging_init(void)
{
	return ("fail,contents"); /* $UMEM_LOGGING setting */
}
#endif

typedef enum {
	HELP_ADD,
	HELP_ATTACH,
	HELP_CLEAR,
	HELP_CREATE,
	HELP_DESTROY,
	HELP_DETACH,
	HELP_EXPORT,
	HELP_HISTORY,
	HELP_IMPORT,
	HELP_IOSTAT,
	HELP_LIST,
	HELP_OFFLINE,
	HELP_ONLINE,
	HELP_REPLACE,
	HELP_REMOVE,
	HELP_SCRUB,
	HELP_STATUS,
	HELP_UPGRADE,
	HELP_GET,
	HELP_SET,
	HELP_SPLIT
} zpool_help_t;


typedef struct zpool_command {
	const char	*name;
	int		(*func)(int, char **);
	zpool_help_t	usage;
} zpool_command_t;

/*
 * Master command table.  Each ZFS command has a name, associated function, and
 * usage message.  The usage messages need to be internationalized, so we have
 * to have a function to return the usage message based on a command index.
 *
 * These commands are organized according to how they are displayed in the usage
 * message.  An empty command (one with a NULL name) indicates an empty line in
 * the generic usage message.
 */
static zpool_command_t command_table[] = {
	{ "create",	zpool_do_create,	HELP_CREATE		},
	{ "destroy",	zpool_do_destroy,	HELP_DESTROY		},
	{ NULL },
	{ "add",	zpool_do_add,		HELP_ADD		},
	{ "remove",	zpool_do_remove,	HELP_REMOVE		},
	{ NULL },
	{ "list",	zpool_do_list,		HELP_LIST		},
	{ "iostat",	zpool_do_iostat,	HELP_IOSTAT		},
	{ "status",	zpool_do_status,	HELP_STATUS		},
	{ NULL },
	{ "online",	zpool_do_online,	HELP_ONLINE		},
	{ "offline",	zpool_do_offline,	HELP_OFFLINE		},
	{ "clear",	zpool_do_clear,		HELP_CLEAR		},
	{ NULL },
	{ "attach",	zpool_do_attach,	HELP_ATTACH		},
	{ "detach",	zpool_do_detach,	HELP_DETACH		},
	{ "replace",	zpool_do_replace,	HELP_REPLACE		},
	{ "split",	zpool_do_split,		HELP_SPLIT		},
	{ NULL },
	{ "scrub",	zpool_do_scrub,		HELP_SCRUB		},
	{ NULL },
	{ "import",	zpool_do_import,	HELP_IMPORT		},
	{ "export",	zpool_do_export,	HELP_EXPORT		},
	{ "upgrade",	zpool_do_upgrade,	HELP_UPGRADE		},
	{ NULL },
	{ "history",	zpool_do_history,	HELP_HISTORY		},
	{ "get",	zpool_do_get,		HELP_GET		},
	{ "set",	zpool_do_set,		HELP_SET		},
};

#define	NCOMMAND	(sizeof (command_table) / sizeof (command_table[0]))

zpool_command_t *current_command;
static char history_str[HIS_MAX_RECORD_LEN];

static uint_t timestamp_fmt = NODATE;

static const char *
get_usage(zpool_help_t idx) {
	switch (idx) {
	case HELP_ADD:
		return (gettext("\tadd [-fn] <pool> <vdev> ...\n"));
	case HELP_ATTACH:
		return (gettext("\tattach [-f] <pool> <device> "
		    "<new-device>\n"));
	case HELP_CLEAR:
		return (gettext("\tclear [-nF] <pool> [device]\n"));
	case HELP_CREATE:
		return (gettext("\tcreate [-fn] [-o property=value] ... \n"
		    "\t    [-O file-system-property=value] ... \n"
		    "\t    [-m mountpoint] [-R root] <pool> <vdev> ...\n"));
	case HELP_DESTROY:
		return (gettext("\tdestroy [-f] <pool>\n"));
	case HELP_DETACH:
		return (gettext("\tdetach <pool> <device>\n"));
	case HELP_EXPORT:
		return (gettext("\texport [-f] <pool> ...\n"));
	case HELP_HISTORY:
		return (gettext("\thistory [-il] [<pool>] ...\n"));
	case HELP_IMPORT:
		return (gettext("\timport [-d dir] [-D]\n"
		    "\timport [-d dir | -c cachefile] [-n] -F <pool | id>\n"
		    "\timport [-o mntopts] [-o property=value] ... \n"
		    "\t    [-d dir | -c cachefile] [-D] [-f] [-R root] -a\n"
		    "\timport [-o mntopts] [-o property=value] ... \n"
		    "\t    [-d dir | -c cachefile] [-D] [-f] [-R root] "
		    "<pool | id> [newpool]\n"));
	case HELP_IOSTAT:
		return (gettext("\tiostat [-v] [-T d|u] [pool] ... [interval "
		    "[count]]\n"));
	case HELP_LIST:
		return (gettext("\tlist [-H] [-o property[,...]] "
		    "[-T d|u] [pool] ... [interval [count]]\n"));
	case HELP_OFFLINE:
		return (gettext("\toffline [-t] <pool> <device> ...\n"));
	case HELP_ONLINE:
		return (gettext("\tonline <pool> <device> ...\n"));
	case HELP_REPLACE:
		return (gettext("\treplace [-f] <pool> <device> "
		    "[new-device]\n"));
	case HELP_REMOVE:
		return (gettext("\tremove <pool> <device> ...\n"));
	case HELP_SCRUB:
		return (gettext("\tscrub [-s] <pool> ...\n"));
	case HELP_STATUS:
		return (gettext("\tstatus [-vx] [-T d|u] [pool] ... [interval "
		    "[count]]\n"));
	case HELP_UPGRADE:
		return (gettext("\tupgrade\n"
		    "\tupgrade -v\n"
		    "\tupgrade [-V version] <-a | pool ...>\n"));
	case HELP_GET:
		return (gettext("\tget <\"all\" | property[,...]> "
		    "<pool> ...\n"));
	case HELP_SET:
		return (gettext("\tset <property=value> <pool> \n"));
	case HELP_SPLIT:
		return (gettext("\tsplit [-n] [-R altroot] [-o mntopts]\n"
		    "\t    [-o property=value] <pool> <newpool> "
		    "[<device> ...]\n"));
	}

	abort();
	/* NOTREACHED */
}


/*
 * Callback routine that will print out a pool property value.
 */
static int
print_prop_cb(int prop, void *cb)
{
	FILE *fp = cb;

	(void) fprintf(fp, "\t%-15s  ", zpool_prop_to_name(prop));

	if (zpool_prop_readonly(prop))
		(void) fprintf(fp, "  NO   ");
	else
		(void) fprintf(fp, " YES   ");

	if (zpool_prop_values(prop) == NULL)
		(void) fprintf(fp, "-\n");
	else
		(void) fprintf(fp, "%s\n", zpool_prop_values(prop));

	return (ZPROP_CONT);
}

/*
 * Display usage message.  If we're inside a command, display only the usage for
 * that command.  Otherwise, iterate over the entire command table and display
 * a complete usage message.
 */
void
usage(boolean_t requested)
{
	FILE *fp = requested ? stdout : stderr;

	if (current_command == NULL) {
		int i;

		(void) fprintf(fp, gettext("usage: zpool command args ...\n"));
		(void) fprintf(fp,
		    gettext("where 'command' is one of the following:\n\n"));

		for (i = 0; i < NCOMMAND; i++) {
			if (command_table[i].name == NULL)
				(void) fprintf(fp, "\n");
			else
				(void) fprintf(fp, "%s",
				    get_usage(command_table[i].usage));
		}
	} else {
		(void) fprintf(fp, gettext("usage:\n"));
		(void) fprintf(fp, "%s", get_usage(current_command->usage));
	}

	if (current_command != NULL &&
	    ((strcmp(current_command->name, "set") == 0) ||
	    (strcmp(current_command->name, "get") == 0) ||
	    (strcmp(current_command->name, "list") == 0))) {

		(void) fprintf(fp,
		    gettext("\nthe following properties are supported:\n"));

		(void) fprintf(fp, "\n\t%-15s  %s   %s\n\n",
		    "PROPERTY", "EDIT", "VALUES");

		/* Iterate over all properties */
		(void) zprop_iter(print_prop_cb, fp, B_FALSE, B_TRUE,
		    ZFS_TYPE_POOL);
	}

	/*
	 * See comments at end of main().
	 */
	if (getenv("ZFS_ABORT") != NULL) {
		(void) printf("dumping core by request\n");
		abort();
	}

	exit(requested ? 0 : 2);
}

void
print_vdev_tree(zpool_handle_t *zhp, const char *name, nvlist_t *nv, int indent,
    boolean_t print_logs)
{
	nvlist_t **child;
	uint_t c, children;
	char *vname;

	if (name != NULL)
		(void) printf("\t%*s%s\n", indent, "", name);

	if (nvlist_lookup_nvlist_array(nv, ZPOOL_CONFIG_CHILDREN,
	    &child, &children) != 0)
		return;

	for (c = 0; c < children; c++) {
		uint64_t is_log = B_FALSE;

		(void) nvlist_lookup_uint64(child[c], ZPOOL_CONFIG_IS_LOG,
		    &is_log);
		if ((is_log && !print_logs) || (!is_log && print_logs))
			continue;

		vname = zpool_vdev_name(g_zfs, zhp, child[c], B_FALSE);
		print_vdev_tree(zhp, vname, child[c], indent + 2,
		    B_FALSE);
		free(vname);
	}
}

/*
 * Add a property pair (name, string-value) into a property nvlist.
 */
static int
add_prop_list(const char *propname, char *propval, nvlist_t **props,
    boolean_t poolprop)
{
	zpool_prop_t prop = ZPROP_INVAL;
	zfs_prop_t fprop;
	nvlist_t *proplist;
	const char *normnm;
	char *strval;

	if (*props == NULL &&
	    nvlist_alloc(props, NV_UNIQUE_NAME, 0) != 0) {
		(void) fprintf(stderr,
		    gettext("internal error: out of memory\n"));
		return (1);
	}

	proplist = *props;

	if (poolprop) {
		if ((prop = zpool_name_to_prop(propname)) == ZPROP_INVAL) {
			(void) fprintf(stderr, gettext("property '%s' is "
			    "not a valid pool property\n"), propname);
			return (2);
		}
		normnm = zpool_prop_to_name(prop);
	} else {
		if ((fprop = zfs_name_to_prop(propname)) != ZPROP_INVAL) {
			normnm = zfs_prop_to_name(fprop);
		} else {
			normnm = propname;
		}
	}

	if (nvlist_lookup_string(proplist, normnm, &strval) == 0 &&
	    prop != ZPOOL_PROP_CACHEFILE) {
		(void) fprintf(stderr, gettext("property '%s' "
		    "specified multiple times\n"), propname);
		return (2);
	}

	if (nvlist_add_string(proplist, normnm, propval) != 0) {
		(void) fprintf(stderr, gettext("internal "
		    "error: out of memory\n"));
		return (1);
	}

	return (0);
}

/*
 * zpool add [-fn] <pool> <vdev> ...
 *
 *	-f	Force addition of devices, even if they appear in use
 *	-n	Do not add the devices, but display the resulting layout if
 *		they were to be added.
 *
 * Adds the given vdevs to 'pool'.  As with create, the bulk of this work is
 * handled by get_vdev_spec(), which constructs the nvlist needed to pass to
 * libzfs.
 */
int
zpool_do_add(int argc, char **argv)
{
	boolean_t force = B_FALSE;
	boolean_t dryrun = B_FALSE;
	int c;
	nvlist_t *nvroot;
	char *poolname;
	int ret;
	zpool_handle_t *zhp;
	nvlist_t *config;

	/* check options */
	while ((c = getopt(argc, argv, "fn")) != -1) {
		switch (c) {
		case 'f':
			force = B_TRUE;
			break;
		case 'n':
			dryrun = B_TRUE;
			break;
		case '?':
			(void) fprintf(stderr, gettext("invalid option '%c'\n"),
			    optopt);
			usage(B_FALSE);
		}
	}

	argc -= optind;
	argv += optind;

	/* get pool name and check number of arguments */
	if (argc < 1) {
		(void) fprintf(stderr, gettext("missing pool name argument\n"));
		usage(B_FALSE);
	}
	if (argc < 2) {
		(void) fprintf(stderr, gettext("missing vdev specification\n"));
		usage(B_FALSE);
	}

	poolname = argv[0];

	argc--;
	argv++;

	if ((zhp = zpool_open(g_zfs, poolname)) == NULL)
		return (1);

	if ((config = zpool_get_config(zhp, NULL)) == NULL) {
		(void) fprintf(stderr, gettext("pool '%s' is unavailable\n"),
		    poolname);
		zpool_close(zhp);
		return (1);
	}

	/* pass off to get_vdev_spec for processing */
	nvroot = make_root_vdev(zhp, force, !force, B_FALSE, dryrun,
	    argc, argv);
	if (nvroot == NULL) {
		zpool_close(zhp);
		return (1);
	}

	if (dryrun) {
		nvlist_t *poolnvroot;

		verify(nvlist_lookup_nvlist(config, ZPOOL_CONFIG_VDEV_TREE,
		    &poolnvroot) == 0);

		(void) printf(gettext("would update '%s' to the following "
		    "configuration:\n"), zpool_get_name(zhp));

		/* print original main pool and new tree */
		print_vdev_tree(zhp, poolname, poolnvroot, 0, B_FALSE);
		print_vdev_tree(zhp, NULL, nvroot, 0, B_FALSE);

		/* Do the same for the logs */
		if (num_logs(poolnvroot) > 0) {
			print_vdev_tree(zhp, "logs", poolnvroot, 0, B_TRUE);
			print_vdev_tree(zhp, NULL, nvroot, 0, B_TRUE);
		} else if (num_logs(nvroot) > 0) {
			print_vdev_tree(zhp, "logs", nvroot, 0, B_TRUE);
		}

		ret = 0;
	} else {
		ret = (zpool_add(zhp, nvroot) != 0);
	}

	nvlist_free(nvroot);
	zpool_close(zhp);

	return (ret);
}

/*
 * zpool remove  <pool> <vdev> ...
 *
 * Removes the given vdev from the pool.  Currently, this supports removing
 * spares, cache, and log devices from the pool.
 */
int
zpool_do_remove(int argc, char **argv)
{
	char *poolname;
	int i, ret = 0;
	zpool_handle_t *zhp;

	argc--;
	argv++;

	/* get pool name and check number of arguments */
	if (argc < 1) {
		(void) fprintf(stderr, gettext("missing pool name argument\n"));
		usage(B_FALSE);
	}
	if (argc < 2) {
		(void) fprintf(stderr, gettext("missing device\n"));
		usage(B_FALSE);
	}

	poolname = argv[0];

	if ((zhp = zpool_open(g_zfs, poolname)) == NULL)
		return (1);

	for (i = 1; i < argc; i++) {
		if (zpool_vdev_remove(zhp, argv[i]) != 0)
			ret = 1;
	}

	return (ret);
}

/*
 * zpool create [-fn] [-o property=value] ...
 *		[-O file-system-property=value] ...
 *		[-R root] [-m mountpoint] <pool> <dev> ...
 *
 *	-f	Force creation, even if devices appear in use
 *	-n	Do not create the pool, but display the resulting layout if it
 *		were to be created.
 *      -R	Create a pool under an alternate root
 *      -m	Set default mountpoint for the root dataset.  By default it's
 *      	'/<pool>'
 *	-o	Set property=value.
 *	-O	Set fsproperty=value in the pool's root file system
 *
 * Creates the named pool according to the given vdev specification.  The
 * bulk of the vdev processing is done in get_vdev_spec() in zpool_vdev.c.  Once
 * we get the nvlist back from get_vdev_spec(), we either print out the contents
 * (if '-n' was specified), or pass it to libzfs to do the creation.
 */
int
zpool_do_create(int argc, char **argv)
{
	boolean_t force = B_FALSE;
	boolean_t dryrun = B_FALSE;
	int c;
	nvlist_t *nvroot = NULL;
	char *poolname;
	int ret = 1;
	char *altroot = NULL;
	char *mountpoint = NULL;
	nvlist_t *fsprops = NULL;
	nvlist_t *props = NULL;
	char *propval;

	/* check options */
	while ((c = getopt(argc, argv, ":fnR:m:o:O:")) != -1) {
		switch (c) {
		case 'f':
			force = B_TRUE;
			break;
		case 'n':
			dryrun = B_TRUE;
			break;
		case 'R':
			altroot = optarg;
			if (add_prop_list(zpool_prop_to_name(
			    ZPOOL_PROP_ALTROOT), optarg, &props, B_TRUE))
				goto errout;
			if (nvlist_lookup_string(props,
			    zpool_prop_to_name(ZPOOL_PROP_CACHEFILE),
			    &propval) == 0)
				break;
			if (add_prop_list(zpool_prop_to_name(
			    ZPOOL_PROP_CACHEFILE), "none", &props, B_TRUE))
				goto errout;
			break;
		case 'm':
			mountpoint = optarg;
			break;
		case 'o':
			if ((propval = strchr(optarg, '=')) == NULL) {
				(void) fprintf(stderr, gettext("missing "
				    "'=' for -o option\n"));
				goto errout;
			}
			*propval = '\0';
			propval++;

			if (add_prop_list(optarg, propval, &props, B_TRUE))
				goto errout;
			break;
		case 'O':
			if ((propval = strchr(optarg, '=')) == NULL) {
				(void) fprintf(stderr, gettext("missing "
				    "'=' for -O option\n"));
				goto errout;
			}
			*propval = '\0';
			propval++;

			if (add_prop_list(optarg, propval, &fsprops, B_FALSE))
				goto errout;
			break;
		case ':':
			(void) fprintf(stderr, gettext("missing argument for "
			    "'%c' option\n"), optopt);
			goto badusage;
		case '?':
			(void) fprintf(stderr, gettext("invalid option '%c'\n"),
			    optopt);
			goto badusage;
		}
	}

	argc -= optind;
	argv += optind;

	/* get pool name and check number of arguments */
	if (argc < 1) {
		(void) fprintf(stderr, gettext("missing pool name argument\n"));
		goto badusage;
	}
	if (argc < 2) {
		(void) fprintf(stderr, gettext("missing vdev specification\n"));
		goto badusage;
	}

	poolname = argv[0];

	/*
	 * As a special case, check for use of '/' in the name, and direct the
	 * user to use 'zfs create' instead.
	 */
	if (strchr(poolname, '/') != NULL) {
		(void) fprintf(stderr, gettext("cannot create '%s': invalid "
		    "character '/' in pool name\n"), poolname);
		(void) fprintf(stderr, gettext("use 'zfs create' to "
		    "create a dataset\n"));
		goto errout;
	}

	/* pass off to get_vdev_spec for bulk processing */
	nvroot = make_root_vdev(NULL, force, !force, B_FALSE, dryrun,
	    argc - 1, argv + 1);
	if (nvroot == NULL)
		goto errout;

	/* make_root_vdev() allows 0 toplevel children if there are spares */
	if (!zfs_allocatable_devs(nvroot)) {
		(void) fprintf(stderr, gettext("invalid vdev "
		    "specification: at least one toplevel vdev must be "
		    "specified\n"));
		goto errout;
	}


	if (altroot != NULL && altroot[0] != '/') {
		(void) fprintf(stderr, gettext("invalid alternate root '%s': "
		    "must be an absolute path\n"), altroot);
		goto errout;
	}

	/*
	 * Check the validity of the mountpoint and direct the user to use the
	 * '-m' mountpoint option if it looks like its in use.
	 */
	if (mountpoint == NULL ||
	    (strcmp(mountpoint, ZFS_MOUNTPOINT_LEGACY) != 0 &&
	    strcmp(mountpoint, ZFS_MOUNTPOINT_NONE) != 0)) {
		char buf[MAXPATHLEN];
		DIR *dirp;

		if (mountpoint && mountpoint[0] != '/') {
			(void) fprintf(stderr, gettext("invalid mountpoint "
			    "'%s': must be an absolute path, 'legacy', or "
			    "'none'\n"), mountpoint);
			goto errout;
		}

		if (mountpoint == NULL) {
			if (altroot != NULL)
				(void) snprintf(buf, sizeof (buf), "%s/%s",
				    altroot, poolname);
			else
				(void) snprintf(buf, sizeof (buf), "/%s",
				    poolname);
		} else {
			if (altroot != NULL)
				(void) snprintf(buf, sizeof (buf), "%s%s",
				    altroot, mountpoint);
			else
				(void) snprintf(buf, sizeof (buf), "%s",
				    mountpoint);
		}

		if ((dirp = opendir(buf)) == NULL && errno != ENOENT) {
			(void) fprintf(stderr, gettext("mountpoint '%s' : "
			    "%s\n"), buf, strerror(errno));
			(void) fprintf(stderr, gettext("use '-m' "
			    "option to provide a different default\n"));
			goto errout;
		} else if (dirp) {
			int count = 0;

			while (count < 3 && readdir(dirp) != NULL)
				count++;
			(void) closedir(dirp);

			if (count > 2) {
				(void) fprintf(stderr, gettext("mountpoint "
				    "'%s' exists and is not empty\n"), buf);
				(void) fprintf(stderr, gettext("use '-m' "
				    "option to provide a "
				    "different default\n"));
				goto errout;
			}
		}
	}

	if (dryrun) {
		/*
		 * For a dry run invocation, print out a basic message and run
		 * through all the vdevs in the list and print out in an
		 * appropriate hierarchy.
		 */
		(void) printf(gettext("would create '%s' with the "
		    "following layout:\n\n"), poolname);

		print_vdev_tree(NULL, poolname, nvroot, 0, B_FALSE);
		if (num_logs(nvroot) > 0)
			print_vdev_tree(NULL, "logs", nvroot, 0, B_TRUE);

		ret = 0;
	} else {
		/*
		 * Hand off to libzfs.
		 */
		if (zpool_create(g_zfs, poolname,
		    nvroot, props, fsprops) == 0) {
			zfs_handle_t *pool = zfs_open(g_zfs, poolname,
			    ZFS_TYPE_FILESYSTEM);
			if (pool != NULL) {
				if (mountpoint != NULL)
					verify(zfs_prop_set(pool,
					    zfs_prop_to_name(
					    ZFS_PROP_MOUNTPOINT),
					    mountpoint) == 0);
				if (zfs_mount(pool, NULL, 0) == 0)
					ret = zfs_shareall(pool);
				zfs_close(pool);
			}
		} else if (libzfs_errno(g_zfs) == EZFS_INVALIDNAME) {
			(void) fprintf(stderr, gettext("pool name may have "
			    "been omitted\n"));
		}
	}

errout:
	nvlist_free(nvroot);
	nvlist_free(fsprops);
	nvlist_free(props);
	return (ret);
badusage:
	nvlist_free(fsprops);
	nvlist_free(props);
	usage(B_FALSE);
	return (2);
}

/*
 * zpool destroy <pool>
 *
 * 	-f	Forcefully unmount any datasets
 *
 * Destroy the given pool.  Automatically unmounts any datasets in the pool.
 */
int
zpool_do_destroy(int argc, char **argv)
{
	boolean_t force = B_FALSE;
	int c;
	char *pool;
	zpool_handle_t *zhp;
	int ret;

	/* check options */
	while ((c = getopt(argc, argv, "f")) != -1) {
		switch (c) {
		case 'f':
			force = B_TRUE;
			break;
		case '?':
			(void) fprintf(stderr, gettext("invalid option '%c'\n"),
			    optopt);
			usage(B_FALSE);
		}
	}

	argc -= optind;
	argv += optind;

	/* check arguments */
	if (argc < 1) {
		(void) fprintf(stderr, gettext("missing pool argument\n"));
		usage(B_FALSE);
	}
	if (argc > 1) {
		(void) fprintf(stderr, gettext("too many arguments\n"));
		usage(B_FALSE);
	}

	pool = argv[0];

	if ((zhp = zpool_open_canfail(g_zfs, pool)) == NULL) {
		/*
		 * As a special case, check for use of '/' in the name, and
		 * direct the user to use 'zfs destroy' instead.
		 */
		if (strchr(pool, '/') != NULL)
			(void) fprintf(stderr, gettext("use 'zfs destroy' to "
			    "destroy a dataset\n"));
		return (1);
	}

	if (zpool_disable_datasets(zhp, force) != 0) {
		(void) fprintf(stderr, gettext("could not destroy '%s': "
		    "could not unmount datasets\n"), zpool_get_name(zhp));
		return (1);
	}

	ret = (zpool_destroy(zhp) != 0);

	zpool_close(zhp);

	return (ret);
}

/*
 * zpool export [-f] <pool> ...
 *
 *	-f	Forcefully unmount datasets
 *
 * Export the given pools.  By default, the command will attempt to cleanly
 * unmount any active datasets within the pool.  If the '-f' flag is specified,
 * then the datasets will be forcefully unmounted.
 */
int
zpool_do_export(int argc, char **argv)
{
	boolean_t force = B_FALSE;
	boolean_t hardforce = B_FALSE;
	int c;
	zpool_handle_t *zhp;
	int ret;
	int i;

	/* check options */
	while ((c = getopt(argc, argv, "fF")) != -1) {
		switch (c) {
		case 'f':
			force = B_TRUE;
			break;
		case 'F':
			hardforce = B_TRUE;
			break;
		case '?':
			(void) fprintf(stderr, gettext("invalid option '%c'\n"),
			    optopt);
			usage(B_FALSE);
		}
	}

	argc -= optind;
	argv += optind;

	/* check arguments */
	if (argc < 1) {
		(void) fprintf(stderr, gettext("missing pool argument\n"));
		usage(B_FALSE);
	}

	ret = 0;
	for (i = 0; i < argc; i++) {
		if ((zhp = zpool_open_canfail(g_zfs, argv[i])) == NULL) {
			ret = 1;
			continue;
		}

		if (zpool_disable_datasets(zhp, force) != 0) {
			ret = 1;
			zpool_close(zhp);
			continue;
		}

		if (hardforce) {
			if (zpool_export_force(zhp) != 0)
				ret = 1;
		} else if (zpool_export(zhp, force) != 0) {
			ret = 1;
		}

		zpool_close(zhp);
	}

	return (ret);
}

/*
 * Given a vdev configuration, determine the maximum width needed for the device
 * name column.
 */
static int
max_width(zpool_handle_t *zhp, nvlist_t *nv, int depth, int max)
{
	char *name = zpool_vdev_name(g_zfs, zhp, nv, B_TRUE);
	nvlist_t **child;
	uint_t c, children;
	int ret;

	if (strlen(name) + depth > max)
		max = strlen(name) + depth;

	free(name);

	if (nvlist_lookup_nvlist_array(nv, ZPOOL_CONFIG_SPARES,
	    &child, &children) == 0) {
		for (c = 0; c < children; c++)
			if ((ret = max_width(zhp, child[c], depth + 2,
			    max)) > max)
				max = ret;
	}

	if (nvlist_lookup_nvlist_array(nv, ZPOOL_CONFIG_L2CACHE,
	    &child, &children) == 0) {
		for (c = 0; c < children; c++)
			if ((ret = max_width(zhp, child[c], depth + 2,
			    max)) > max)
				max = ret;
	}

	if (nvlist_lookup_nvlist_array(nv, ZPOOL_CONFIG_CHILDREN,
	    &child, &children) == 0) {
		for (c = 0; c < children; c++)
			if ((ret = max_width(zhp, child[c], depth + 2,
			    max)) > max)
				max = ret;
	}


	return (max);
}

typedef struct spare_cbdata {
	uint64_t	cb_guid;
	zpool_handle_t	*cb_zhp;
} spare_cbdata_t;

static boolean_t
find_vdev(nvlist_t *nv, uint64_t search)
{
	uint64_t guid;
	nvlist_t **child;
	uint_t c, children;

	if (nvlist_lookup_uint64(nv, ZPOOL_CONFIG_GUID, &guid) == 0 &&
	    search == guid)
		return (B_TRUE);

	if (nvlist_lookup_nvlist_array(nv, ZPOOL_CONFIG_CHILDREN,
	    &child, &children) == 0) {
		for (c = 0; c < children; c++)
			if (find_vdev(child[c], search))
				return (B_TRUE);
	}

	return (B_FALSE);
}

static int
find_spare(zpool_handle_t *zhp, void *data)
{
	spare_cbdata_t *cbp = data;
	nvlist_t *config, *nvroot;

	config = zpool_get_config(zhp, NULL);
	verify(nvlist_lookup_nvlist(config, ZPOOL_CONFIG_VDEV_TREE,
	    &nvroot) == 0);

	if (find_vdev(nvroot, cbp->cb_guid)) {
		cbp->cb_zhp = zhp;
		return (1);
	}

	zpool_close(zhp);
	return (0);
}

/*
 * Print out configuration state as requested by status_callback.
 */
void
print_status_config(zpool_handle_t *zhp, const char *name, nvlist_t *nv,
    int namewidth, int depth, boolean_t isspare)
{
	nvlist_t **child;
	uint_t c, children;
	pool_scan_stat_t *ps = NULL;
	vdev_stat_t *vs;
	char rbuf[6], wbuf[6], cbuf[6];
	char *vname;
	uint64_t notpresent;
	spare_cbdata_t cb;
	char *state;

	if (nvlist_lookup_nvlist_array(nv, ZPOOL_CONFIG_CHILDREN,
	    &child, &children) != 0)
		children = 0;

	verify(nvlist_lookup_uint64_array(nv, ZPOOL_CONFIG_VDEV_STATS,
	    (uint64_t **)&vs, &c) == 0);

	state = zpool_state_to_name(vs->vs_state, vs->vs_aux);
	if (isspare) {
		/*
		 * For hot spares, we use the terms 'INUSE' and 'AVAILABLE' for
		 * online drives.
		 */
		if (vs->vs_aux == VDEV_AUX_SPARED)
			state = "INUSE";
		else if (vs->vs_state == VDEV_STATE_HEALTHY)
			state = "AVAIL";
	}

	(void) printf("\t%*s%-*s  %-8s", depth, "", namewidth - depth,
	    name, state);

	if (!isspare) {
		zfs_nicenum(vs->vs_read_errors, rbuf, sizeof (rbuf));
		zfs_nicenum(vs->vs_write_errors, wbuf, sizeof (wbuf));
		zfs_nicenum(vs->vs_checksum_errors, cbuf, sizeof (cbuf));
		(void) printf(" %5s %5s %5s", rbuf, wbuf, cbuf);
	}

	if (nvlist_lookup_uint64(nv, ZPOOL_CONFIG_NOT_PRESENT,
	    &notpresent) == 0) {
		char *path;
		verify(nvlist_lookup_string(nv, ZPOOL_CONFIG_PATH, &path) == 0);
		(void) printf("  was %s", path);
	} else if (vs->vs_aux != 0) {
		(void) printf("  ");

		switch (vs->vs_aux) {
		case VDEV_AUX_OPEN_FAILED:
			(void) printf(gettext("cannot open"));
			break;

		case VDEV_AUX_BAD_GUID_SUM:
			(void) printf(gettext("missing device"));
			break;

		case VDEV_AUX_NO_REPLICAS:
			(void) printf(gettext("insufficient replicas"));
			break;

		case VDEV_AUX_VERSION_NEWER:
			(void) printf(gettext("newer version"));
			break;

		case VDEV_AUX_SPARED:
			verify(nvlist_lookup_uint64(nv, ZPOOL_CONFIG_GUID,
			    &cb.cb_guid) == 0);
			if (zpool_iter(g_zfs, find_spare, &cb) == 1) {
				if (strcmp(zpool_get_name(cb.cb_zhp),
				    zpool_get_name(zhp)) == 0)
					(void) printf(gettext("currently in "
					    "use"));
				else
					(void) printf(gettext("in use by "
					    "pool '%s'"),
					    zpool_get_name(cb.cb_zhp));
				zpool_close(cb.cb_zhp);
			} else {
				(void) printf(gettext("currently in use"));
			}
			break;

		case VDEV_AUX_ERR_EXCEEDED:
			(void) printf(gettext("too many errors"));
			break;

		case VDEV_AUX_IO_FAILURE:
			(void) printf(gettext("experienced I/O failures"));
			break;

		case VDEV_AUX_BAD_LOG:
			(void) printf(gettext("bad intent log"));
			break;

		case VDEV_AUX_EXTERNAL:
			(void) printf(gettext("external device fault"));
			break;

		case VDEV_AUX_SPLIT_POOL:
			(void) printf(gettext("split into new pool"));
			break;

		default:
			(void) printf(gettext("corrupted data"));
			break;
		}
	}

	(void) nvlist_lookup_uint64_array(nv, ZPOOL_CONFIG_SCAN_STATS,
	    (uint64_t **)&ps, &c);

	if (ps && ps->pss_state == DSS_SCANNING &&
	    vs->vs_scan_processed != 0 && children == 0) {
		(void) printf(gettext("  (%s)"),
		    (ps->pss_func == POOL_SCAN_RESILVER) ?
		    "resilvering" : "repairing");
	}

	(void) printf("\n");

	for (c = 0; c < children; c++) {
		uint64_t islog = B_FALSE, ishole = B_FALSE;

		/* Don't print logs or holes here */
		(void) nvlist_lookup_uint64(child[c], ZPOOL_CONFIG_IS_LOG,
		    &islog);
		(void) nvlist_lookup_uint64(child[c], ZPOOL_CONFIG_IS_HOLE,
		    &ishole);
		if (islog || ishole)
			continue;
		vname = zpool_vdev_name(g_zfs, zhp, child[c], B_TRUE);
		print_status_config(zhp, vname, child[c],
		    namewidth, depth + 2, isspare);
		free(vname);
	}
}


/*
 * Print the configuration of an exported pool.  Iterate over all vdevs in the
 * pool, printing out the name and status for each one.
 */
void
print_import_config(const char *name, nvlist_t *nv, int namewidth, int depth)
{
	nvlist_t **child;
	uint_t c, children;
	vdev_stat_t *vs;
	char *type, *vname;

	verify(nvlist_lookup_string(nv, ZPOOL_CONFIG_TYPE, &type) == 0);
	if (strcmp(type, VDEV_TYPE_MISSING) == 0 ||
	    strcmp(type, VDEV_TYPE_HOLE) == 0)
		return;

	verify(nvlist_lookup_uint64_array(nv, ZPOOL_CONFIG_VDEV_STATS,
	    (uint64_t **)&vs, &c) == 0);

	(void) printf("\t%*s%-*s", depth, "", namewidth - depth, name);
	(void) printf("  %s", zpool_state_to_name(vs->vs_state, vs->vs_aux));

	if (vs->vs_aux != 0) {
		(void) printf("  ");

		switch (vs->vs_aux) {
		case VDEV_AUX_OPEN_FAILED:
			(void) printf(gettext("cannot open"));
			break;

		case VDEV_AUX_BAD_GUID_SUM:
			(void) printf(gettext("missing device"));
			break;

		case VDEV_AUX_NO_REPLICAS:
			(void) printf(gettext("insufficient replicas"));
			break;

		case VDEV_AUX_VERSION_NEWER:
			(void) printf(gettext("newer version"));
			break;

		case VDEV_AUX_ERR_EXCEEDED:
			(void) printf(gettext("too many errors"));
			break;

		default:
			(void) printf(gettext("corrupted data"));
			break;
		}
	}
	(void) printf("\n");

	if (nvlist_lookup_nvlist_array(nv, ZPOOL_CONFIG_CHILDREN,
	    &child, &children) != 0)
		return;

	for (c = 0; c < children; c++) {
		uint64_t is_log = B_FALSE;

		(void) nvlist_lookup_uint64(child[c], ZPOOL_CONFIG_IS_LOG,
		    &is_log);
		if (is_log)
			continue;

		vname = zpool_vdev_name(g_zfs, NULL, child[c], B_TRUE);
		print_import_config(vname, child[c], namewidth, depth + 2);
		free(vname);
	}

	if (nvlist_lookup_nvlist_array(nv, ZPOOL_CONFIG_L2CACHE,
	    &child, &children) == 0) {
		(void) printf(gettext("\tcache\n"));
		for (c = 0; c < children; c++) {
			vname = zpool_vdev_name(g_zfs, NULL, child[c], B_FALSE);
			(void) printf("\t  %s\n", vname);
			free(vname);
		}
	}

	if (nvlist_lookup_nvlist_array(nv, ZPOOL_CONFIG_SPARES,
	    &child, &children) == 0) {
		(void) printf(gettext("\tspares\n"));
		for (c = 0; c < children; c++) {
			vname = zpool_vdev_name(g_zfs, NULL, child[c], B_FALSE);
			(void) printf("\t  %s\n", vname);
			free(vname);
		}
	}
}

/*
 * Print log vdevs.
 * Logs are recorded as top level vdevs in the main pool child array
 * but with "is_log" set to 1. We use either print_status_config() or
 * print_import_config() to print the top level logs then any log
 * children (eg mirrored slogs) are printed recursively - which
 * works because only the top level vdev is marked "is_log"
 */
static void
print_logs(zpool_handle_t *zhp, nvlist_t *nv, int namewidth, boolean_t verbose)
{
	uint_t c, children;
	nvlist_t **child;

	if (nvlist_lookup_nvlist_array(nv, ZPOOL_CONFIG_CHILDREN, &child,
	    &children) != 0)
		return;

	(void) printf(gettext("\tlogs\n"));

	for (c = 0; c < children; c++) {
		uint64_t is_log = B_FALSE;
		char *name;

		(void) nvlist_lookup_uint64(child[c], ZPOOL_CONFIG_IS_LOG,
		    &is_log);
		if (!is_log)
			continue;
		name = zpool_vdev_name(g_zfs, zhp, child[c], B_TRUE);
		if (verbose)
			print_status_config(zhp, name, child[c], namewidth,
			    2, B_FALSE);
		else
			print_import_config(name, child[c], namewidth, 2);
		free(name);
	}
}

/*
 * Display the status for the given pool.
 */
static void
show_import(nvlist_t *config)
{
	uint64_t pool_state;
	vdev_stat_t *vs;
	char *name;
	uint64_t guid;
	char *msgid;
	nvlist_t *nvroot;
	int reason;
	const char *health;
	uint_t vsc;
	int namewidth;

	verify(nvlist_lookup_string(config, ZPOOL_CONFIG_POOL_NAME,
	    &name) == 0);
	verify(nvlist_lookup_uint64(config, ZPOOL_CONFIG_POOL_GUID,
	    &guid) == 0);
	verify(nvlist_lookup_uint64(config, ZPOOL_CONFIG_POOL_STATE,
	    &pool_state) == 0);
	verify(nvlist_lookup_nvlist(config, ZPOOL_CONFIG_VDEV_TREE,
	    &nvroot) == 0);

	verify(nvlist_lookup_uint64_array(nvroot, ZPOOL_CONFIG_VDEV_STATS,
	    (uint64_t **)&vs, &vsc) == 0);
	health = zpool_state_to_name(vs->vs_state, vs->vs_aux);

	reason = zpool_import_status(config, &msgid);

	(void) printf(gettext("  pool: %s\n"), name);
	(void) printf(gettext("    id: %llu\n"), (u_longlong_t)guid);
	(void) printf(gettext(" state: %s"), health);
	if (pool_state == POOL_STATE_DESTROYED)
		(void) printf(gettext(" (DESTROYED)"));
	(void) printf("\n");

	switch (reason) {
	case ZPOOL_STATUS_MISSING_DEV_R:
	case ZPOOL_STATUS_MISSING_DEV_NR:
	case ZPOOL_STATUS_BAD_GUID_SUM:
		(void) printf(gettext("status: One or more devices are missing "
		    "from the system.\n"));
		break;

	case ZPOOL_STATUS_CORRUPT_LABEL_R:
	case ZPOOL_STATUS_CORRUPT_LABEL_NR:
		(void) printf(gettext("status: One or more devices contains "
		    "corrupted data.\n"));
		break;

	case ZPOOL_STATUS_CORRUPT_DATA:
		(void) printf(gettext("status: The pool data is corrupted.\n"));
		break;

	case ZPOOL_STATUS_OFFLINE_DEV:
		(void) printf(gettext("status: One or more devices "
		    "are offlined.\n"));
		break;

	case ZPOOL_STATUS_CORRUPT_POOL:
		(void) printf(gettext("status: The pool metadata is "
		    "corrupted.\n"));
		break;

	case ZPOOL_STATUS_VERSION_OLDER:
		(void) printf(gettext("status: The pool is formatted using an "
		    "older on-disk version.\n"));
		break;

	case ZPOOL_STATUS_VERSION_NEWER:
		(void) printf(gettext("status: The pool is formatted using an "
		    "incompatible version.\n"));
		break;

	case ZPOOL_STATUS_HOSTID_MISMATCH:
		(void) printf(gettext("status: The pool was last accessed by "
		    "another system.\n"));
		break;

	case ZPOOL_STATUS_FAULTED_DEV_R:
	case ZPOOL_STATUS_FAULTED_DEV_NR:
		(void) printf(gettext("status: One or more devices are "
		    "faulted.\n"));
		break;

	case ZPOOL_STATUS_BAD_LOG:
		(void) printf(gettext("status: An intent log record cannot be "
		    "read.\n"));
		break;

	case ZPOOL_STATUS_RESILVERING:
		(void) printf(gettext("status: One or more devices were being "
		    "resilvered.\n"));
		break;

	default:
		/*
		 * No other status can be seen when importing pools.
		 */
		assert(reason == ZPOOL_STATUS_OK);
	}

	/*
	 * Print out an action according to the overall state of the pool.
	 */
	if (vs->vs_state == VDEV_STATE_HEALTHY) {
		if (reason == ZPOOL_STATUS_VERSION_OLDER)
			(void) printf(gettext("action: The pool can be "
			    "imported using its name or numeric identifier, "
			    "though\n\tsome features will not be available "
			    "without an explicit 'zpool upgrade'.\n"));
		else if (reason == ZPOOL_STATUS_HOSTID_MISMATCH)
			(void) printf(gettext("action: The pool can be "
			    "imported using its name or numeric "
			    "identifier and\n\tthe '-f' flag.\n"));
		else
			(void) printf(gettext("action: The pool can be "
			    "imported using its name or numeric "
			    "identifier.\n"));
	} else if (vs->vs_state == VDEV_STATE_DEGRADED) {
		(void) printf(gettext("action: The pool can be imported "
		    "despite missing or damaged devices.  The\n\tfault "
		    "tolerance of the pool may be compromised if imported.\n"));
	} else {
		switch (reason) {
		case ZPOOL_STATUS_VERSION_NEWER:
			(void) printf(gettext("action: The pool cannot be "
			    "imported.  Access the pool on a system running "
			    "newer\n\tsoftware, or recreate the pool from "
			    "backup.\n"));
			break;
		case ZPOOL_STATUS_MISSING_DEV_R:
		case ZPOOL_STATUS_MISSING_DEV_NR:
		case ZPOOL_STATUS_BAD_GUID_SUM:
			(void) printf(gettext("action: The pool cannot be "
			    "imported. Attach the missing\n\tdevices and try "
			    "again.\n"));
			break;
		default:
			(void) printf(gettext("action: The pool cannot be "
			    "imported due to damaged devices or data.\n"));
		}
	}

	/*
	 * If the state is "closed" or "can't open", and the aux state
	 * is "corrupt data":
	 */
	if (((vs->vs_state == VDEV_STATE_CLOSED) ||
	    (vs->vs_state == VDEV_STATE_CANT_OPEN)) &&
	    (vs->vs_aux == VDEV_AUX_CORRUPT_DATA)) {
		if (pool_state == POOL_STATE_DESTROYED)
			(void) printf(gettext("\tThe pool was destroyed, "
			    "but can be imported using the '-Df' flags.\n"));
		else if (pool_state != POOL_STATE_EXPORTED)
			(void) printf(gettext("\tThe pool may be active on "
			    "another system, but can be imported using\n\t"
			    "the '-f' flag.\n"));
	}

	if (msgid != NULL)
		(void) printf(gettext("   see: http://www.sun.com/msg/%s\n"),
		    msgid);

	(void) printf(gettext("config:\n\n"));

	namewidth = max_width(NULL, nvroot, 0, 0);
	if (namewidth < 10)
		namewidth = 10;

	print_import_config(name, nvroot, namewidth, 0);
	if (num_logs(nvroot) > 0)
		print_logs(NULL, nvroot, namewidth, B_FALSE);

	if (reason == ZPOOL_STATUS_BAD_GUID_SUM) {
		(void) printf(gettext("\n\tAdditional devices are known to "
		    "be part of this pool, though their\n\texact "
		    "configuration cannot be determined.\n"));
	}
}

/*
 * Perform the import for the given configuration.  This passes the heavy
 * lifting off to zpool_import_props(), and then mounts the datasets contained
 * within the pool.
 */
static int
do_import(nvlist_t *config, const char *newname, const char *mntopts,
    int force, nvlist_t *props, boolean_t do_verbatim)
{
	zpool_handle_t *zhp;
	char *name;
	uint64_t state;
	uint64_t version;

	verify(nvlist_lookup_string(config, ZPOOL_CONFIG_POOL_NAME,
	    &name) == 0);

	verify(nvlist_lookup_uint64(config,
	    ZPOOL_CONFIG_POOL_STATE, &state) == 0);
	verify(nvlist_lookup_uint64(config,
	    ZPOOL_CONFIG_VERSION, &version) == 0);
	if (version > SPA_VERSION) {
		(void) fprintf(stderr, gettext("cannot import '%s': pool "
		    "is formatted using a newer ZFS version\n"), name);
		return (1);
	} else if (state != POOL_STATE_EXPORTED && !force) {
		uint64_t hostid;

		if (nvlist_lookup_uint64(config, ZPOOL_CONFIG_HOSTID,
		    &hostid) == 0) {
			if ((unsigned long)hostid != gethostid()) {
				char *hostname;
				uint64_t timestamp;
				time_t t;

				verify(nvlist_lookup_string(config,
				    ZPOOL_CONFIG_HOSTNAME, &hostname) == 0);
				verify(nvlist_lookup_uint64(config,
				    ZPOOL_CONFIG_TIMESTAMP, &timestamp) == 0);
				t = timestamp;
				(void) fprintf(stderr, gettext("cannot import "
				    "'%s': pool may be in use from other "
				    "system, it was last accessed by %s "
				    "(hostid: 0x%lx) on %s"), name, hostname,
				    (unsigned long)hostid,
				    asctime(localtime(&t)));
				(void) fprintf(stderr, gettext("use '-f' to "
				    "import anyway\n"));
				return (1);
			}
		} else {
			(void) fprintf(stderr, gettext("cannot import '%s': "
			    "pool may be in use from other system\n"), name);
			(void) fprintf(stderr, gettext("use '-f' to import "
			    "anyway\n"));
			return (1);
		}
	}

	if (zpool_import_props(g_zfs, config, newname, props, do_verbatim) != 0)
		return (1);

	if (newname != NULL)
		name = (char *)newname;

	if ((zhp = zpool_open_canfail(g_zfs, name)) == NULL)
		return (1);

	if (zpool_get_state(zhp) != POOL_STATE_UNAVAIL &&
	    zpool_enable_datasets(zhp, mntopts, 0) != 0) {
		zpool_close(zhp);
		return (1);
	}

	zpool_close(zhp);
	return (0);
}

/*
 * zpool import [-d dir] [-D]
 *       import [-o mntopts] [-o prop=value] ... [-R root] [-D]
 *              [-d dir | -c cachefile] [-f] -a
 *       import [-o mntopts] [-o prop=value] ... [-R root] [-D]
 *              [-d dir | -c cachefile] [-f] [-n] [-F] <pool | id> [newpool]
 *
 *	 -c	Read pool information from a cachefile instead of searching
 *		devices.
 *
 *       -d	Scan in a specific directory, other than /dev/dsk.  More than
 *		one directory can be specified using multiple '-d' options.
 *
 *       -D     Scan for previously destroyed pools or import all or only
 *              specified destroyed pools.
 *
 *       -R	Temporarily import the pool, with all mountpoints relative to
 *		the given root.  The pool will remain exported when the machine
 *		is rebooted.
 *
 *       -V	Import even in the presence of faulted vdevs.  This is an
 *       	intentionally undocumented option for testing purposes, and
 *       	treats the pool configuration as complete, leaving any bad
 *		vdevs in the FAULTED state. In other words, it does verbatim
 *		import.
 *
 *       -f	Force import, even if it appears that the pool is active.
 *
 *       -F     Attempt rewind if necessary.
 *
 *       -n     See if rewind would work, but don't actually rewind.
 *
 *       -a	Import all pools found.
 *
 *       -o	Set property=value and/or temporary mount options (without '=').
 *
 * The import command scans for pools to import, and import pools based on pool
 * name and GUID.  The pool can also be renamed as part of the import process.
 */
int
zpool_do_import(int argc, char **argv)
{
	char **searchdirs = NULL;
	int nsearch = 0;
	int c;
<<<<<<< HEAD
	int err = 1;
=======
	int err = 0;
>>>>>>> 428870ff
	nvlist_t *pools = NULL;
	boolean_t do_all = B_FALSE;
	boolean_t do_destroyed = B_FALSE;
	char *mntopts = NULL;
	boolean_t do_force = B_FALSE;
	nvpair_t *elem;
	nvlist_t *config;
	uint64_t searchguid = 0;
	char *searchname = NULL;
	char *propval;
	nvlist_t *found_config;
	nvlist_t *policy = NULL;
	nvlist_t *props = NULL;
	boolean_t first;
	boolean_t do_verbatim = B_FALSE;
	uint32_t rewind_policy = ZPOOL_NO_REWIND;
	boolean_t dryrun = B_FALSE;
	boolean_t do_rewind = B_FALSE;
	boolean_t xtreme_rewind = B_FALSE;
	uint64_t pool_state;
	char *cachefile = NULL;
	importargs_t idata = { 0 };

	/* check options */
	while ((c = getopt(argc, argv, ":aCc:d:DEfFno:rR:VX")) != -1) {
		switch (c) {
		case 'a':
			do_all = B_TRUE;
			break;
		case 'c':
			cachefile = optarg;
			break;
		case 'd':
			if (searchdirs == NULL) {
				searchdirs = safe_malloc(sizeof (char *));
			} else {
				char **tmp = safe_malloc((nsearch + 1) *
				    sizeof (char *));
				bcopy(searchdirs, tmp, nsearch *
				    sizeof (char *));
				free(searchdirs);
				searchdirs = tmp;
			}
			searchdirs[nsearch++] = optarg;
			break;
		case 'D':
			do_destroyed = B_TRUE;
			break;
		case 'f':
			do_force = B_TRUE;
			break;
		case 'F':
			do_rewind = B_TRUE;
			break;
		case 'n':
			dryrun = B_TRUE;
			break;
		case 'o':
			if ((propval = strchr(optarg, '=')) != NULL) {
				*propval = '\0';
				propval++;
				if (add_prop_list(optarg, propval,
				    &props, B_TRUE))
					goto error;
			} else {
				mntopts = optarg;
			}
			break;
		case 'R':
			if (add_prop_list(zpool_prop_to_name(
			    ZPOOL_PROP_ALTROOT), optarg, &props, B_TRUE))
				goto error;
			if (nvlist_lookup_string(props,
			    zpool_prop_to_name(ZPOOL_PROP_CACHEFILE),
			    &propval) == 0)
				break;
			if (add_prop_list(zpool_prop_to_name(
			    ZPOOL_PROP_CACHEFILE), "none", &props, B_TRUE))
				goto error;
			break;
		case 'V':
			do_verbatim = B_TRUE;
			break;
		case 'X':
			xtreme_rewind = B_TRUE;
			break;
		case ':':
			(void) fprintf(stderr, gettext("missing argument for "
			    "'%c' option\n"), optopt);
			usage(B_FALSE);
			break;
		case '?':
			(void) fprintf(stderr, gettext("invalid option '%c'\n"),
			    optopt);
			usage(B_FALSE);
		}
	}

	argc -= optind;
	argv += optind;

	if (cachefile && nsearch != 0) {
		(void) fprintf(stderr, gettext("-c is incompatible with -d\n"));
		usage(B_FALSE);
	}

	if ((dryrun || xtreme_rewind) && !do_rewind) {
		(void) fprintf(stderr,
		    gettext("-n or -X only meaningful with -F\n"));
		usage(B_FALSE);
	}
	if (dryrun)
		rewind_policy = ZPOOL_TRY_REWIND;
	else if (do_rewind)
		rewind_policy = ZPOOL_DO_REWIND;
	if (xtreme_rewind)
		rewind_policy |= ZPOOL_EXTREME_REWIND;

	/* In the future, we can capture further policy and include it here */
	if (nvlist_alloc(&policy, NV_UNIQUE_NAME, 0) != 0 ||
	    nvlist_add_uint32(policy, ZPOOL_REWIND_REQUEST, rewind_policy) != 0)
		goto error;

	if (searchdirs == NULL) {
		searchdirs = safe_malloc(sizeof (char *));
		searchdirs[0] = "/dev/dsk";
		nsearch = 1;
	}

	/* check argument count */
	if (do_all) {
		if (argc != 0) {
			(void) fprintf(stderr, gettext("too many arguments\n"));
			usage(B_FALSE);
		}
	} else {
		if (argc > 2) {
			(void) fprintf(stderr, gettext("too many arguments\n"));
			usage(B_FALSE);
		}

		/*
		 * Check for the SYS_CONFIG privilege.  We do this explicitly
		 * here because otherwise any attempt to discover pools will
		 * silently fail.
		 */
		if (argc == 0 && !priv_ineffect(PRIV_SYS_CONFIG)) {
			(void) fprintf(stderr, gettext("cannot "
			    "discover pools: permission denied\n"));
			free(searchdirs);
			nvlist_free(policy);
			return (1);
		}
	}

	/*
	 * Depending on the arguments given, we do one of the following:
	 *
	 *	<none>	Iterate through all pools and display information about
	 *		each one.
	 *
	 *	-a	Iterate through all pools and try to import each one.
	 *
	 *	<id>	Find the pool that corresponds to the given GUID/pool
	 *		name and import that one.
	 *
	 *	-D	Above options applies only to destroyed pools.
	 */
	if (argc != 0) {
		char *endptr;

		errno = 0;
		searchguid = strtoull(argv[0], &endptr, 10);
		if (errno != 0 || *endptr != '\0')
			searchname = argv[0];
		found_config = NULL;

		/*
		 * User specified a name or guid.  Ensure it's unique.
		 */
		idata.unique = B_TRUE;
	}


	idata.path = searchdirs;
	idata.paths = nsearch;
	idata.poolname = searchname;
	idata.guid = searchguid;
	idata.cachefile = cachefile;

	pools = zpool_search_import(g_zfs, &idata);

	if (pools != NULL && idata.exists &&
	    (argc == 1 || strcmp(argv[0], argv[1]) == 0)) {
		(void) fprintf(stderr, gettext("cannot import '%s': "
		    "a pool with that name already exists\n"),
		    argv[0]);
		(void) fprintf(stderr, gettext("use the form '%s "
		    "<pool | id> <newpool>' to give it a new name\n"),
		    "zpool import");
		err = 1;
	} else if (pools == NULL && idata.exists) {
		(void) fprintf(stderr, gettext("cannot import '%s': "
		    "a pool with that name is already created/imported,\n"),
		    argv[0]);
		(void) fprintf(stderr, gettext("and no additional pools "
		    "with that name were found\n"));
		err = 1;
	} else if (pools == NULL) {
		if (argc != 0) {
			(void) fprintf(stderr, gettext("cannot import '%s': "
			    "no such pool available\n"), argv[0]);
		}
		err = 1;
	}

	if (err == 1) {
		free(searchdirs);
		nvlist_free(policy);
		return (1);
	}

	/*
	 * At this point we have a list of import candidate configs. Even if
	 * we were searching by pool name or guid, we still need to
	 * post-process the list to deal with pool state and possible
	 * duplicate names.
	 */
	err = 0;
	elem = NULL;
	first = B_TRUE;
	while ((elem = nvlist_next_nvpair(pools, elem)) != NULL) {

		verify(nvpair_value_nvlist(elem, &config) == 0);

		verify(nvlist_lookup_uint64(config, ZPOOL_CONFIG_POOL_STATE,
		    &pool_state) == 0);
		if (!do_destroyed && pool_state == POOL_STATE_DESTROYED)
			continue;
		if (do_destroyed && pool_state != POOL_STATE_DESTROYED)
			continue;

		verify(nvlist_add_nvlist(config, ZPOOL_REWIND_POLICY,
		    policy) == 0);

		if (argc == 0) {
			if (first)
				first = B_FALSE;
			else if (!do_all)
				(void) printf("\n");

			if (do_all) {
				err |= do_import(config, NULL, mntopts,
				    do_force, props, do_verbatim);
			} else {
				show_import(config);
			}
		} else if (searchname != NULL) {
			char *name;

			/*
			 * We are searching for a pool based on name.
			 */
			verify(nvlist_lookup_string(config,
			    ZPOOL_CONFIG_POOL_NAME, &name) == 0);

			if (strcmp(name, searchname) == 0) {
				if (found_config != NULL) {
					(void) fprintf(stderr, gettext(
					    "cannot import '%s': more than "
					    "one matching pool\n"), searchname);
					(void) fprintf(stderr, gettext(
					    "import by numeric ID instead\n"));
					err = B_TRUE;
				}
				found_config = config;
			}
		} else {
			uint64_t guid;

			/*
			 * Search for a pool by guid.
			 */
			verify(nvlist_lookup_uint64(config,
			    ZPOOL_CONFIG_POOL_GUID, &guid) == 0);

			if (guid == searchguid)
				found_config = config;
		}
	}

	/*
	 * If we were searching for a specific pool, verify that we found a
	 * pool, and then do the import.
	 */
	if (argc != 0 && err == 0) {
		if (found_config == NULL) {
			(void) fprintf(stderr, gettext("cannot import '%s': "
			    "no such pool available\n"), argv[0]);
			err = B_TRUE;
		} else {
			err |= do_import(found_config, argc == 1 ? NULL :
			    argv[1], mntopts, do_force, props, do_verbatim);
		}
	}

	/*
	 * If we were just looking for pools, report an error if none were
	 * found.
	 */
	if (argc == 0 && first)
		(void) fprintf(stderr,
		    gettext("no pools available to import\n"));

error:
	nvlist_free(props);
	nvlist_free(pools);
	nvlist_free(policy);
	free(searchdirs);

	return (err ? 1 : 0);
}

typedef struct iostat_cbdata {
	zpool_list_t *cb_list;
	int cb_verbose;
	int cb_iteration;
	int cb_namewidth;
} iostat_cbdata_t;

static void
print_iostat_separator(iostat_cbdata_t *cb)
{
	int i = 0;

	for (i = 0; i < cb->cb_namewidth; i++)
		(void) printf("-");
	(void) printf("  -----  -----  -----  -----  -----  -----\n");
}

static void
print_iostat_header(iostat_cbdata_t *cb)
{
	(void) printf("%*s     capacity     operations    bandwidth\n",
	    cb->cb_namewidth, "");
	(void) printf("%-*s  alloc   free   read  write   read  write\n",
	    cb->cb_namewidth, "pool");
	print_iostat_separator(cb);
}

/*
 * Display a single statistic.
 */
static void
print_one_stat(uint64_t value)
{
	char buf[64];

	zfs_nicenum(value, buf, sizeof (buf));
	(void) printf("  %5s", buf);
}

/*
 * Print out all the statistics for the given vdev.  This can either be the
 * toplevel configuration, or called recursively.  If 'name' is NULL, then this
 * is a verbose output, and we don't want to display the toplevel pool stats.
 */
void
print_vdev_stats(zpool_handle_t *zhp, const char *name, nvlist_t *oldnv,
    nvlist_t *newnv, iostat_cbdata_t *cb, int depth)
{
	nvlist_t **oldchild, **newchild;
	uint_t c, children;
	vdev_stat_t *oldvs, *newvs;
	vdev_stat_t zerovs = { 0 };
	uint64_t tdelta;
	double scale;
	char *vname;

	if (oldnv != NULL) {
		verify(nvlist_lookup_uint64_array(oldnv,
		    ZPOOL_CONFIG_VDEV_STATS, (uint64_t **)&oldvs, &c) == 0);
	} else {
		oldvs = &zerovs;
	}

	verify(nvlist_lookup_uint64_array(newnv, ZPOOL_CONFIG_VDEV_STATS,
	    (uint64_t **)&newvs, &c) == 0);

	if (strlen(name) + depth > cb->cb_namewidth)
		(void) printf("%*s%s", depth, "", name);
	else
		(void) printf("%*s%s%*s", depth, "", name,
		    (int)(cb->cb_namewidth - strlen(name) - depth), "");

	tdelta = newvs->vs_timestamp - oldvs->vs_timestamp;

	if (tdelta == 0)
		scale = 1.0;
	else
		scale = (double)NANOSEC / tdelta;

	/* only toplevel vdevs have capacity stats */
	if (newvs->vs_space == 0) {
		(void) printf("      -      -");
	} else {
		print_one_stat(newvs->vs_alloc);
		print_one_stat(newvs->vs_space - newvs->vs_alloc);
	}

	print_one_stat((uint64_t)(scale * (newvs->vs_ops[ZIO_TYPE_READ] -
	    oldvs->vs_ops[ZIO_TYPE_READ])));

	print_one_stat((uint64_t)(scale * (newvs->vs_ops[ZIO_TYPE_WRITE] -
	    oldvs->vs_ops[ZIO_TYPE_WRITE])));

	print_one_stat((uint64_t)(scale * (newvs->vs_bytes[ZIO_TYPE_READ] -
	    oldvs->vs_bytes[ZIO_TYPE_READ])));

	print_one_stat((uint64_t)(scale * (newvs->vs_bytes[ZIO_TYPE_WRITE] -
	    oldvs->vs_bytes[ZIO_TYPE_WRITE])));

	(void) printf("\n");

	if (!cb->cb_verbose)
		return;

	if (nvlist_lookup_nvlist_array(newnv, ZPOOL_CONFIG_CHILDREN,
	    &newchild, &children) != 0)
		return;

	if (oldnv && nvlist_lookup_nvlist_array(oldnv, ZPOOL_CONFIG_CHILDREN,
	    &oldchild, &c) != 0)
		return;

	for (c = 0; c < children; c++) {
		uint64_t ishole = B_FALSE;

		if (nvlist_lookup_uint64(newchild[c],
		    ZPOOL_CONFIG_IS_HOLE, &ishole) == 0 && ishole)
			continue;

		vname = zpool_vdev_name(g_zfs, zhp, newchild[c], B_FALSE);
		print_vdev_stats(zhp, vname, oldnv ? oldchild[c] : NULL,
		    newchild[c], cb, depth + 2);
		free(vname);
	}

	/*
	 * Include level 2 ARC devices in iostat output
	 */
	if (nvlist_lookup_nvlist_array(newnv, ZPOOL_CONFIG_L2CACHE,
	    &newchild, &children) != 0)
		return;

	if (oldnv && nvlist_lookup_nvlist_array(oldnv, ZPOOL_CONFIG_L2CACHE,
	    &oldchild, &c) != 0)
		return;

	if (children > 0) {
		(void) printf("%-*s      -      -      -      -      -      "
		    "-\n", cb->cb_namewidth, "cache");
		for (c = 0; c < children; c++) {
			vname = zpool_vdev_name(g_zfs, zhp, newchild[c],
			    B_FALSE);
			print_vdev_stats(zhp, vname, oldnv ? oldchild[c] : NULL,
			    newchild[c], cb, depth + 2);
			free(vname);
		}
	}
}

static int
refresh_iostat(zpool_handle_t *zhp, void *data)
{
	iostat_cbdata_t *cb = data;
	boolean_t missing;

	/*
	 * If the pool has disappeared, remove it from the list and continue.
	 */
	if (zpool_refresh_stats(zhp, &missing) != 0)
		return (-1);

	if (missing)
		pool_list_remove(cb->cb_list, zhp);

	return (0);
}

/*
 * Callback to print out the iostats for the given pool.
 */
int
print_iostat(zpool_handle_t *zhp, void *data)
{
	iostat_cbdata_t *cb = data;
	nvlist_t *oldconfig, *newconfig;
	nvlist_t *oldnvroot, *newnvroot;

	newconfig = zpool_get_config(zhp, &oldconfig);

	if (cb->cb_iteration == 1)
		oldconfig = NULL;

	verify(nvlist_lookup_nvlist(newconfig, ZPOOL_CONFIG_VDEV_TREE,
	    &newnvroot) == 0);

	if (oldconfig == NULL)
		oldnvroot = NULL;
	else
		verify(nvlist_lookup_nvlist(oldconfig, ZPOOL_CONFIG_VDEV_TREE,
		    &oldnvroot) == 0);

	/*
	 * Print out the statistics for the pool.
	 */
	print_vdev_stats(zhp, zpool_get_name(zhp), oldnvroot, newnvroot, cb, 0);

	if (cb->cb_verbose)
		print_iostat_separator(cb);

	return (0);
}

int
get_namewidth(zpool_handle_t *zhp, void *data)
{
	iostat_cbdata_t *cb = data;
	nvlist_t *config, *nvroot;

	if ((config = zpool_get_config(zhp, NULL)) != NULL) {
		verify(nvlist_lookup_nvlist(config, ZPOOL_CONFIG_VDEV_TREE,
		    &nvroot) == 0);
		if (!cb->cb_verbose)
			cb->cb_namewidth = strlen(zpool_get_name(zhp));
		else
			cb->cb_namewidth = max_width(zhp, nvroot, 0, 0);
	}

	/*
	 * The width must fall into the range [10,38].  The upper limit is the
	 * maximum we can have and still fit in 80 columns.
	 */
	if (cb->cb_namewidth < 10)
		cb->cb_namewidth = 10;
	if (cb->cb_namewidth > 38)
		cb->cb_namewidth = 38;

	return (0);
}

/*
 * Parse the input string, get the 'interval' and 'count' value if there is one.
 */
static void
get_interval_count(int *argcp, char **argv, unsigned long *iv,
    unsigned long *cnt)
{
	unsigned long interval = 0, count = 0;
	int argc = *argcp, errno;

	/*
	 * Determine if the last argument is an integer or a pool name
	 */
	if (argc > 0 && isdigit(argv[argc - 1][0])) {
		char *end;

		errno = 0;
		interval = strtoul(argv[argc - 1], &end, 10);

		if (*end == '\0' && errno == 0) {
			if (interval == 0) {
				(void) fprintf(stderr, gettext("interval "
				    "cannot be zero\n"));
				usage(B_FALSE);
			}
			/*
			 * Ignore the last parameter
			 */
			argc--;
		} else {
			/*
			 * If this is not a valid number, just plow on.  The
			 * user will get a more informative error message later
			 * on.
			 */
			interval = 0;
		}
	}

	/*
	 * If the last argument is also an integer, then we have both a count
	 * and an interval.
	 */
	if (argc > 0 && isdigit(argv[argc - 1][0])) {
		char *end;

		errno = 0;
		count = interval;
		interval = strtoul(argv[argc - 1], &end, 10);

		if (*end == '\0' && errno == 0) {
			if (interval == 0) {
				(void) fprintf(stderr, gettext("interval "
				    "cannot be zero\n"));
				usage(B_FALSE);
			}

			/*
			 * Ignore the last parameter
			 */
			argc--;
		} else {
			interval = 0;
		}
	}

	*iv = interval;
	*cnt = count;
	*argcp = argc;
}

static void
get_timestamp_arg(char c)
{
	if (c == 'u')
		timestamp_fmt = UDATE;
	else if (c == 'd')
		timestamp_fmt = DDATE;
	else
		usage(B_FALSE);
}

/*
 * zpool iostat [-v] [-T d|u] [pool] ... [interval [count]]
 *
 *	-v	Display statistics for individual vdevs
 *	-T	Display a timestamp in date(1) or Unix format
 *
 * This command can be tricky because we want to be able to deal with pool
 * creation/destruction as well as vdev configuration changes.  The bulk of this
 * processing is handled by the pool_list_* routines in zpool_iter.c.  We rely
 * on pool_list_update() to detect the addition of new pools.  Configuration
 * changes are all handled within libzfs.
 */
int
zpool_do_iostat(int argc, char **argv)
{
	int c;
	int ret;
	int npools;
	unsigned long interval = 0, count = 0;
	zpool_list_t *list;
	boolean_t verbose = B_FALSE;
	iostat_cbdata_t cb;

	/* check options */
	while ((c = getopt(argc, argv, "T:v")) != -1) {
		switch (c) {
		case 'T':
			get_timestamp_arg(*optarg);
			break;
		case 'v':
			verbose = B_TRUE;
			break;
		case '?':
			(void) fprintf(stderr, gettext("invalid option '%c'\n"),
			    optopt);
			usage(B_FALSE);
		}
	}

	argc -= optind;
	argv += optind;

	get_interval_count(&argc, argv, &interval, &count);

	/*
	 * Construct the list of all interesting pools.
	 */
	ret = 0;
	if ((list = pool_list_get(argc, argv, NULL, &ret)) == NULL)
		return (1);

	if (pool_list_count(list) == 0 && argc != 0) {
		pool_list_free(list);
		return (1);
	}

	if (pool_list_count(list) == 0 && interval == 0) {
		pool_list_free(list);
		(void) fprintf(stderr, gettext("no pools available\n"));
		return (1);
	}

	/*
	 * Enter the main iostat loop.
	 */
	cb.cb_list = list;
	cb.cb_verbose = verbose;
	cb.cb_iteration = 0;
	cb.cb_namewidth = 0;

	for (;;) {
		pool_list_update(list);

		if ((npools = pool_list_count(list)) == 0)
			break;

		/*
		 * Refresh all statistics.  This is done as an explicit step
		 * before calculating the maximum name width, so that any
		 * configuration changes are properly accounted for.
		 */
		(void) pool_list_iter(list, B_FALSE, refresh_iostat, &cb);

		/*
		 * Iterate over all pools to determine the maximum width
		 * for the pool / device name column across all pools.
		 */
		cb.cb_namewidth = 0;
		(void) pool_list_iter(list, B_FALSE, get_namewidth, &cb);

		if (timestamp_fmt != NODATE)
			print_timestamp(timestamp_fmt);

		/*
		 * If it's the first time, or verbose mode, print the header.
		 */
		if (++cb.cb_iteration == 1 || verbose)
			print_iostat_header(&cb);

		(void) pool_list_iter(list, B_FALSE, print_iostat, &cb);

		/*
		 * If there's more than one pool, and we're not in verbose mode
		 * (which prints a separator for us), then print a separator.
		 */
		if (npools > 1 && !verbose)
			print_iostat_separator(&cb);

		if (verbose)
			(void) printf("\n");

		/*
		 * Flush the output so that redirection to a file isn't buffered
		 * indefinitely.
		 */
		(void) fflush(stdout);

		if (interval == 0)
			break;

		if (count != 0 && --count == 0)
			break;

		(void) sleep(interval);
	}

	pool_list_free(list);

	return (ret);
}

typedef struct list_cbdata {
	boolean_t	cb_scripted;
	boolean_t	cb_first;
	zprop_list_t	*cb_proplist;
} list_cbdata_t;

/*
 * Given a list of columns to display, output appropriate headers for each one.
 */
static void
print_header(zprop_list_t *pl)
{
	const char *header;
	boolean_t first = B_TRUE;
	boolean_t right_justify;

	for (; pl != NULL; pl = pl->pl_next) {
		if (pl->pl_prop == ZPROP_INVAL)
			continue;

		if (!first)
			(void) printf("  ");
		else
			first = B_FALSE;

		header = zpool_prop_column_name(pl->pl_prop);
		right_justify = zpool_prop_align_right(pl->pl_prop);

		if (pl->pl_next == NULL && !right_justify)
			(void) printf("%s", header);
		else if (right_justify)
			(void) printf("%*s", pl->pl_width, header);
		else
			(void) printf("%-*s", pl->pl_width, header);
	}

	(void) printf("\n");
}

/*
 * Given a pool and a list of properties, print out all the properties according
 * to the described layout.
 */
static void
print_pool(zpool_handle_t *zhp, zprop_list_t *pl, int scripted)
{
	boolean_t first = B_TRUE;
	char property[ZPOOL_MAXPROPLEN];
	char *propstr;
	boolean_t right_justify;
	int width;

	for (; pl != NULL; pl = pl->pl_next) {
		if (!first) {
			if (scripted)
				(void) printf("\t");
			else
				(void) printf("  ");
		} else {
			first = B_FALSE;
		}

		right_justify = B_FALSE;
		if (pl->pl_prop != ZPROP_INVAL) {
			if (zpool_get_prop(zhp, pl->pl_prop, property,
			    sizeof (property), NULL) != 0)
				propstr = "-";
			else
				propstr = property;

			right_justify = zpool_prop_align_right(pl->pl_prop);
		} else {
			propstr = "-";
		}

		width = pl->pl_width;

		/*
		 * If this is being called in scripted mode, or if this is the
		 * last column and it is left-justified, don't include a width
		 * format specifier.
		 */
		if (scripted || (pl->pl_next == NULL && !right_justify))
			(void) printf("%s", propstr);
		else if (right_justify)
			(void) printf("%*s", width, propstr);
		else
			(void) printf("%-*s", width, propstr);
	}

	(void) printf("\n");
}

/*
 * Generic callback function to list a pool.
 */
int
list_callback(zpool_handle_t *zhp, void *data)
{
	list_cbdata_t *cbp = data;

	if (cbp->cb_first) {
		if (!cbp->cb_scripted)
			print_header(cbp->cb_proplist);
		cbp->cb_first = B_FALSE;
	}

	print_pool(zhp, cbp->cb_proplist, cbp->cb_scripted);

	return (0);
}

/*
 * zpool list [-H] [-o prop[,prop]*] [-T d|u] [pool] ... [interval [count]]
 *
 *	-H	Scripted mode.  Don't display headers, and separate properties
 *		by a single tab.
 *	-o	List of properties to display.  Defaults to
 *		"name,size,allocated,free,capacity,health,altroot"
 *	-T	Display a timestamp in date(1) or Unix format
 *
 * List all pools in the system, whether or not they're healthy.  Output space
 * statistics for each one, as well as health status summary.
 */
int
zpool_do_list(int argc, char **argv)
{
	int c;
	int ret;
	list_cbdata_t cb = { 0 };
	static char default_props[] =
	    "name,size,allocated,free,capacity,dedupratio,health,altroot";
	char *props = default_props;
	unsigned long interval = 0, count = 0;

	/* check options */
	while ((c = getopt(argc, argv, ":Ho:T:")) != -1) {
		switch (c) {
		case 'H':
			cb.cb_scripted = B_TRUE;
			break;
		case 'o':
			props = optarg;
			break;
		case 'T':
			get_timestamp_arg(*optarg);
			break;
		case ':':
			(void) fprintf(stderr, gettext("missing argument for "
			    "'%c' option\n"), optopt);
			usage(B_FALSE);
			break;
		case '?':
			(void) fprintf(stderr, gettext("invalid option '%c'\n"),
			    optopt);
			usage(B_FALSE);
		}
	}

	argc -= optind;
	argv += optind;

	get_interval_count(&argc, argv, &interval, &count);

	if (zprop_get_list(g_zfs, props, &cb.cb_proplist, ZFS_TYPE_POOL) != 0)
		usage(B_FALSE);

	cb.cb_first = B_TRUE;

	for (;;) {

		if (timestamp_fmt != NODATE)
			print_timestamp(timestamp_fmt);

		ret = for_each_pool(argc, argv, B_TRUE, &cb.cb_proplist,
		    list_callback, &cb);

		if (argc == 0 && cb.cb_first && !cb.cb_scripted) {
			(void) printf(gettext("no pools available\n"));
			zprop_free_list(cb.cb_proplist);
			return (0);
		}

		if (interval == 0)
			break;

		if (count != 0 && --count == 0)
			break;

		(void) sleep(interval);
	}

	zprop_free_list(cb.cb_proplist);
	return (ret);
}

static nvlist_t *
zpool_get_vdev_by_name(nvlist_t *nv, char *name)
{
	nvlist_t **child;
	uint_t c, children;
	nvlist_t *match;
	char *path;

	if (nvlist_lookup_nvlist_array(nv, ZPOOL_CONFIG_CHILDREN,
	    &child, &children) != 0) {
		verify(nvlist_lookup_string(nv, ZPOOL_CONFIG_PATH, &path) == 0);
		if (strncmp(name, "/dev/dsk/", 9) == 0)
			name += 9;
		if (strncmp(path, "/dev/dsk/", 9) == 0)
			path += 9;
		if (strcmp(name, path) == 0)
			return (nv);
		return (NULL);
	}

	for (c = 0; c < children; c++)
		if ((match = zpool_get_vdev_by_name(child[c], name)) != NULL)
			return (match);

	return (NULL);
}

static int
zpool_do_attach_or_replace(int argc, char **argv, int replacing)
{
	boolean_t force = B_FALSE;
	int c;
	nvlist_t *nvroot;
	char *poolname, *old_disk, *new_disk;
	zpool_handle_t *zhp;
	int ret;

	/* check options */
	while ((c = getopt(argc, argv, "f")) != -1) {
		switch (c) {
		case 'f':
			force = B_TRUE;
			break;
		case '?':
			(void) fprintf(stderr, gettext("invalid option '%c'\n"),
			    optopt);
			usage(B_FALSE);
		}
	}

	argc -= optind;
	argv += optind;

	/* get pool name and check number of arguments */
	if (argc < 1) {
		(void) fprintf(stderr, gettext("missing pool name argument\n"));
		usage(B_FALSE);
	}

	poolname = argv[0];

	if (argc < 2) {
		(void) fprintf(stderr,
		    gettext("missing <device> specification\n"));
		usage(B_FALSE);
	}

	old_disk = argv[1];

	if (argc < 3) {
		if (!replacing) {
			(void) fprintf(stderr,
			    gettext("missing <new_device> specification\n"));
			usage(B_FALSE);
		}
		new_disk = old_disk;
		argc -= 1;
		argv += 1;
	} else {
		new_disk = argv[2];
		argc -= 2;
		argv += 2;
	}

	if (argc > 1) {
		(void) fprintf(stderr, gettext("too many arguments\n"));
		usage(B_FALSE);
	}

	if ((zhp = zpool_open(g_zfs, poolname)) == NULL)
		return (1);

	if (zpool_get_config(zhp, NULL) == NULL) {
		(void) fprintf(stderr, gettext("pool '%s' is unavailable\n"),
		    poolname);
		zpool_close(zhp);
		return (1);
	}

	nvroot = make_root_vdev(zhp, force, B_FALSE, replacing, B_FALSE,
	    argc, argv);
	if (nvroot == NULL) {
		zpool_close(zhp);
		return (1);
	}

	ret = zpool_vdev_attach(zhp, old_disk, new_disk, nvroot, replacing);

	nvlist_free(nvroot);
	zpool_close(zhp);

	return (ret);
}

/*
 * zpool replace [-f] <pool> <device> <new_device>
 *
 *	-f	Force attach, even if <new_device> appears to be in use.
 *
 * Replace <device> with <new_device>.
 */
/* ARGSUSED */
int
zpool_do_replace(int argc, char **argv)
{
	return (zpool_do_attach_or_replace(argc, argv, B_TRUE));
}

/*
 * zpool attach [-f] <pool> <device> <new_device>
 *
 *	-f	Force attach, even if <new_device> appears to be in use.
 *
 * Attach <new_device> to the mirror containing <device>.  If <device> is not
 * part of a mirror, then <device> will be transformed into a mirror of
 * <device> and <new_device>.  In either case, <new_device> will begin life
 * with a DTL of [0, now], and will immediately begin to resilver itself.
 */
int
zpool_do_attach(int argc, char **argv)
{
	return (zpool_do_attach_or_replace(argc, argv, B_FALSE));
}

/*
 * zpool detach [-f] <pool> <device>
 *
 *	-f	Force detach of <device>, even if DTLs argue against it
 *		(not supported yet)
 *
 * Detach a device from a mirror.  The operation will be refused if <device>
 * is the last device in the mirror, or if the DTLs indicate that this device
 * has the only valid copy of some data.
 */
/* ARGSUSED */
int
zpool_do_detach(int argc, char **argv)
{
	int c;
	char *poolname, *path;
	zpool_handle_t *zhp;
	int ret;

	/* check options */
	while ((c = getopt(argc, argv, "f")) != -1) {
		switch (c) {
		case 'f':
		case '?':
			(void) fprintf(stderr, gettext("invalid option '%c'\n"),
			    optopt);
			usage(B_FALSE);
		}
	}

	argc -= optind;
	argv += optind;

	/* get pool name and check number of arguments */
	if (argc < 1) {
		(void) fprintf(stderr, gettext("missing pool name argument\n"));
		usage(B_FALSE);
	}

	if (argc < 2) {
		(void) fprintf(stderr,
		    gettext("missing <device> specification\n"));
		usage(B_FALSE);
	}

	poolname = argv[0];
	path = argv[1];

	if ((zhp = zpool_open(g_zfs, poolname)) == NULL)
		return (1);

	ret = zpool_vdev_detach(zhp, path);

	zpool_close(zhp);

	return (ret);
}

/*
 * zpool split [-n] [-o prop=val] ...
 *		[-o mntopt] ...
 *		[-R altroot] <pool> <newpool> [<device> ...]
 *
 *	-n	Do not split the pool, but display the resulting layout if
 *		it were to be split.
 *	-o	Set property=value, or set mount options.
 *	-R	Mount the split-off pool under an alternate root.
 *
 * Splits the named pool and gives it the new pool name.  Devices to be split
 * off may be listed, provided that no more than one device is specified
 * per top-level vdev mirror.  The newly split pool is left in an exported
 * state unless -R is specified.
 *
 * Restrictions: the top-level of the pool pool must only be made up of
 * mirrors; all devices in the pool must be healthy; no device may be
 * undergoing a resilvering operation.
 */
int
zpool_do_split(int argc, char **argv)
{
	char *srcpool, *newpool, *propval;
	char *mntopts = NULL;
	splitflags_t flags;
	int c, ret = 0;
	zpool_handle_t *zhp;
	nvlist_t *config, *props = NULL;

	flags.dryrun = B_FALSE;
	flags.import = B_FALSE;

	/* check options */
	while ((c = getopt(argc, argv, ":R:no:")) != -1) {
		switch (c) {
		case 'R':
			flags.import = B_TRUE;
			if (add_prop_list(
			    zpool_prop_to_name(ZPOOL_PROP_ALTROOT), optarg,
			    &props, B_TRUE) != 0) {
				if (props)
					nvlist_free(props);
				usage(B_FALSE);
			}
			break;
		case 'n':
			flags.dryrun = B_TRUE;
			break;
		case 'o':
			if ((propval = strchr(optarg, '=')) != NULL) {
				*propval = '\0';
				propval++;
				if (add_prop_list(optarg, propval,
				    &props, B_TRUE) != 0) {
					if (props)
						nvlist_free(props);
					usage(B_FALSE);
				}
			} else {
				mntopts = optarg;
			}
			break;
		case ':':
			(void) fprintf(stderr, gettext("missing argument for "
			    "'%c' option\n"), optopt);
			usage(B_FALSE);
			break;
		case '?':
			(void) fprintf(stderr, gettext("invalid option '%c'\n"),
			    optopt);
			usage(B_FALSE);
			break;
		}
	}

	if (!flags.import && mntopts != NULL) {
		(void) fprintf(stderr, gettext("setting mntopts is only "
		    "valid when importing the pool\n"));
		usage(B_FALSE);
	}

	argc -= optind;
	argv += optind;

	if (argc < 1) {
		(void) fprintf(stderr, gettext("Missing pool name\n"));
		usage(B_FALSE);
	}
	if (argc < 2) {
		(void) fprintf(stderr, gettext("Missing new pool name\n"));
		usage(B_FALSE);
	}

	srcpool = argv[0];
	newpool = argv[1];

	argc -= 2;
	argv += 2;

	if ((zhp = zpool_open(g_zfs, srcpool)) == NULL)
		return (1);

	config = split_mirror_vdev(zhp, newpool, props, flags, argc, argv);
	if (config == NULL) {
		ret = 1;
	} else {
		if (flags.dryrun) {
			(void) printf(gettext("would create '%s' with the "
			    "following layout:\n\n"), newpool);
			print_vdev_tree(NULL, newpool, config, 0, B_FALSE);
		}
		nvlist_free(config);
	}

	zpool_close(zhp);

	if (ret != 0 || flags.dryrun || !flags.import)
		return (ret);

	/*
	 * The split was successful. Now we need to open the new
	 * pool and import it.
	 */
	if ((zhp = zpool_open_canfail(g_zfs, newpool)) == NULL)
		return (1);
	if (zpool_get_state(zhp) != POOL_STATE_UNAVAIL &&
	    zpool_enable_datasets(zhp, mntopts, 0) != 0) {
		ret = 1;
		(void) fprintf(stderr, gettext("Split was succssful, but "
		    "the datasets could not all be mounted\n"));
		(void) fprintf(stderr, gettext("Try doing '%s' with a "
		    "different altroot\n"), "zpool import");
	}
	zpool_close(zhp);

	return (ret);
}



/*
 * zpool online <pool> <device> ...
 */
int
zpool_do_online(int argc, char **argv)
{
	int c, i;
	char *poolname;
	zpool_handle_t *zhp;
	int ret = 0;
	vdev_state_t newstate;
	int flags = 0;

	/* check options */
	while ((c = getopt(argc, argv, "et")) != -1) {
		switch (c) {
		case 'e':
			flags |= ZFS_ONLINE_EXPAND;
			break;
		case 't':
		case '?':
			(void) fprintf(stderr, gettext("invalid option '%c'\n"),
			    optopt);
			usage(B_FALSE);
		}
	}

	argc -= optind;
	argv += optind;

	/* get pool name and check number of arguments */
	if (argc < 1) {
		(void) fprintf(stderr, gettext("missing pool name\n"));
		usage(B_FALSE);
	}
	if (argc < 2) {
		(void) fprintf(stderr, gettext("missing device name\n"));
		usage(B_FALSE);
	}

	poolname = argv[0];

	if ((zhp = zpool_open(g_zfs, poolname)) == NULL)
		return (1);

	for (i = 1; i < argc; i++) {
		if (zpool_vdev_online(zhp, argv[i], flags, &newstate) == 0) {
			if (newstate != VDEV_STATE_HEALTHY) {
				(void) printf(gettext("warning: device '%s' "
				    "onlined, but remains in faulted state\n"),
				    argv[i]);
				if (newstate == VDEV_STATE_FAULTED)
					(void) printf(gettext("use 'zpool "
					    "clear' to restore a faulted "
					    "device\n"));
				else
					(void) printf(gettext("use 'zpool "
					    "replace' to replace devices "
					    "that are no longer present\n"));
			}
		} else {
			ret = 1;
		}
	}

	zpool_close(zhp);

	return (ret);
}

/*
 * zpool offline [-ft] <pool> <device> ...
 *
 *	-f	Force the device into the offline state, even if doing
 *		so would appear to compromise pool availability.
 *		(not supported yet)
 *
 *	-t	Only take the device off-line temporarily.  The offline
 *		state will not be persistent across reboots.
 */
/* ARGSUSED */
int
zpool_do_offline(int argc, char **argv)
{
	int c, i;
	char *poolname;
	zpool_handle_t *zhp;
	int ret = 0;
	boolean_t istmp = B_FALSE;

	/* check options */
	while ((c = getopt(argc, argv, "ft")) != -1) {
		switch (c) {
		case 't':
			istmp = B_TRUE;
			break;
		case 'f':
		case '?':
			(void) fprintf(stderr, gettext("invalid option '%c'\n"),
			    optopt);
			usage(B_FALSE);
		}
	}

	argc -= optind;
	argv += optind;

	/* get pool name and check number of arguments */
	if (argc < 1) {
		(void) fprintf(stderr, gettext("missing pool name\n"));
		usage(B_FALSE);
	}
	if (argc < 2) {
		(void) fprintf(stderr, gettext("missing device name\n"));
		usage(B_FALSE);
	}

	poolname = argv[0];

	if ((zhp = zpool_open(g_zfs, poolname)) == NULL)
		return (1);

	for (i = 1; i < argc; i++) {
		if (zpool_vdev_offline(zhp, argv[i], istmp) != 0)
			ret = 1;
	}

	zpool_close(zhp);

	return (ret);
}

/*
 * zpool clear <pool> [device]
 *
 * Clear all errors associated with a pool or a particular device.
 */
int
zpool_do_clear(int argc, char **argv)
{
	int c;
	int ret = 0;
	boolean_t dryrun = B_FALSE;
	boolean_t do_rewind = B_FALSE;
	boolean_t xtreme_rewind = B_FALSE;
	uint32_t rewind_policy = ZPOOL_NO_REWIND;
	nvlist_t *policy = NULL;
	zpool_handle_t *zhp;
	char *pool, *device;

	/* check options */
	while ((c = getopt(argc, argv, "FnX")) != -1) {
		switch (c) {
		case 'F':
			do_rewind = B_TRUE;
			break;
		case 'n':
			dryrun = B_TRUE;
			break;
		case 'X':
			xtreme_rewind = B_TRUE;
			break;
		case '?':
			(void) fprintf(stderr, gettext("invalid option '%c'\n"),
			    optopt);
			usage(B_FALSE);
		}
	}

	argc -= optind;
	argv += optind;

	if (argc < 1) {
		(void) fprintf(stderr, gettext("missing pool name\n"));
		usage(B_FALSE);
	}

	if (argc > 2) {
		(void) fprintf(stderr, gettext("too many arguments\n"));
		usage(B_FALSE);
	}

	if ((dryrun || xtreme_rewind) && !do_rewind) {
		(void) fprintf(stderr,
		    gettext("-n or -X only meaningful with -F\n"));
		usage(B_FALSE);
	}
	if (dryrun)
		rewind_policy = ZPOOL_TRY_REWIND;
	else if (do_rewind)
		rewind_policy = ZPOOL_DO_REWIND;
	if (xtreme_rewind)
		rewind_policy |= ZPOOL_EXTREME_REWIND;

	/* In future, further rewind policy choices can be passed along here */
	if (nvlist_alloc(&policy, NV_UNIQUE_NAME, 0) != 0 ||
	    nvlist_add_uint32(policy, ZPOOL_REWIND_REQUEST, rewind_policy) != 0)
		return (1);

	pool = argv[0];
	device = argc == 2 ? argv[1] : NULL;

	if ((zhp = zpool_open_canfail(g_zfs, pool)) == NULL) {
		nvlist_free(policy);
		return (1);
	}

	if (zpool_clear(zhp, device, policy) != 0)
		ret = 1;

	zpool_close(zhp);

	nvlist_free(policy);

	return (ret);
}

typedef struct scrub_cbdata {
	int	cb_type;
	int	cb_argc;
	char	**cb_argv;
} scrub_cbdata_t;

int
scrub_callback(zpool_handle_t *zhp, void *data)
{
	scrub_cbdata_t *cb = data;
	int err;

	/*
	 * Ignore faulted pools.
	 */
	if (zpool_get_state(zhp) == POOL_STATE_UNAVAIL) {
		(void) fprintf(stderr, gettext("cannot scrub '%s': pool is "
		    "currently unavailable\n"), zpool_get_name(zhp));
		return (1);
	}

	err = zpool_scan(zhp, cb->cb_type);

	return (err != 0);
}

/*
 * zpool scrub [-s] <pool> ...
 *
 *	-s	Stop.  Stops any in-progress scrub.
 */
int
zpool_do_scrub(int argc, char **argv)
{
	int c;
	scrub_cbdata_t cb;

	cb.cb_type = POOL_SCAN_SCRUB;

	/* check options */
	while ((c = getopt(argc, argv, "s")) != -1) {
		switch (c) {
		case 's':
			cb.cb_type = POOL_SCAN_NONE;
			break;
		case '?':
			(void) fprintf(stderr, gettext("invalid option '%c'\n"),
			    optopt);
			usage(B_FALSE);
		}
	}

	cb.cb_argc = argc;
	cb.cb_argv = argv;
	argc -= optind;
	argv += optind;

	if (argc < 1) {
		(void) fprintf(stderr, gettext("missing pool name argument\n"));
		usage(B_FALSE);
	}

	return (for_each_pool(argc, argv, B_TRUE, NULL, scrub_callback, &cb));
}

typedef struct status_cbdata {
	int		cb_count;
	boolean_t	cb_allpools;
	boolean_t	cb_verbose;
	boolean_t	cb_explain;
	boolean_t	cb_first;
	boolean_t	cb_dedup_stats;
} status_cbdata_t;

/*
 * Print out detailed scrub status.
 */
void
print_scan_status(pool_scan_stat_t *ps)
{
	time_t start, end;
	uint64_t elapsed, mins_left;
	uint64_t pass_exam, examined, total;
	uint_t rate;
	double fraction_done;
	char processed_buf[7], examined_buf[7], total_buf[7], rate_buf[7];

	(void) printf(gettext(" scan: "));

	/* If there's never been a scan, there's not much to say. */
	if (ps == NULL || ps->pss_func == POOL_SCAN_NONE ||
	    ps->pss_func >= POOL_SCAN_FUNCS) {
		(void) printf(gettext("none requested\n"));
		return;
	}

	start = ps->pss_start_time;
	end = ps->pss_end_time;
	zfs_nicenum(ps->pss_processed, processed_buf, sizeof (processed_buf));

	assert(ps->pss_func == POOL_SCAN_SCRUB ||
	    ps->pss_func == POOL_SCAN_RESILVER);
	/*
	 * Scan is finished or canceled.
	 */
	if (ps->pss_state == DSS_FINISHED) {
		uint64_t minutes_taken = (end - start) / 60;
		char *fmt;

		if (ps->pss_func == POOL_SCAN_SCRUB) {
			fmt = gettext("scrub repaired %s in %lluh%um with "
			    "%llu errors on %s");
		} else if (ps->pss_func == POOL_SCAN_RESILVER) {
			fmt = gettext("resilvered %s in %lluh%um with "
			    "%llu errors on %s");
		}
		/* LINTED */
		(void) printf(fmt, processed_buf,
		    (u_longlong_t)(minutes_taken / 60),
		    (uint_t)(minutes_taken % 60),
		    (u_longlong_t)ps->pss_errors,
		    ctime((time_t *)&end));
		return;
	} else if (ps->pss_state == DSS_CANCELED) {
		if (ps->pss_func == POOL_SCAN_SCRUB) {
			(void) printf(gettext("scrub canceled on %s"),
			    ctime(&end));
		} else if (ps->pss_func == POOL_SCAN_RESILVER) {
			(void) printf(gettext("resilver canceled on %s"),
			    ctime(&end));
		}
		return;
	}

	assert(ps->pss_state == DSS_SCANNING);

	/*
	 * Scan is in progress.
	 */
	if (ps->pss_func == POOL_SCAN_SCRUB) {
		(void) printf(gettext("scrub in progress since %s"),
		    ctime(&start));
	} else if (ps->pss_func == POOL_SCAN_RESILVER) {
		(void) printf(gettext("resilver in progress since %s"),
		    ctime(&start));
	}

	examined = ps->pss_examined ? ps->pss_examined : 1;
	total = ps->pss_to_examine;
	fraction_done = (double)examined / total;

	/* elapsed time for this pass */
	elapsed = time(NULL) - ps->pss_pass_start;
	elapsed = elapsed ? elapsed : 1;
	pass_exam = ps->pss_pass_exam ? ps->pss_pass_exam : 1;
	rate = pass_exam / elapsed;
	rate = rate ? rate : 1;
	mins_left = ((total - examined) / rate) / 60;

	zfs_nicenum(examined, examined_buf, sizeof (examined_buf));
	zfs_nicenum(total, total_buf, sizeof (total_buf));
	zfs_nicenum(rate, rate_buf, sizeof (rate_buf));

	(void) printf(gettext("    %s scanned out of %s at "
	    "%s/s, %lluh%um to go\n"), examined_buf, total_buf, rate_buf,
	    (u_longlong_t)(mins_left / 60),
	    (uint_t)(mins_left % 60));

	if (ps->pss_func == POOL_SCAN_RESILVER) {
		(void) printf(gettext("    %s resilvered, %.2f%% done\n"),
		    processed_buf, 100 * fraction_done);
	} else if (ps->pss_func == POOL_SCAN_SCRUB) {
		(void) printf(gettext("    %s repaired, %.2f%% done\n"),
		    processed_buf, 100 * fraction_done);
	}
}

static void
print_error_log(zpool_handle_t *zhp)
{
	nvlist_t *nverrlist = NULL;
	nvpair_t *elem;
	char *pathname;
	size_t len = MAXPATHLEN * 2;

	if (zpool_get_errlog(zhp, &nverrlist) != 0) {
		(void) printf("errors: List of errors unavailable "
		    "(insufficient privileges)\n");
		return;
	}

	(void) printf("errors: Permanent errors have been "
	    "detected in the following files:\n\n");

	pathname = safe_malloc(len);
	elem = NULL;
	while ((elem = nvlist_next_nvpair(nverrlist, elem)) != NULL) {
		nvlist_t *nv;
		uint64_t dsobj, obj;

		verify(nvpair_value_nvlist(elem, &nv) == 0);
		verify(nvlist_lookup_uint64(nv, ZPOOL_ERR_DATASET,
		    &dsobj) == 0);
		verify(nvlist_lookup_uint64(nv, ZPOOL_ERR_OBJECT,
		    &obj) == 0);
		zpool_obj_to_path(zhp, dsobj, obj, pathname, len);
		(void) printf("%7s %s\n", "", pathname);
	}
	free(pathname);
	nvlist_free(nverrlist);
}

static void
print_spares(zpool_handle_t *zhp, nvlist_t **spares, uint_t nspares,
    int namewidth)
{
	uint_t i;
	char *name;

	if (nspares == 0)
		return;

	(void) printf(gettext("\tspares\n"));

	for (i = 0; i < nspares; i++) {
		name = zpool_vdev_name(g_zfs, zhp, spares[i], B_FALSE);
		print_status_config(zhp, name, spares[i],
		    namewidth, 2, B_TRUE);
		free(name);
	}
}

static void
print_l2cache(zpool_handle_t *zhp, nvlist_t **l2cache, uint_t nl2cache,
    int namewidth)
{
	uint_t i;
	char *name;

	if (nl2cache == 0)
		return;

	(void) printf(gettext("\tcache\n"));

	for (i = 0; i < nl2cache; i++) {
		name = zpool_vdev_name(g_zfs, zhp, l2cache[i], B_FALSE);
		print_status_config(zhp, name, l2cache[i],
		    namewidth, 2, B_FALSE);
		free(name);
	}
}

static void
print_dedup_stats(nvlist_t *config)
{
	ddt_histogram_t *ddh;
	ddt_stat_t *dds;
	ddt_object_t *ddo;
	uint_t c;

	/*
	 * If the pool was faulted then we may not have been able to
	 * obtain the config. Otherwise, if have anything in the dedup
	 * table continue processing the stats.
	 */
	if (nvlist_lookup_uint64_array(config, ZPOOL_CONFIG_DDT_OBJ_STATS,
	    (uint64_t **)&ddo, &c) != 0 || ddo->ddo_count == 0)
		return;

	(void) printf("\n");
	(void) printf("DDT entries %llu, size %llu on disk, %llu in core\n",
	    (u_longlong_t)ddo->ddo_count,
	    (u_longlong_t)ddo->ddo_dspace,
	    (u_longlong_t)ddo->ddo_mspace);

	verify(nvlist_lookup_uint64_array(config, ZPOOL_CONFIG_DDT_STATS,
	    (uint64_t **)&dds, &c) == 0);
	verify(nvlist_lookup_uint64_array(config, ZPOOL_CONFIG_DDT_HISTOGRAM,
	    (uint64_t **)&ddh, &c) == 0);
	zpool_dump_ddt(dds, ddh);
}

/*
 * Display a summary of pool status.  Displays a summary such as:
 *
 *        pool: tank
 *	status: DEGRADED
 *	reason: One or more devices ...
 *         see: http://www.sun.com/msg/ZFS-xxxx-01
 *	config:
 *		mirror		DEGRADED
 *                c1t0d0	OK
 *                c2t0d0	UNAVAIL
 *
 * When given the '-v' option, we print out the complete config.  If the '-e'
 * option is specified, then we print out error rate information as well.
 */
int
status_callback(zpool_handle_t *zhp, void *data)
{
	status_cbdata_t *cbp = data;
	nvlist_t *config, *nvroot;
	char *msgid;
	int reason;
	const char *health;
	uint_t c;
	vdev_stat_t *vs;

	config = zpool_get_config(zhp, NULL);
	reason = zpool_get_status(zhp, &msgid);

	cbp->cb_count++;

	/*
	 * If we were given 'zpool status -x', only report those pools with
	 * problems.
	 */
	if (reason == ZPOOL_STATUS_OK && cbp->cb_explain) {
		if (!cbp->cb_allpools) {
			(void) printf(gettext("pool '%s' is healthy\n"),
			    zpool_get_name(zhp));
			if (cbp->cb_first)
				cbp->cb_first = B_FALSE;
		}
		return (0);
	}

	if (cbp->cb_first)
		cbp->cb_first = B_FALSE;
	else
		(void) printf("\n");

	verify(nvlist_lookup_nvlist(config, ZPOOL_CONFIG_VDEV_TREE,
	    &nvroot) == 0);
	verify(nvlist_lookup_uint64_array(nvroot, ZPOOL_CONFIG_VDEV_STATS,
	    (uint64_t **)&vs, &c) == 0);
	health = zpool_state_to_name(vs->vs_state, vs->vs_aux);

	(void) printf(gettext("  pool: %s\n"), zpool_get_name(zhp));
	(void) printf(gettext(" state: %s\n"), health);

	switch (reason) {
	case ZPOOL_STATUS_MISSING_DEV_R:
		(void) printf(gettext("status: One or more devices could not "
		    "be opened.  Sufficient replicas exist for\n\tthe pool to "
		    "continue functioning in a degraded state.\n"));
		(void) printf(gettext("action: Attach the missing device and "
		    "online it using 'zpool online'.\n"));
		break;

	case ZPOOL_STATUS_MISSING_DEV_NR:
		(void) printf(gettext("status: One or more devices could not "
		    "be opened.  There are insufficient\n\treplicas for the "
		    "pool to continue functioning.\n"));
		(void) printf(gettext("action: Attach the missing device and "
		    "online it using 'zpool online'.\n"));
		break;

	case ZPOOL_STATUS_CORRUPT_LABEL_R:
		(void) printf(gettext("status: One or more devices could not "
		    "be used because the label is missing or\n\tinvalid.  "
		    "Sufficient replicas exist for the pool to continue\n\t"
		    "functioning in a degraded state.\n"));
		(void) printf(gettext("action: Replace the device using "
		    "'zpool replace'.\n"));
		break;

	case ZPOOL_STATUS_CORRUPT_LABEL_NR:
		(void) printf(gettext("status: One or more devices could not "
		    "be used because the label is missing \n\tor invalid.  "
		    "There are insufficient replicas for the pool to "
		    "continue\n\tfunctioning.\n"));
		zpool_explain_recover(zpool_get_handle(zhp),
		    zpool_get_name(zhp), reason, config);
		break;

	case ZPOOL_STATUS_FAILING_DEV:
		(void) printf(gettext("status: One or more devices has "
		    "experienced an unrecoverable error.  An\n\tattempt was "
		    "made to correct the error.  Applications are "
		    "unaffected.\n"));
		(void) printf(gettext("action: Determine if the device needs "
		    "to be replaced, and clear the errors\n\tusing "
		    "'zpool clear' or replace the device with 'zpool "
		    "replace'.\n"));
		break;

	case ZPOOL_STATUS_OFFLINE_DEV:
		(void) printf(gettext("status: One or more devices has "
		    "been taken offline by the administrator.\n\tSufficient "
		    "replicas exist for the pool to continue functioning in "
		    "a\n\tdegraded state.\n"));
		(void) printf(gettext("action: Online the device using "
		    "'zpool online' or replace the device with\n\t'zpool "
		    "replace'.\n"));
		break;

	case ZPOOL_STATUS_REMOVED_DEV:
		(void) printf(gettext("status: One or more devices has "
		    "been removed by the administrator.\n\tSufficient "
		    "replicas exist for the pool to continue functioning in "
		    "a\n\tdegraded state.\n"));
		(void) printf(gettext("action: Online the device using "
		    "'zpool online' or replace the device with\n\t'zpool "
		    "replace'.\n"));
		break;

	case ZPOOL_STATUS_RESILVERING:
		(void) printf(gettext("status: One or more devices is "
		    "currently being resilvered.  The pool will\n\tcontinue "
		    "to function, possibly in a degraded state.\n"));
		(void) printf(gettext("action: Wait for the resilver to "
		    "complete.\n"));
		break;

	case ZPOOL_STATUS_CORRUPT_DATA:
		(void) printf(gettext("status: One or more devices has "
		    "experienced an error resulting in data\n\tcorruption.  "
		    "Applications may be affected.\n"));
		(void) printf(gettext("action: Restore the file in question "
		    "if possible.  Otherwise restore the\n\tentire pool from "
		    "backup.\n"));
		break;

	case ZPOOL_STATUS_CORRUPT_POOL:
		(void) printf(gettext("status: The pool metadata is corrupted "
		    "and the pool cannot be opened.\n"));
		zpool_explain_recover(zpool_get_handle(zhp),
		    zpool_get_name(zhp), reason, config);
		break;

	case ZPOOL_STATUS_VERSION_OLDER:
		(void) printf(gettext("status: The pool is formatted using an "
		    "older on-disk format.  The pool can\n\tstill be used, but "
		    "some features are unavailable.\n"));
		(void) printf(gettext("action: Upgrade the pool using 'zpool "
		    "upgrade'.  Once this is done, the\n\tpool will no longer "
		    "be accessible on older software versions.\n"));
		break;

	case ZPOOL_STATUS_VERSION_NEWER:
		(void) printf(gettext("status: The pool has been upgraded to a "
		    "newer, incompatible on-disk version.\n\tThe pool cannot "
		    "be accessed on this system.\n"));
		(void) printf(gettext("action: Access the pool from a system "
		    "running more recent software, or\n\trestore the pool from "
		    "backup.\n"));
		break;

	case ZPOOL_STATUS_FAULTED_DEV_R:
		(void) printf(gettext("status: One or more devices are "
		    "faulted in response to persistent errors.\n\tSufficient "
		    "replicas exist for the pool to continue functioning "
		    "in a\n\tdegraded state.\n"));
		(void) printf(gettext("action: Replace the faulted device, "
		    "or use 'zpool clear' to mark the device\n\trepaired.\n"));
		break;

	case ZPOOL_STATUS_FAULTED_DEV_NR:
		(void) printf(gettext("status: One or more devices are "
		    "faulted in response to persistent errors.  There are "
		    "insufficient replicas for the pool to\n\tcontinue "
		    "functioning.\n"));
		(void) printf(gettext("action: Destroy and re-create the pool "
		    "from a backup source.  Manually marking the device\n"
		    "\trepaired using 'zpool clear' may allow some data "
		    "to be recovered.\n"));
		break;

	case ZPOOL_STATUS_IO_FAILURE_WAIT:
	case ZPOOL_STATUS_IO_FAILURE_CONTINUE:
		(void) printf(gettext("status: One or more devices are "
		    "faulted in response to IO failures.\n"));
		(void) printf(gettext("action: Make sure the affected devices "
		    "are connected, then run 'zpool clear'.\n"));
		break;

	case ZPOOL_STATUS_BAD_LOG:
		(void) printf(gettext("status: An intent log record "
		    "could not be read.\n"
		    "\tWaiting for adminstrator intervention to fix the "
		    "faulted pool.\n"));
		(void) printf(gettext("action: Either restore the affected "
		    "device(s) and run 'zpool online',\n"
		    "\tor ignore the intent log records by running "
		    "'zpool clear'.\n"));
		break;

	default:
		/*
		 * The remaining errors can't actually be generated, yet.
		 */
		assert(reason == ZPOOL_STATUS_OK);
	}

	if (msgid != NULL)
		(void) printf(gettext("   see: http://www.sun.com/msg/%s\n"),
		    msgid);

	if (config != NULL) {
		int namewidth;
		uint64_t nerr;
		nvlist_t **spares, **l2cache;
		uint_t nspares, nl2cache;
		pool_scan_stat_t *ps = NULL;

		(void) nvlist_lookup_uint64_array(nvroot,
		    ZPOOL_CONFIG_SCAN_STATS, (uint64_t **)&ps, &c);
		print_scan_status(ps);

		namewidth = max_width(zhp, nvroot, 0, 0);
		if (namewidth < 10)
			namewidth = 10;

		(void) printf(gettext("config:\n\n"));
		(void) printf(gettext("\t%-*s  %-8s %5s %5s %5s\n"), namewidth,
		    "NAME", "STATE", "READ", "WRITE", "CKSUM");
		print_status_config(zhp, zpool_get_name(zhp), nvroot,
		    namewidth, 0, B_FALSE);

		if (num_logs(nvroot) > 0)
			print_logs(zhp, nvroot, namewidth, B_TRUE);
		if (nvlist_lookup_nvlist_array(nvroot, ZPOOL_CONFIG_L2CACHE,
		    &l2cache, &nl2cache) == 0)
			print_l2cache(zhp, l2cache, nl2cache, namewidth);

		if (nvlist_lookup_nvlist_array(nvroot, ZPOOL_CONFIG_SPARES,
		    &spares, &nspares) == 0)
			print_spares(zhp, spares, nspares, namewidth);

		if (nvlist_lookup_uint64(config, ZPOOL_CONFIG_ERRCOUNT,
		    &nerr) == 0) {
			nvlist_t *nverrlist = NULL;

			/*
			 * If the approximate error count is small, get a
			 * precise count by fetching the entire log and
			 * uniquifying the results.
			 */
			if (nerr > 0 && nerr < 100 && !cbp->cb_verbose &&
			    zpool_get_errlog(zhp, &nverrlist) == 0) {
				nvpair_t *elem;

				elem = NULL;
				nerr = 0;
				while ((elem = nvlist_next_nvpair(nverrlist,
				    elem)) != NULL) {
					nerr++;
				}
			}
			nvlist_free(nverrlist);

			(void) printf("\n");

			if (nerr == 0)
				(void) printf(gettext("errors: No known data "
				    "errors\n"));
			else if (!cbp->cb_verbose)
				(void) printf(gettext("errors: %llu data "
				    "errors, use '-v' for a list\n"),
				    (u_longlong_t)nerr);
			else
				print_error_log(zhp);
		}

		if (cbp->cb_dedup_stats)
			print_dedup_stats(config);
	} else {
		(void) printf(gettext("config: The configuration cannot be "
		    "determined.\n"));
	}

	return (0);
}

/*
 * zpool status [-vx] [-T d|u] [pool] ... [interval [count]]
 *
 *	-v	Display complete error logs
 *	-x	Display only pools with potential problems
 *	-D	Display dedup status (undocumented)
 *	-T	Display a timestamp in date(1) or Unix format
 *
 * Describes the health status of all pools or some subset.
 */
int
zpool_do_status(int argc, char **argv)
{
	int c;
	int ret;
	unsigned long interval = 0, count = 0;
	status_cbdata_t cb = { 0 };

	/* check options */
	while ((c = getopt(argc, argv, "vxDT:")) != -1) {
		switch (c) {
		case 'v':
			cb.cb_verbose = B_TRUE;
			break;
		case 'x':
			cb.cb_explain = B_TRUE;
			break;
		case 'D':
			cb.cb_dedup_stats = B_TRUE;
			break;
		case 'T':
			get_timestamp_arg(*optarg);
			break;
		case '?':
			(void) fprintf(stderr, gettext("invalid option '%c'\n"),
			    optopt);
			usage(B_FALSE);
		}
	}

	argc -= optind;
	argv += optind;

	get_interval_count(&argc, argv, &interval, &count);

	if (argc == 0)
		cb.cb_allpools = B_TRUE;

	cb.cb_first = B_TRUE;

	for (;;) {
		if (timestamp_fmt != NODATE)
			print_timestamp(timestamp_fmt);

		ret = for_each_pool(argc, argv, B_TRUE, NULL,
		    status_callback, &cb);

		if (argc == 0 && cb.cb_count == 0)
			(void) printf(gettext("no pools available\n"));
		else if (cb.cb_explain && cb.cb_first && cb.cb_allpools)
			(void) printf(gettext("all pools are healthy\n"));

		if (ret != 0)
			return (ret);

		if (interval == 0)
			break;

		if (count != 0 && --count == 0)
			break;

		(void) sleep(interval);
	}

	return (0);
}

typedef struct upgrade_cbdata {
	int	cb_all;
	int	cb_first;
	int	cb_newer;
	int	cb_argc;
	uint64_t cb_version;
	char	**cb_argv;
} upgrade_cbdata_t;

static int
upgrade_cb(zpool_handle_t *zhp, void *arg)
{
	upgrade_cbdata_t *cbp = arg;
	nvlist_t *config;
	uint64_t version;
	int ret = 0;

	config = zpool_get_config(zhp, NULL);
	verify(nvlist_lookup_uint64(config, ZPOOL_CONFIG_VERSION,
	    &version) == 0);

	if (!cbp->cb_newer && version < SPA_VERSION) {
		if (!cbp->cb_all) {
			if (cbp->cb_first) {
				(void) printf(gettext("The following pools are "
				    "out of date, and can be upgraded.  After "
				    "being\nupgraded, these pools will no "
				    "longer be accessible by older software "
				    "versions.\n\n"));
				(void) printf(gettext("VER  POOL\n"));
				(void) printf(gettext("---  ------------\n"));
				cbp->cb_first = B_FALSE;
			}

			(void) printf("%2llu   %s\n", (u_longlong_t)version,
			    zpool_get_name(zhp));
		} else {
			cbp->cb_first = B_FALSE;
			ret = zpool_upgrade(zhp, cbp->cb_version);
			if (!ret) {
				(void) printf(gettext("Successfully upgraded "
				    "'%s'\n\n"), zpool_get_name(zhp));
			}
		}
	} else if (cbp->cb_newer && version > SPA_VERSION) {
		assert(!cbp->cb_all);

		if (cbp->cb_first) {
			(void) printf(gettext("The following pools are "
			    "formatted using a newer software version and\n"
			    "cannot be accessed on the current system.\n\n"));
			(void) printf(gettext("VER  POOL\n"));
			(void) printf(gettext("---  ------------\n"));
			cbp->cb_first = B_FALSE;
		}

		(void) printf("%2llu   %s\n", (u_longlong_t)version,
		    zpool_get_name(zhp));
	}

	zpool_close(zhp);
	return (ret);
}

/* ARGSUSED */
static int
upgrade_one(zpool_handle_t *zhp, void *data)
{
	upgrade_cbdata_t *cbp = data;
	uint64_t cur_version;
	int ret;

	if (strcmp("log", zpool_get_name(zhp)) == 0) {
		(void) printf(gettext("'log' is now a reserved word\n"
		    "Pool 'log' must be renamed using export and import"
		    " to upgrade.\n"));
		return (1);
	}

	cur_version = zpool_get_prop_int(zhp, ZPOOL_PROP_VERSION, NULL);
	if (cur_version > cbp->cb_version) {
		(void) printf(gettext("Pool '%s' is already formatted "
		    "using more current version '%llu'.\n"),
		    zpool_get_name(zhp), cur_version);
		return (0);
	}
	if (cur_version == cbp->cb_version) {
		(void) printf(gettext("Pool '%s' is already formatted "
		    "using the current version.\n"), zpool_get_name(zhp));
		return (0);
	}

	ret = zpool_upgrade(zhp, cbp->cb_version);

	if (!ret) {
		(void) printf(gettext("Successfully upgraded '%s' "
		    "from version %llu to version %llu\n\n"),
		    zpool_get_name(zhp), (u_longlong_t)cur_version,
		    (u_longlong_t)cbp->cb_version);
	}

	return (ret != 0);
}

/*
 * zpool upgrade
 * zpool upgrade -v
 * zpool upgrade [-V version] <-a | pool ...>
 *
 * With no arguments, display downrev'd ZFS pool available for upgrade.
 * Individual pools can be upgraded by specifying the pool, and '-a' will
 * upgrade all pools.
 */
int
zpool_do_upgrade(int argc, char **argv)
{
	int c;
	upgrade_cbdata_t cb = { 0 };
	int ret = 0;
	boolean_t showversions = B_FALSE;
	char *end;


	/* check options */
	while ((c = getopt(argc, argv, ":avV:")) != -1) {
		switch (c) {
		case 'a':
			cb.cb_all = B_TRUE;
			break;
		case 'v':
			showversions = B_TRUE;
			break;
		case 'V':
			cb.cb_version = strtoll(optarg, &end, 10);
			if (*end != '\0' || cb.cb_version > SPA_VERSION ||
			    cb.cb_version < SPA_VERSION_1) {
				(void) fprintf(stderr,
				    gettext("invalid version '%s'\n"), optarg);
				usage(B_FALSE);
			}
			break;
		case ':':
			(void) fprintf(stderr, gettext("missing argument for "
			    "'%c' option\n"), optopt);
			usage(B_FALSE);
			break;
		case '?':
			(void) fprintf(stderr, gettext("invalid option '%c'\n"),
			    optopt);
			usage(B_FALSE);
		}
	}

	cb.cb_argc = argc;
	cb.cb_argv = argv;
	argc -= optind;
	argv += optind;

	if (cb.cb_version == 0) {
		cb.cb_version = SPA_VERSION;
	} else if (!cb.cb_all && argc == 0) {
		(void) fprintf(stderr, gettext("-V option is "
		    "incompatible with other arguments\n"));
		usage(B_FALSE);
	}

	if (showversions) {
		if (cb.cb_all || argc != 0) {
			(void) fprintf(stderr, gettext("-v option is "
			    "incompatible with other arguments\n"));
			usage(B_FALSE);
		}
	} else if (cb.cb_all) {
		if (argc != 0) {
			(void) fprintf(stderr, gettext("-a option should not "
			    "be used along with a pool name\n"));
			usage(B_FALSE);
		}
	}

	(void) printf(gettext("This system is currently running "
	    "ZFS pool version %llu.\n\n"), SPA_VERSION);
	cb.cb_first = B_TRUE;
	if (showversions) {
		(void) printf(gettext("The following versions are "
		    "supported:\n\n"));
		(void) printf(gettext("VER  DESCRIPTION\n"));
		(void) printf("---  -----------------------------------------"
		    "---------------\n");
		(void) printf(gettext(" 1   Initial ZFS version\n"));
		(void) printf(gettext(" 2   Ditto blocks "
		    "(replicated metadata)\n"));
		(void) printf(gettext(" 3   Hot spares and double parity "
		    "RAID-Z\n"));
		(void) printf(gettext(" 4   zpool history\n"));
		(void) printf(gettext(" 5   Compression using the gzip "
		    "algorithm\n"));
		(void) printf(gettext(" 6   bootfs pool property\n"));
		(void) printf(gettext(" 7   Separate intent log devices\n"));
		(void) printf(gettext(" 8   Delegated administration\n"));
		(void) printf(gettext(" 9   refquota and refreservation "
		    "properties\n"));
		(void) printf(gettext(" 10  Cache devices\n"));
		(void) printf(gettext(" 11  Improved scrub performance\n"));
		(void) printf(gettext(" 12  Snapshot properties\n"));
		(void) printf(gettext(" 13  snapused property\n"));
		(void) printf(gettext(" 14  passthrough-x aclinherit\n"));
		(void) printf(gettext(" 15  user/group space accounting\n"));
		(void) printf(gettext(" 16  stmf property support\n"));
		(void) printf(gettext(" 17  Triple-parity RAID-Z\n"));
		(void) printf(gettext(" 18  Snapshot user holds\n"));
		(void) printf(gettext(" 19  Log device removal\n"));
		(void) printf(gettext(" 20  Compression using zle "
		    "(zero-length encoding)\n"));
		(void) printf(gettext(" 21  Deduplication\n"));
		(void) printf(gettext(" 22  Received properties\n"));
		(void) printf(gettext(" 23  Slim ZIL\n"));
		(void) printf(gettext(" 24  System attributes\n"));
		(void) printf(gettext(" 25  Improved scrub stats\n"));
		(void) printf(gettext(" 26  Improved snapshot deletion "
		    "performance\n"));
		(void) printf(gettext("\nFor more information on a particular "
		    "version, including supported releases,\n"));
		(void) printf(gettext("see the ZFS Administration Guide.\n\n"));
	} else if (argc == 0) {
		int notfound;

		ret = zpool_iter(g_zfs, upgrade_cb, &cb);
		notfound = cb.cb_first;

		if (!cb.cb_all && ret == 0) {
			if (!cb.cb_first)
				(void) printf("\n");
			cb.cb_first = B_TRUE;
			cb.cb_newer = B_TRUE;
			ret = zpool_iter(g_zfs, upgrade_cb, &cb);
			if (!cb.cb_first) {
				notfound = B_FALSE;
				(void) printf("\n");
			}
		}

		if (ret == 0) {
			if (notfound)
				(void) printf(gettext("All pools are formatted "
				    "using this version.\n"));
			else if (!cb.cb_all)
				(void) printf(gettext("Use 'zpool upgrade -v' "
				    "for a list of available versions and "
				    "their associated\nfeatures.\n"));
		}
	} else {
		ret = for_each_pool(argc, argv, B_FALSE, NULL,
		    upgrade_one, &cb);
	}

	return (ret);
}

typedef struct hist_cbdata {
	boolean_t first;
	int longfmt;
	int internal;
} hist_cbdata_t;

/*
 * Print out the command history for a specific pool.
 */
static int
get_history_one(zpool_handle_t *zhp, void *data)
{
	nvlist_t *nvhis;
	nvlist_t **records;
	uint_t numrecords;
	char *cmdstr;
	char *pathstr;
	uint64_t dst_time;
	time_t tsec;
	struct tm t;
	char tbuf[30];
	int ret, i;
	uint64_t who;
	struct passwd *pwd;
	char *hostname;
	char *zonename;
	char internalstr[MAXPATHLEN];
	hist_cbdata_t *cb = (hist_cbdata_t *)data;
	uint64_t txg;
	uint64_t ievent;

	cb->first = B_FALSE;

	(void) printf(gettext("History for '%s':\n"), zpool_get_name(zhp));

	if ((ret = zpool_get_history(zhp, &nvhis)) != 0)
		return (ret);

	verify(nvlist_lookup_nvlist_array(nvhis, ZPOOL_HIST_RECORD,
	    &records, &numrecords) == 0);
	for (i = 0; i < numrecords; i++) {
		if (nvlist_lookup_uint64(records[i], ZPOOL_HIST_TIME,
		    &dst_time) != 0)
			continue;

		/* is it an internal event or a standard event? */
		if (nvlist_lookup_string(records[i], ZPOOL_HIST_CMD,
		    &cmdstr) != 0) {
			if (cb->internal == 0)
				continue;

			if (nvlist_lookup_uint64(records[i],
			    ZPOOL_HIST_INT_EVENT, &ievent) != 0)
				continue;
			verify(nvlist_lookup_uint64(records[i],
			    ZPOOL_HIST_TXG, &txg) == 0);
			verify(nvlist_lookup_string(records[i],
			    ZPOOL_HIST_INT_STR, &pathstr) == 0);
			if (ievent >= LOG_END)
				continue;
			(void) snprintf(internalstr,
			    sizeof (internalstr),
			    "[internal %s txg:%lld] %s",
			    zfs_history_event_names[ievent], txg,
			    pathstr);
			cmdstr = internalstr;
		}
		tsec = dst_time;
		(void) localtime_r(&tsec, &t);
		(void) strftime(tbuf, sizeof (tbuf), "%F.%T", &t);
		(void) printf("%s %s", tbuf, cmdstr);

		if (!cb->longfmt) {
			(void) printf("\n");
			continue;
		}
		(void) printf(" [");
		if (nvlist_lookup_uint64(records[i],
		    ZPOOL_HIST_WHO, &who) == 0) {
			pwd = getpwuid((uid_t)who);
			if (pwd)
				(void) printf("user %s on",
				    pwd->pw_name);
			else
				(void) printf("user %d on",
				    (int)who);
		} else {
			(void) printf(gettext("no info]\n"));
			continue;
		}
		if (nvlist_lookup_string(records[i],
		    ZPOOL_HIST_HOST, &hostname) == 0) {
			(void) printf(" %s", hostname);
		}
		if (nvlist_lookup_string(records[i],
		    ZPOOL_HIST_ZONE, &zonename) == 0) {
			(void) printf(":%s", zonename);
		}

		(void) printf("]");
		(void) printf("\n");
	}
	(void) printf("\n");
	nvlist_free(nvhis);

	return (ret);
}

/*
 * zpool history <pool>
 *
 * Displays the history of commands that modified pools.
 */


int
zpool_do_history(int argc, char **argv)
{
	hist_cbdata_t cbdata = { 0 };
	int ret;
	int c;

	cbdata.first = B_TRUE;
	/* check options */
	while ((c = getopt(argc, argv, "li")) != -1) {
		switch (c) {
		case 'l':
			cbdata.longfmt = 1;
			break;
		case 'i':
			cbdata.internal = 1;
			break;
		case '?':
			(void) fprintf(stderr, gettext("invalid option '%c'\n"),
			    optopt);
			usage(B_FALSE);
		}
	}
	argc -= optind;
	argv += optind;

	ret = for_each_pool(argc, argv, B_FALSE,  NULL, get_history_one,
	    &cbdata);

	if (argc == 0 && cbdata.first == B_TRUE) {
		(void) printf(gettext("no pools available\n"));
		return (0);
	}

	return (ret);
}

static int
get_callback(zpool_handle_t *zhp, void *data)
{
	zprop_get_cbdata_t *cbp = (zprop_get_cbdata_t *)data;
	char value[MAXNAMELEN];
	zprop_source_t srctype;
	zprop_list_t *pl;

	for (pl = cbp->cb_proplist; pl != NULL; pl = pl->pl_next) {

		/*
		 * Skip the special fake placeholder. This will also skip
		 * over the name property when 'all' is specified.
		 */
		if (pl->pl_prop == ZPOOL_PROP_NAME &&
		    pl == cbp->cb_proplist)
			continue;

		if (zpool_get_prop(zhp, pl->pl_prop,
		    value, sizeof (value), &srctype) != 0)
			continue;

		zprop_print_one_property(zpool_get_name(zhp), cbp,
		    zpool_prop_to_name(pl->pl_prop), value, srctype, NULL,
		    NULL);
	}
	return (0);
}

int
zpool_do_get(int argc, char **argv)
{
	zprop_get_cbdata_t cb = { 0 };
	zprop_list_t fake_name = { 0 };
	int ret;

	if (argc < 3)
		usage(B_FALSE);

	cb.cb_first = B_TRUE;
	cb.cb_sources = ZPROP_SRC_ALL;
	cb.cb_columns[0] = GET_COL_NAME;
	cb.cb_columns[1] = GET_COL_PROPERTY;
	cb.cb_columns[2] = GET_COL_VALUE;
	cb.cb_columns[3] = GET_COL_SOURCE;
	cb.cb_type = ZFS_TYPE_POOL;

	if (zprop_get_list(g_zfs, argv[1],  &cb.cb_proplist,
	    ZFS_TYPE_POOL) != 0)
		usage(B_FALSE);

	if (cb.cb_proplist != NULL) {
		fake_name.pl_prop = ZPOOL_PROP_NAME;
		fake_name.pl_width = strlen(gettext("NAME"));
		fake_name.pl_next = cb.cb_proplist;
		cb.cb_proplist = &fake_name;
	}

	ret = for_each_pool(argc - 2, argv + 2, B_TRUE, &cb.cb_proplist,
	    get_callback, &cb);

	if (cb.cb_proplist == &fake_name)
		zprop_free_list(fake_name.pl_next);
	else
		zprop_free_list(cb.cb_proplist);

	return (ret);
}

typedef struct set_cbdata {
	char *cb_propname;
	char *cb_value;
	boolean_t cb_any_successful;
} set_cbdata_t;

int
set_callback(zpool_handle_t *zhp, void *data)
{
	int error;
	set_cbdata_t *cb = (set_cbdata_t *)data;

	error = zpool_set_prop(zhp, cb->cb_propname, cb->cb_value);

	if (!error)
		cb->cb_any_successful = B_TRUE;

	return (error);
}

int
zpool_do_set(int argc, char **argv)
{
	set_cbdata_t cb = { 0 };
	int error;

	if (argc > 1 && argv[1][0] == '-') {
		(void) fprintf(stderr, gettext("invalid option '%c'\n"),
		    argv[1][1]);
		usage(B_FALSE);
	}

	if (argc < 2) {
		(void) fprintf(stderr, gettext("missing property=value "
		    "argument\n"));
		usage(B_FALSE);
	}

	if (argc < 3) {
		(void) fprintf(stderr, gettext("missing pool name\n"));
		usage(B_FALSE);
	}

	if (argc > 3) {
		(void) fprintf(stderr, gettext("too many pool names\n"));
		usage(B_FALSE);
	}

	cb.cb_propname = argv[1];
	cb.cb_value = strchr(cb.cb_propname, '=');
	if (cb.cb_value == NULL) {
		(void) fprintf(stderr, gettext("missing value in "
		    "property=value argument\n"));
		usage(B_FALSE);
	}

	*(cb.cb_value) = '\0';
	cb.cb_value++;

	error = for_each_pool(argc - 2, argv + 2, B_TRUE, NULL,
	    set_callback, &cb);

	return (error);
}

static int
find_command_idx(char *command, int *idx)
{
	int i;

	for (i = 0; i < NCOMMAND; i++) {
		if (command_table[i].name == NULL)
			continue;

		if (strcmp(command, command_table[i].name) == 0) {
			*idx = i;
			return (0);
		}
	}
	return (1);
}

int
main(int argc, char **argv)
{
	int ret;
	int i = 0;
	char *cmdname;

	(void) setlocale(LC_ALL, "");
	(void) textdomain(TEXT_DOMAIN);

	if ((g_zfs = libzfs_init()) == NULL) {
		(void) fprintf(stderr, gettext("internal error: failed to "
		    "initialize ZFS library\n"));
		return (1);
	}

	libzfs_print_on_error(g_zfs, B_TRUE);

	opterr = 0;

	/*
	 * Make sure the user has specified some command.
	 */
	if (argc < 2) {
		(void) fprintf(stderr, gettext("missing command\n"));
		usage(B_FALSE);
	}

	cmdname = argv[1];

	/*
	 * Special case '-?'
	 */
	if (strcmp(cmdname, "-?") == 0)
		usage(B_TRUE);

	zpool_set_history_str("zpool", argc, argv, history_str);
	verify(zpool_stage_history(g_zfs, history_str) == 0);

	/*
	 * Run the appropriate command.
	 */
	if (find_command_idx(cmdname, &i) == 0) {
		current_command = &command_table[i];
		ret = command_table[i].func(argc - 1, argv + 1);
	} else if (strchr(cmdname, '=')) {
		verify(find_command_idx("set", &i) == 0);
		current_command = &command_table[i];
		ret = command_table[i].func(argc, argv);
	} else if (strcmp(cmdname, "freeze") == 0 && argc == 3) {
		/*
		 * 'freeze' is a vile debugging abomination, so we treat
		 * it as such.
		 */
		char buf[16384];
		int fd = open(ZFS_DEV, O_RDWR);
		(void) strcpy((void *)buf, argv[2]);
		return (!!ioctl(fd, ZFS_IOC_POOL_FREEZE, buf));
	} else {
		(void) fprintf(stderr, gettext("unrecognized "
		    "command '%s'\n"), cmdname);
		usage(B_FALSE);
		ret = 1;
	}

	libzfs_fini(g_zfs);

	/*
	 * The 'ZFS_ABORT' environment variable causes us to dump core on exit
	 * for the purposes of running ::findleaks.
	 */
	if (getenv("ZFS_ABORT") != NULL) {
		(void) printf("dumping core by request\n");
		abort();
	}

	return (ret);
}<|MERGE_RESOLUTION|>--- conflicted
+++ resolved
@@ -1615,11 +1615,7 @@
 	char **searchdirs = NULL;
 	int nsearch = 0;
 	int c;
-<<<<<<< HEAD
-	int err = 1;
-=======
 	int err = 0;
->>>>>>> 428870ff
 	nvlist_t *pools = NULL;
 	boolean_t do_all = B_FALSE;
 	boolean_t do_destroyed = B_FALSE;
